--- conflicted
+++ resolved
@@ -496,13 +496,8 @@
                                 )
                                 .unwrap()
                                 {
-<<<<<<< HEAD
                                     FieldElementExpression::Value(num) => {
-                                        let mut acc = num.value.clone();
-=======
-                                    FieldElementExpression::Number(num) => {
-                                        let mut acc = num;
->>>>>>> 13d41b08
+                                        let mut acc = num.value;
                                         let mut res = vec![];
 
                                         for i in (0..bit_width as usize).rev() {
