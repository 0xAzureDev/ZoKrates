// Static analysis step to replace all imported constants with the imported value
// This does *not* reduce constants to their literal value
// This step cannot fail as the imports were checked during semantics

use std::collections::HashMap;
use zokrates_ast::typed::folder::*;
use zokrates_ast::typed::*;
use zokrates_field::Field;

// a map of the canonical constants in this program. with all imported constants reduced to their canonical value
type ProgramConstants<'ast, T> =
    HashMap<OwnedModuleId, HashMap<ConstantIdentifier<'ast>, TypedConstant<'ast, T>>>;

pub struct ConstantResolver<'ast, T> {
    modules: TypedModules<'ast, T>,
    location: OwnedModuleId,
    constants: ProgramConstants<'ast, T>,
}

impl<'ast, T: Field> ConstantResolver<'ast, T> {
    pub fn new(
        modules: TypedModules<'ast, T>,
        location: OwnedModuleId,
        constants: ProgramConstants<'ast, T>,
    ) -> Self {
        ConstantResolver {
            modules,
            location,
            constants,
        }
    }
    pub fn inline(p: TypedProgram<'ast, T>) -> TypedProgram<'ast, T> {
        let constants = ProgramConstants::new();
        let mut inliner = ConstantResolver::new(p.modules.clone(), p.main.clone(), constants);
        inliner.fold_program(p)
    }

    fn change_location(&mut self, location: OwnedModuleId) -> OwnedModuleId {
        let prev = self.location.clone();
        self.location = location;
        self.constants.entry(self.location.clone()).or_default();
        prev
    }

    fn treated(&self, id: &ModuleId) -> bool {
        self.constants.contains_key(id)
    }

    fn get_constant(
        &self,
        id: &CanonicalConstantIdentifier<'ast>,
    ) -> Option<TypedConstant<'ast, T>> {
        self.constants
            .get(&id.module)
            .and_then(|constants| constants.get(&id.id))
            .cloned()
    }
}

impl<'ast, T: Field> Folder<'ast, T> for ConstantResolver<'ast, T> {
    fn fold_program(&mut self, p: TypedProgram<'ast, T>) -> TypedProgram<'ast, T> {
        self.fold_module_id(p.main.clone());

        TypedProgram {
            modules: std::mem::take(&mut self.modules),
            ..p
        }
    }

    fn fold_module_id(&mut self, id: OwnedModuleId) -> OwnedModuleId {
        // anytime we encounter a module id, visit the corresponding module if it hasn't been done yet
        if !self.treated(&id) {
            let current_m_id = self.change_location(id.clone());
            let m = self.modules.remove(&id).unwrap();
            let m = self.fold_module(m);
            self.modules.insert(id.clone(), m);
            self.change_location(current_m_id);
        }
        id
    }

    fn fold_constant_symbol_declaration(
        &mut self,
        c: TypedConstantSymbolDeclaration<'ast, T>,
    ) -> TypedConstantSymbolDeclaration<'ast, T> {
        let id = self.fold_canonical_constant_identifier(c.id);

        let constant = match c.symbol {
            TypedConstantSymbol::There(imported_id) => {
                // visit the imported symbol. This triggers visiting the corresponding module if needed
                let imported_id = self.fold_canonical_constant_identifier(imported_id);
                // after that, the constant must have been defined in the global map
                self.get_constant(&imported_id).unwrap()
            }
            TypedConstantSymbol::Here(c) => fold_constant(self, c),
        };
        self.constants
            .get_mut(&self.location)
            .unwrap()
            .insert(id.id, constant.clone());

        TypedConstantSymbolDeclaration {
            id,
            symbol: TypedConstantSymbol::Here(constant),
        }
    }
}

#[cfg(test)]
mod tests {
    use super::*;
    use std::ops::*;
    use zokrates_ast::typed::types::{DeclarationSignature, GTupleType};
    use zokrates_ast::typed::{
        DeclarationArrayType, DeclarationFunctionKey, DeclarationType, FieldElementExpression,
        Identifier, TypedConstant, TypedExpression, TypedFunction, TypedFunctionSymbol,
        TypedStatement,
    };
    use zokrates_field::Bn128Field;

    #[test]
    fn inline_const_field() {
        // in the absence of imports, a module is left unchanged

        // const field a = 1;
        //
        // def main() -> field {
        //     return a;
        // }

        let const_id = "a";
        let main: TypedFunction<Bn128Field> = TypedFunction {
            arguments: vec![],
            statements: vec![TypedStatement::ret(
                FieldElementExpression::identifier(Identifier::from(const_id)).into(),
            )],
            signature: DeclarationSignature::new()
                .inputs(vec![])
                .output(DeclarationType::FieldElement),
        };

        let program = TypedProgram {
            module_map: Default::default(),
            main: "main".into(),
            modules: vec![(
                "main".into(),
                TypedModule {
                    symbols: vec![
                        TypedConstantSymbolDeclaration::new(
                            CanonicalConstantIdentifier::new(const_id, "main".into()),
                            TypedConstantSymbol::Here(TypedConstant::new(
                                TypedExpression::FieldElement(FieldElementExpression::value(
                                    Bn128Field::from(1),
                                )),
                                DeclarationType::FieldElement,
                            )),
                        )
                        .into(),
                        TypedFunctionSymbolDeclaration::new(
                            DeclarationFunctionKey::with_location("main", "main").signature(
                                DeclarationSignature::new()
                                    .inputs(vec![])
                                    .output(DeclarationType::FieldElement),
                            ),
                            TypedFunctionSymbol::Here(main),
                        )
                        .into(),
                    ],
                },
            )]
            .into_iter()
            .collect(),
        };

        let expected_program = program.clone();

        let program = ConstantResolver::inline(program);

        assert_eq!(program, expected_program)
    }

    #[test]
    fn no_op_const_boolean() {
        // in the absence of imports, a module is left unchanged

        // const bool a = true;
        //
        // def main() -> bool {
        //     return main.zok/a;
        // }

        let const_id = CanonicalConstantIdentifier::new("a", "main".into());
        let main: TypedFunction<Bn128Field> = TypedFunction {
            arguments: vec![],
            statements: vec![TypedStatement::ret(
                BooleanExpression::identifier(Identifier::from(const_id.clone())).into(),
            )],
            signature: DeclarationSignature::new()
                .inputs(vec![])
                .output(DeclarationType::Boolean),
        };

        let program = TypedProgram {
            module_map: Default::default(),
            main: "main".into(),
            modules: vec![(
                "main".into(),
                TypedModule {
                    symbols: vec![
                        TypedConstantSymbolDeclaration::new(
                            const_id,
                            TypedConstantSymbol::Here(TypedConstant::new(
                                TypedExpression::Boolean(BooleanExpression::value(true)),
                                DeclarationType::Boolean,
                            )),
                        )
                        .into(),
                        TypedFunctionSymbolDeclaration::new(
                            DeclarationFunctionKey::with_location("main", "main").signature(
                                DeclarationSignature::new()
                                    .inputs(vec![])
                                    .output(DeclarationType::Boolean),
                            ),
                            TypedFunctionSymbol::Here(main),
                        )
                        .into(),
                    ],
                },
            )]
            .into_iter()
            .collect(),
        };

        let expected_program = program.clone();

        let program = ConstantResolver::inline(program);

        assert_eq!(program, expected_program)
    }

    #[test]
    fn no_op_const_uint() {
        // in the absence of imports, a module is left unchanged

        // const u32 a = 0x00000001;
        //
        // def main() -> u32 {
        //     return a;
        // }

        let const_id = CanonicalConstantIdentifier::new("a", "main".into());
        let main: TypedFunction<Bn128Field> = TypedFunction {
            arguments: vec![],
            statements: vec![TypedStatement::ret(
                UExpression::identifier(Identifier::from(const_id.clone()))
                    .annotate(UBitwidth::B32)
                    .into(),
            )],
            signature: DeclarationSignature::new()
                .inputs(vec![])
                .output(DeclarationType::Uint(UBitwidth::B32)),
        };

        let program = TypedProgram {
            module_map: Default::default(),
            main: "main".into(),
            modules: vec![(
                "main".into(),
                TypedModule {
                    symbols: vec![
                        TypedConstantSymbolDeclaration::new(
                            const_id,
                            TypedConstantSymbol::Here(TypedConstant::new(
                                UExpression::value(1u128).annotate(UBitwidth::B32).into(),
                                DeclarationType::Uint(UBitwidth::B32),
                            )),
                        )
                        .into(),
                        TypedFunctionSymbolDeclaration::new(
                            DeclarationFunctionKey::with_location("main", "main").signature(
                                DeclarationSignature::new()
                                    .inputs(vec![])
                                    .output(DeclarationType::Uint(UBitwidth::B32)),
                            ),
                            TypedFunctionSymbol::Here(main),
                        )
                        .into(),
                    ],
                },
            )]
            .into_iter()
            .collect(),
        };

        let expected_program = program.clone();

        let program = ConstantResolver::inline(program);

        assert_eq!(program, expected_program)
    }

    #[test]
    fn no_op_const_field_array() {
        // in the absence of imports, a module is left unchanged

        // const field[2] a = [2, 2];
        //
        // def main() -> field {
        //     return a[0] + a[1];
        // }

        let const_id = CanonicalConstantIdentifier::new("a", "main".into());
        let main: TypedFunction<Bn128Field> = TypedFunction {
            arguments: vec![],
            statements: vec![TypedStatement::ret(
                FieldElementExpression::add(
                    FieldElementExpression::select(
                        ArrayExpression::identifier(Identifier::from(const_id.clone()))
<<<<<<< HEAD
                            .annotate(GArrayType::new(Type::FieldElement, 2u32)),
                        UExpression::from_value(0u128).annotate(UBitwidth::B32),
                    ),
                    FieldElementExpression::select(
                        ArrayExpression::identifier(Identifier::from(const_id.clone()))
                            .annotate(GArrayType::new(Type::FieldElement, 2u32)),
                        UExpression::from_value(1u128).annotate(UBitwidth::B32),
=======
                            .annotate(GType::FieldElement, 2u32),
                        UExpression::value(0u128).annotate(UBitwidth::B32),
                    ),
                    FieldElementExpression::select(
                        ArrayExpression::identifier(Identifier::from(const_id.clone()))
                            .annotate(GType::FieldElement, 2u32),
                        UExpression::value(1u128).annotate(UBitwidth::B32),
>>>>>>> 7ba959cf
                    ),
                )
                .into(),
            )],
            signature: DeclarationSignature::new()
                .inputs(vec![])
                .output(DeclarationType::FieldElement),
        };

        let program = TypedProgram {
            module_map: Default::default(),
            main: "main".into(),
            modules: vec![(
                "main".into(),
                TypedModule {
                    symbols: vec![
                        TypedConstantSymbolDeclaration::new(
                            const_id.clone(),
                            TypedConstantSymbol::Here(TypedConstant::new(
                                TypedExpression::Array(
                                    ArrayExpression::value(vec![
                                        FieldElementExpression::value(Bn128Field::from(2)).into(),
                                        FieldElementExpression::value(Bn128Field::from(2)).into(),
                                    ])
                                    .annotate(GArrayType::new(Type::FieldElement, 2u32)),
                                ),
                                DeclarationType::Array(DeclarationArrayType::new(
                                    DeclarationType::FieldElement,
                                    2u32,
                                )),
                            )),
                        )
                        .into(),
                        TypedFunctionSymbolDeclaration::new(
                            DeclarationFunctionKey::with_location("main", "main").signature(
                                DeclarationSignature::new()
                                    .inputs(vec![])
                                    .output(DeclarationType::FieldElement),
                            ),
                            TypedFunctionSymbol::Here(main),
                        )
                        .into(),
                    ],
                },
            )]
            .into_iter()
            .collect(),
        };

        let expected_program = program.clone();

        let program = ConstantResolver::inline(program);

        assert_eq!(program, expected_program)
    }

    #[test]
    fn no_op_nested_const_field() {
        // const field a = 1;
        // const field b = a + 1;
        //
        // def main() -> field {
        //     return b;
        // }

        let const_a_id = CanonicalConstantIdentifier::new("a", "main".into());
        let const_b_id = CanonicalConstantIdentifier::new("a", "main".into());

        let main: TypedFunction<Bn128Field> = TypedFunction {
            arguments: vec![],
            statements: vec![TypedStatement::ret(
                FieldElementExpression::identifier(Identifier::from(const_b_id.clone())).into(),
            )],
            signature: DeclarationSignature::new()
                .inputs(vec![])
                .output(DeclarationType::FieldElement),
        };

        let program = TypedProgram {
            module_map: Default::default(),
            main: "main".into(),
            modules: vec![(
                "main".into(),
                TypedModule {
                    symbols: vec![
                        TypedConstantSymbolDeclaration::new(
                            const_a_id.clone(),
                            TypedConstantSymbol::Here(TypedConstant::new(
                                TypedExpression::FieldElement(FieldElementExpression::value(
                                    Bn128Field::from(1),
                                )),
                                DeclarationType::FieldElement,
                            )),
                        )
                        .into(),
                        TypedConstantSymbolDeclaration::new(
                            const_b_id.clone(),
                            TypedConstantSymbol::Here(TypedConstant::new(
                                TypedExpression::FieldElement(FieldElementExpression::add(
                                    FieldElementExpression::identifier(Identifier::from(
                                        const_a_id.clone(),
                                    )),
                                    FieldElementExpression::value(Bn128Field::from(1)),
                                )),
                                DeclarationType::FieldElement,
                            )),
                        )
                        .into(),
                        TypedFunctionSymbolDeclaration::new(
                            DeclarationFunctionKey::with_location("main", "main").signature(
                                DeclarationSignature::new()
                                    .inputs(vec![])
                                    .output(DeclarationType::FieldElement),
                            ),
                            TypedFunctionSymbol::Here(main),
                        )
                        .into(),
                    ],
                },
            )]
            .into_iter()
            .collect(),
        };

        let expected_program = program.clone();

        let program = ConstantResolver::inline(program);

        assert_eq!(program, expected_program)
    }

    #[test]
    fn inline_imported_constant() {
        // ---------------------
        // module `foo`
        // --------------------
        // const field FOO = 42;
        // const field BAR = FOO;
        //
        // def main() {
        //     return;
        // }
        //
        // ---------------------
        // module `main`
        // ---------------------
        // from "foo" import BAR;
        //
        // def main() -> field {
        //     return FOO;
        // }

        // Should be resolved to

        // ---------------------
        // module `foo`
        // --------------------
        // const field BAR = ./foo.zok/FOO;
        //
        // def main() {
        //     return;
        // }
        //
        // ---------------------
        // module `main`
        // ---------------------
        // const field FOO = 42;
        //
        // def main() -> field {
        //     return FOO;
        // }

        let foo_const_id = CanonicalConstantIdentifier::new("FOO", "foo".into());
        let bar_const_id = CanonicalConstantIdentifier::new("BAR", "foo".into());
        let foo_module = TypedModule {
            symbols: vec![
                TypedConstantSymbolDeclaration::new(
                    foo_const_id.clone(),
                    TypedConstantSymbol::Here(TypedConstant::new(
                        TypedExpression::FieldElement(FieldElementExpression::value(
                            Bn128Field::from(42),
                        )),
                        DeclarationType::FieldElement,
                    )),
                )
                .into(),
                TypedConstantSymbolDeclaration::new(
                    bar_const_id.clone(),
                    TypedConstantSymbol::Here(TypedConstant::new(
                        TypedExpression::FieldElement(FieldElementExpression::identifier(
                            foo_const_id.clone().into(),
                        )),
                        DeclarationType::FieldElement,
                    )),
                )
                .into(),
                TypedFunctionSymbolDeclaration::new(
                    DeclarationFunctionKey::with_location("foo", "main").signature(
                        DeclarationSignature::new()
                            .inputs(vec![])
                            .output(DeclarationType::Tuple(GTupleType::new(vec![]))),
                    ),
                    TypedFunctionSymbol::Here(TypedFunction {
                        arguments: vec![],
                        statements: vec![],
                        signature: DeclarationSignature::new()
                            .inputs(vec![])
                            .output(DeclarationType::Tuple(GTupleType::new(vec![]))),
                    }),
                )
                .into(),
            ],
        };

        let main_const_id = CanonicalConstantIdentifier::new("FOO", "main".into());
        let main_module = TypedModule {
            symbols: vec![
                TypedConstantSymbolDeclaration::new(
                    main_const_id.clone(),
                    TypedConstantSymbol::There(bar_const_id),
                )
                .into(),
                TypedFunctionSymbolDeclaration::new(
                    DeclarationFunctionKey::with_location("main", "main").signature(
                        DeclarationSignature::new()
                            .inputs(vec![])
                            .output(DeclarationType::FieldElement),
                    ),
                    TypedFunctionSymbol::Here(TypedFunction {
                        arguments: vec![],
                        statements: vec![TypedStatement::ret(
                            FieldElementExpression::identifier(Identifier::from(
                                main_const_id.clone(),
                            ))
                            .into(),
                        )],
                        signature: DeclarationSignature::new()
                            .inputs(vec![])
                            .output(DeclarationType::FieldElement),
                    }),
                )
                .into(),
            ],
        };

        let program = TypedProgram {
            module_map: Default::default(),
            main: "main".into(),
            modules: vec![
                ("main".into(), main_module),
                ("foo".into(), foo_module.clone()),
            ]
            .into_iter()
            .collect(),
        };

        let program = ConstantResolver::inline(program);
        let expected_main_module = TypedModule {
            symbols: vec![
                TypedConstantSymbolDeclaration::new(
                    main_const_id.clone(),
                    TypedConstantSymbol::Here(TypedConstant::new(
                        TypedExpression::FieldElement(FieldElementExpression::identifier(
                            foo_const_id.into(),
                        )),
                        DeclarationType::FieldElement,
                    )),
                )
                .into(),
                TypedFunctionSymbolDeclaration::new(
                    DeclarationFunctionKey::with_location("main", "main").signature(
                        DeclarationSignature::new()
                            .inputs(vec![])
                            .output(DeclarationType::FieldElement),
                    ),
                    TypedFunctionSymbol::Here(TypedFunction {
                        arguments: vec![],
                        statements: vec![TypedStatement::ret(
                            FieldElementExpression::identifier(Identifier::from(
                                main_const_id.clone(),
                            ))
                            .into(),
                        )],
                        signature: DeclarationSignature::new()
                            .inputs(vec![])
                            .output(DeclarationType::FieldElement),
                    }),
                )
                .into(),
            ],
        };

        let expected_program: TypedProgram<Bn128Field> = TypedProgram {
            module_map: Default::default(),
            main: "main".into(),
            modules: vec![
                ("main".into(), expected_main_module),
                ("foo".into(), foo_module),
            ]
            .into_iter()
            .collect(),
        };

        assert_eq!(program, expected_program)
    }

    #[test]
    fn inline_imported_constant_with_generics() {
        // ---------------------
        // module `foo`
        // --------------------
        // const field FOO = 2;
        // const field[FOO] BAR = [1; FOO];
        //
        // def main() {
        //     return;
        // }
        //
        // ---------------------
        // module `main`
        // ---------------------
        // from "foo" import FOO;
        // from "foo" import BAR;
        // const field[FOO] BAZ = BAR;
        //
        // def main() -> field {
        //     return FOO;
        // }

        // Should be resolved to

        // ---------------------
        // module `foo`
        // --------------------
        // const field FOO = 2;
        // const field[FOO] BAR = [1; FOO];
        //
        // def main() {
        //     return;
        // }
        //
        // ---------------------
        // module `main`
        // ---------------------
        // const FOO = 2;
        // const BAR = [1; ./foo.zok/FOO];
        // const field[FOO] BAZ = BAR;
        //
        // def main() -> field {
        //     return FOO;
        // }

        let foo_const_id = CanonicalConstantIdentifier::new("FOO", "foo".into());
        let bar_const_id = CanonicalConstantIdentifier::new("BAR", "foo".into());
        let foo_module = TypedModule {
            symbols: vec![
                TypedConstantSymbolDeclaration::new(
                    foo_const_id.clone(),
                    TypedConstantSymbol::Here(TypedConstant::new(
                        TypedExpression::FieldElement(FieldElementExpression::value(
                            Bn128Field::from(2),
                        )),
                        DeclarationType::FieldElement,
                    )),
                )
                .into(),
                TypedConstantSymbolDeclaration::new(
                    bar_const_id.clone(),
                    TypedConstantSymbol::Here(TypedConstant::new(
                        TypedExpression::Array(ArrayExpression::repeat(
                            FieldElementExpression::value(Bn128Field::from(1)).into(),
                            UExpression::from(foo_const_id.clone()),
                        )),
                        DeclarationType::Array(DeclarationArrayType::new(
                            DeclarationType::FieldElement,
                            DeclarationConstant::Constant(foo_const_id.clone()),
                        )),
                    )),
                )
                .into(),
                TypedFunctionSymbolDeclaration::new(
                    DeclarationFunctionKey::with_location("foo", "main").signature(
                        DeclarationSignature::new()
                            .inputs(vec![])
                            .output(DeclarationType::Tuple(GTupleType::new(vec![]))),
                    ),
                    TypedFunctionSymbol::Here(TypedFunction {
                        arguments: vec![],
                        statements: vec![],
                        signature: DeclarationSignature::new()
                            .inputs(vec![])
                            .output(DeclarationType::Tuple(GTupleType::new(vec![]))),
                    }),
                )
                .into(),
            ],
        };

        let main_foo_const_id = CanonicalConstantIdentifier::new("FOO", "main".into());
        let main_bar_const_id = CanonicalConstantIdentifier::new("BAR", "main".into());
        let main_baz_const_id = CanonicalConstantIdentifier::new("BAZ", "main".into());

        let main_module = TypedModule {
            symbols: vec![
                TypedConstantSymbolDeclaration::new(
                    main_foo_const_id.clone(),
                    TypedConstantSymbol::There(foo_const_id.clone()),
                )
                .into(),
                TypedConstantSymbolDeclaration::new(
                    main_bar_const_id.clone(),
                    TypedConstantSymbol::There(bar_const_id),
                )
                .into(),
                TypedConstantSymbolDeclaration::new(
                    main_baz_const_id.clone(),
                    TypedConstantSymbol::Here(TypedConstant::new(
                        TypedExpression::Array(
                            ArrayExpression::identifier(main_bar_const_id.clone().into()).annotate(
                                ArrayType::new(Type::FieldElement, main_foo_const_id.clone()),
                            ),
                        ),
                        DeclarationType::Array(DeclarationArrayType::new(
                            DeclarationType::FieldElement,
                            DeclarationConstant::Constant(foo_const_id.clone()),
                        )),
                    )),
                )
                .into(),
                TypedFunctionSymbolDeclaration::new(
                    DeclarationFunctionKey::with_location("main", "main").signature(
                        DeclarationSignature::new()
                            .inputs(vec![])
                            .output(DeclarationType::FieldElement),
                    ),
                    TypedFunctionSymbol::Here(TypedFunction {
                        arguments: vec![],
                        statements: vec![TypedStatement::ret(
                            FieldElementExpression::identifier(Identifier::from(
                                main_foo_const_id.clone(),
                            ))
                            .into(),
                        )],
                        signature: DeclarationSignature::new()
                            .inputs(vec![])
                            .output(DeclarationType::FieldElement),
                    }),
                )
                .into(),
            ],
        };

        let program = TypedProgram {
            module_map: Default::default(),
            main: "main".into(),
            modules: vec![
                ("main".into(), main_module),
                ("foo".into(), foo_module.clone()),
            ]
            .into_iter()
            .collect(),
        };

        let program = ConstantResolver::inline(program);
        let expected_main_module = TypedModule {
            symbols: vec![
                TypedConstantSymbolDeclaration::new(
                    main_foo_const_id.clone(),
                    TypedConstantSymbol::Here(TypedConstant::new(
                        FieldElementExpression::value(Bn128Field::from(2)).into(),
                        DeclarationType::FieldElement,
                    )),
                )
                .into(),
                TypedConstantSymbolDeclaration::new(
                    main_bar_const_id.clone(),
                    TypedConstantSymbol::Here(TypedConstant::new(
                        TypedExpression::Array(ArrayExpression::repeat(
                            FieldElementExpression::value(Bn128Field::from(1)).into(),
                            UExpression::from(foo_const_id.clone()),
                        )),
                        DeclarationType::Array(DeclarationArrayType::new(
                            DeclarationType::FieldElement,
                            DeclarationConstant::Constant(foo_const_id.clone()),
                        )),
                    )),
                )
                .into(),
                TypedConstantSymbolDeclaration::new(
                    main_baz_const_id.clone(),
                    TypedConstantSymbol::Here(TypedConstant::new(
                        TypedExpression::Array(
                            ArrayExpression::identifier(main_bar_const_id.into()).annotate(
                                ArrayType::new(Type::FieldElement, main_foo_const_id.clone()),
                            ),
                        ),
                        DeclarationType::Array(DeclarationArrayType::new(
                            DeclarationType::FieldElement,
                            DeclarationConstant::Constant(foo_const_id.clone()),
                        )),
                    )),
                )
                .into(),
                TypedFunctionSymbolDeclaration::new(
                    DeclarationFunctionKey::with_location("main", "main").signature(
                        DeclarationSignature::new()
                            .inputs(vec![])
                            .output(DeclarationType::FieldElement),
                    ),
                    TypedFunctionSymbol::Here(TypedFunction {
                        arguments: vec![],
                        statements: vec![TypedStatement::ret(
                            FieldElementExpression::identifier(Identifier::from(
                                main_foo_const_id.clone(),
                            ))
                            .into(),
                        )],
                        signature: DeclarationSignature::new()
                            .inputs(vec![])
                            .output(DeclarationType::FieldElement),
                    }),
                )
                .into(),
            ],
        };

        let expected_program: TypedProgram<Bn128Field> = TypedProgram {
            module_map: Default::default(),
            main: "main".into(),
            modules: vec![
                ("main".into(), expected_main_module),
                ("foo".into(), foo_module),
            ]
            .into_iter()
            .collect(),
        };

        assert_eq!(program, expected_program)
    }
}<|MERGE_RESOLUTION|>--- conflicted
+++ resolved
@@ -316,23 +316,13 @@
                 FieldElementExpression::add(
                     FieldElementExpression::select(
                         ArrayExpression::identifier(Identifier::from(const_id.clone()))
-<<<<<<< HEAD
                             .annotate(GArrayType::new(Type::FieldElement, 2u32)),
-                        UExpression::from_value(0u128).annotate(UBitwidth::B32),
+                        UExpression::value(0u128).annotate(UBitwidth::B32),
                     ),
                     FieldElementExpression::select(
                         ArrayExpression::identifier(Identifier::from(const_id.clone()))
                             .annotate(GArrayType::new(Type::FieldElement, 2u32)),
-                        UExpression::from_value(1u128).annotate(UBitwidth::B32),
-=======
-                            .annotate(GType::FieldElement, 2u32),
-                        UExpression::value(0u128).annotate(UBitwidth::B32),
-                    ),
-                    FieldElementExpression::select(
-                        ArrayExpression::identifier(Identifier::from(const_id.clone()))
-                            .annotate(GType::FieldElement, 2u32),
                         UExpression::value(1u128).annotate(UBitwidth::B32),
->>>>>>> 7ba959cf
                     ),
                 )
                 .into(),
