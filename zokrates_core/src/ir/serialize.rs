use crate::ir::{ProgIterator, Statement};
use serde_cbor::{self, StreamDeserializer};
use std::io::{Read, Write};
use zokrates_field::*;

const ZOKRATES_MAGIC: &[u8; 4] = &[0x5a, 0x4f, 0x4b, 0];
const ZOKRATES_VERSION_2: &[u8; 4] = &[0, 0, 0, 2];

#[derive(PartialEq, Debug)]
pub enum ProgEnum<
    Bls12_381I: IntoIterator<Item = Statement<Bls12_381Field>>,
    Bn128I: IntoIterator<Item = Statement<Bn128Field>>,
    Bls12_377I: IntoIterator<Item = Statement<Bls12_377Field>>,
    Bw6_761I: IntoIterator<Item = Statement<Bw6_761Field>>,
> {
    Bls12_381Program(ProgIterator<Bls12_381Field, Bls12_381I>),
    Bn128Program(ProgIterator<Bn128Field, Bn128I>),
    Bls12_377Program(ProgIterator<Bls12_377Field, Bls12_377I>),
    Bw6_761Program(ProgIterator<Bw6_761Field, Bw6_761I>),
}

<<<<<<< HEAD
=======
type MemoryProgEnum = ProgEnum<
    Vec<Statement<Bls12_381Field>>,
    Vec<Statement<Bn128Field>>,
    Vec<Statement<Bls12_377Field>>,
    Vec<Statement<Bw6_761Field>>,
>;

use serde::{Serialize, Serializer};
use std::cell::Cell;

>>>>>>> 4cd0017f
impl<
        Bls12_381I: IntoIterator<Item = Statement<Bls12_381Field>>,
        Bn128I: IntoIterator<Item = Statement<Bn128Field>>,
        Bls12_377I: IntoIterator<Item = Statement<Bls12_377Field>>,
        Bw6_761I: IntoIterator<Item = Statement<Bw6_761Field>>,
    > ProgEnum<Bls12_381I, Bn128I, Bls12_377I, Bw6_761I>
{
    pub fn collect(self) -> MemoryProgEnum {
        match self {
            ProgEnum::Bls12_381Program(p) => ProgEnum::Bls12_381Program(p.collect()),
            ProgEnum::Bn128Program(p) => ProgEnum::Bn128Program(p.collect()),
            ProgEnum::Bls12_377Program(p) => ProgEnum::Bls12_377Program(p.collect()),
            ProgEnum::Bw6_761Program(p) => ProgEnum::Bw6_761Program(p.collect()),
        }
    }
}

// pub fn _write_as_cbor<T: Serialize + std::fmt::Debug, I, W>(
//     out: &mut W,
//     prog_iterator: ProgIterator<T, I>,
// ) -> serde_cbor::Result<()>
// where
//     I: IntoIterator<Item = Statement<T>>,
//     W: Write,
// {
//     struct Wrapper<U>(Cell<Option<U>>);

//     struct SerializableProgIterator<T: Serialize, I: IntoIterator<Item = crate::ir::Statement<T>>> {
//         arguments: Vec<crate::flat_absy::FlatParameter>,
//         return_count: usize,
//         statements: Wrapper<I>,
//     }

//     impl<T, I> Serialize for SerializableProgIterator<T, I>
//     where
//         T: Serialize + std::fmt::Debug,
//         I: IntoIterator<Item = crate::ir::Statement<T>>,
//     {
//         fn serialize<S: Serializer>(&self, s: S) -> Result<S::Ok, S::Error> {
//             use serde::ser::SerializeStruct;

//             let mut spi = s.serialize_struct("SerializableProgIterator", 3)?;
//             spi.serialize_field("arguments", &self.arguments)?;
//             spi.serialize_field("return_count", &self.return_count)?;
//             spi.serialize_field("statements", &self.statements)?;
//             spi.end()
//         }
//     }

//     impl<I, P> Serialize for Wrapper<I>
//     where
//         I: IntoIterator<Item = P>,
//         P: Serialize + std::fmt::Debug,
//     {
//         fn serialize<S: Serializer>(&self, s: S) -> Result<S::Ok, S::Error> {
//             s.collect_seq(self.0.take().unwrap())
//         }
//     }

//     serde_cbor::to_writer(
//         out,
//         &SerializableProgIterator {
//             arguments: prog_iterator.arguments,
//             return_count: prog_iterator.return_count,
//             statements: Wrapper(Cell::new(Some(prog_iterator.statements))),
//         },
//     )
// }

impl<T: Field, I: IntoIterator<Item = Statement<T>>> ProgIterator<T, I> {
    pub fn serialize<W: Write>(self, mut w: W) {
        w.write_all(ZOKRATES_MAGIC).unwrap();
        w.write_all(ZOKRATES_VERSION_2).unwrap();
        w.write_all(&T::id()).unwrap();

        serde_cbor::to_writer(&mut w, &self.arguments).unwrap();
        serde_cbor::to_writer(&mut w, &self.return_count).unwrap();
        for s in self.statements {
            serde_cbor::to_writer(&mut w, &s).unwrap();
        }
    }
}

pub struct UnwrappedStreamDeserializer<'de, R, T> {
    s: StreamDeserializer<'de, R, T>,
}

impl<'de, R: serde_cbor::de::Read<'de>, T: serde::Deserialize<'de>> Iterator
    for UnwrappedStreamDeserializer<'de, R, T>
{
    type Item = T;

    fn next(&mut self) -> Option<T> {
        self.s.next().transpose().unwrap()
    }
}

impl<'de, R: Read>
    ProgEnum<
        UnwrappedStreamDeserializer<'de, serde_cbor::de::IoRead<R>, Statement<Bls12_381Field>>,
        UnwrappedStreamDeserializer<'de, serde_cbor::de::IoRead<R>, Statement<Bn128Field>>,
        UnwrappedStreamDeserializer<'de, serde_cbor::de::IoRead<R>, Statement<Bls12_377Field>>,
        UnwrappedStreamDeserializer<'de, serde_cbor::de::IoRead<R>, Statement<Bw6_761Field>>,
    >
{
    pub fn deserialize(mut r: R) -> Result<Self, String> {
        // Check the magic number, `ZOK`
        let mut magic = [0; 4];
        r.read_exact(&mut magic)
            .map_err(|_| String::from("Cannot read magic number"))?;

        if &magic == ZOKRATES_MAGIC {
            // Check the version, 2
            let mut version = [0; 4];
            r.read_exact(&mut version)
                .map_err(|_| String::from("Cannot read version"))?;

            if &version == ZOKRATES_VERSION_2 {
                // Check the curve identifier, deserializing accordingly
                let mut curve = [0; 4];
                r.read_exact(&mut curve)
                    .map_err(|_| String::from("Cannot read curve identifier"))?;

                use serde::de::Deserializer;
                let mut p = serde_cbor::Deserializer::from_reader(r);

                struct ArgumentsVisitor;

                impl<'de> serde::de::Visitor<'de> for ArgumentsVisitor {
                    type Value = Vec<crate::ir::FlatParameter>;
                    fn expecting(&self, formatter: &mut std::fmt::Formatter) -> std::fmt::Result {
                        formatter.write_str("seq of flat param")
                    }

                    fn visit_seq<A>(self, mut seq: A) -> Result<Self::Value, A::Error>
                    where
                        A: serde::de::SeqAccess<'de>,
                    {
                        let mut res = vec![];
                        while let Some(e) = seq.next_element().unwrap() {
                            res.push(dbg!(e));
                        }
                        Ok(res)
                    }
                }

                let arguments = p.deserialize_seq(ArgumentsVisitor).unwrap();

                struct ReturnCountVisitor;

                impl<'de> serde::de::Visitor<'de> for ReturnCountVisitor {
                    type Value = usize;
                    fn expecting(&self, formatter: &mut std::fmt::Formatter) -> std::fmt::Result {
                        formatter.write_str("usize")
                    }

                    fn visit_u32<E>(self, v: u32) -> Result<Self::Value, E>
                    where
                        E: serde::de::Error,
                    {
                        Ok(v as usize)
                    }

                    fn visit_u8<E>(self, v: u8) -> Result<Self::Value, E>
                    where
                        E: serde::de::Error,
                    {
                        Ok(v as usize)
                    }

                    fn visit_u16<E>(self, v: u16) -> Result<Self::Value, E>
                    where
                        E: serde::de::Error,
                    {
                        Ok(v as usize)
                    }
                }

                let return_count = p.deserialize_u32(ReturnCountVisitor).unwrap();

                match curve {
                    m if m == Bls12_381Field::id() => {
                        let s = p.into_iter::<Statement<Bls12_381Field>>();

                        Ok(ProgEnum::Bls12_381Program(ProgIterator {
                            arguments,
                            return_count,
                            statements: UnwrappedStreamDeserializer { s },
                        }))
                    }
                    m if m == Bn128Field::id() => {
                        let s = p.into_iter::<Statement<Bn128Field>>();

                        Ok(ProgEnum::Bn128Program(ProgIterator {
                            arguments,
                            return_count,
                            statements: UnwrappedStreamDeserializer { s },
                        }))
                    }
                    m if m == Bls12_377Field::id() => {
                        let s = p.into_iter::<Statement<Bls12_377Field>>();

                        Ok(ProgEnum::Bls12_377Program(ProgIterator {
                            arguments,
                            return_count,
                            statements: UnwrappedStreamDeserializer { s },
                        }))
                    }
                    m if m == Bw6_761Field::id() => {
                        let s = p.into_iter::<Statement<Bw6_761Field>>();

                        Ok(ProgEnum::Bw6_761Program(ProgIterator {
                            arguments,
                            return_count,
                            statements: UnwrappedStreamDeserializer { s },
                        }))
                    }
                    _ => Err(String::from("Unknown curve identifier")),
                }
            } else {
                Err(String::from("Unknown version"))
            }
        } else {
            Err(String::from("Wrong magic number"))
        }
    }
}

#[cfg(test)]
mod tests {
    use super::*;
    use crate::ir;
    use std::io::{Cursor, Seek, SeekFrom};
    use zokrates_field::{Bls12_381Field, Bn128Field};

    #[test]
    fn ser_deser_v2() {
        let p: ir::Prog<Bn128Field> = ir::Prog::default();

        let mut buffer = Cursor::new(vec![]);
        p.clone().serialize(&mut buffer);

        // rewind back to the beginning of the file
        buffer.seek(SeekFrom::Start(0)).unwrap();

        // deserialize
        let deserialized_p = ProgEnum::deserialize(buffer).unwrap();

        assert_eq!(ProgEnum::Bn128Program(p), deserialized_p.collect());

        let p: ir::Prog<Bls12_381Field> = ir::Prog::default();

        let mut buffer = Cursor::new(vec![]);
        p.clone().serialize(&mut buffer);

        // rewind back to the beginning of the file
        buffer.seek(SeekFrom::Start(0)).unwrap();

        // deserialize
        let deserialized_p = ProgEnum::deserialize(buffer).unwrap();

        assert_eq!(ProgEnum::Bls12_381Program(p), deserialized_p.collect());
    }
}<|MERGE_RESOLUTION|>--- conflicted
+++ resolved
@@ -19,8 +19,6 @@
     Bw6_761Program(ProgIterator<Bw6_761Field, Bw6_761I>),
 }
 
-<<<<<<< HEAD
-=======
 type MemoryProgEnum = ProgEnum<
     Vec<Statement<Bls12_381Field>>,
     Vec<Statement<Bn128Field>>,
@@ -28,10 +26,6 @@
     Vec<Statement<Bw6_761Field>>,
 >;
 
-use serde::{Serialize, Serializer};
-use std::cell::Cell;
-
->>>>>>> 4cd0017f
 impl<
         Bls12_381I: IntoIterator<Item = Statement<Bls12_381Field>>,
         Bn128I: IntoIterator<Item = Statement<Bn128Field>>,
