--- conflicted
+++ resolved
@@ -5,15 +5,9 @@
 };
 use crate::typed_absy::UBitwidth;
 use crate::typed_absy::{
-<<<<<<< HEAD
     ArrayExpression, ArrayExpressionInner, BooleanExpression, Expr, FieldElementExpression, IfElse,
-    IfElseExpression, Select, SelectExpression, StructExpression, Typed, TypedExpression,
-    TypedExpressionOrSpread, TypedSpread, UExpression, UExpressionInner,
-=======
-    ArrayExpression, ArrayExpressionInner, BooleanExpression, FieldElementExpression, IfElse,
     IfElseExpression, Select, SelectExpression, StructExpression, StructExpressionInner, Typed,
     TypedExpression, TypedExpressionOrSpread, TypedSpread, UExpression, UExpressionInner,
->>>>>>> 5a02186f
 };
 use num_bigint::BigUint;
 use std::convert::TryFrom;
