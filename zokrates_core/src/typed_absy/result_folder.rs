// Generic walk through a typed AST. Not mutating in place

use crate::typed_absy::types::{ArrayType, StructMember, StructType};
use crate::typed_absy::*;
use zokrates_field::Field;

pub trait ResultFold<'ast, T: Field>: Sized {
    fn fold<F: ResultFolder<'ast, T>>(self, f: &mut F) -> Result<Self, F::Error>;
}

impl<'ast, T: Field> ResultFold<'ast, T> for FieldElementExpression<'ast, T> {
    fn fold<F: ResultFolder<'ast, T>>(self, f: &mut F) -> Result<Self, F::Error> {
        f.fold_field_expression(self)
    }
}

impl<'ast, T: Field> ResultFold<'ast, T> for BooleanExpression<'ast, T> {
    fn fold<F: ResultFolder<'ast, T>>(self, f: &mut F) -> Result<Self, F::Error> {
        f.fold_boolean_expression(self)
    }
}

impl<'ast, T: Field> ResultFold<'ast, T> for UExpression<'ast, T> {
    fn fold<F: ResultFolder<'ast, T>>(self, f: &mut F) -> Result<Self, F::Error> {
        f.fold_uint_expression(self)
    }
}

impl<'ast, T: Field> ResultFold<'ast, T> for ArrayExpression<'ast, T> {
    fn fold<F: ResultFolder<'ast, T>>(self, f: &mut F) -> Result<Self, F::Error> {
        f.fold_array_expression(self)
    }
}

impl<'ast, T: Field> ResultFold<'ast, T> for StructExpression<'ast, T> {
    fn fold<F: ResultFolder<'ast, T>>(self, f: &mut F) -> Result<Self, F::Error> {
        f.fold_struct_expression(self)
    }
}

pub trait ResultFolder<'ast, T: Field>: Sized {
    type Error;

    fn fold_program(
        &mut self,
        p: TypedProgram<'ast, T>,
    ) -> Result<TypedProgram<'ast, T>, Self::Error> {
        fold_program(self, p)
    }

    fn fold_module(
        &mut self,
        m: TypedModule<'ast, T>,
    ) -> Result<TypedModule<'ast, T>, Self::Error> {
        fold_module(self, m)
    }

    fn fold_constant(
        &mut self,
        c: TypedConstant<'ast, T>,
    ) -> Result<TypedConstant<'ast, T>, Self::Error> {
        fold_constant(self, c)
    }

    fn fold_constant_symbol(
        &mut self,
        s: TypedConstantSymbol<'ast, T>,
    ) -> Result<TypedConstantSymbol<'ast, T>, Self::Error> {
        fold_constant_symbol(self, s)
    }

    fn fold_function_symbol(
        &mut self,
        s: TypedFunctionSymbol<'ast, T>,
    ) -> Result<TypedFunctionSymbol<'ast, T>, Self::Error> {
        fold_function_symbol(self, s)
    }

    fn fold_declaration_function_key(
        &mut self,
        key: DeclarationFunctionKey<'ast>,
    ) -> Result<DeclarationFunctionKey<'ast>, Self::Error> {
        fold_declaration_function_key(self, key)
    }

    fn fold_function(
        &mut self,
        f: TypedFunction<'ast, T>,
    ) -> Result<TypedFunction<'ast, T>, Self::Error> {
        fold_function(self, f)
    }

    fn fold_signature(
        &mut self,
        s: DeclarationSignature<'ast>,
    ) -> Result<DeclarationSignature<'ast>, Self::Error> {
        fold_signature(self, s)
    }

    fn fold_parameter(
        &mut self,
        p: DeclarationParameter<'ast>,
    ) -> Result<DeclarationParameter<'ast>, Self::Error> {
        Ok(DeclarationParameter {
            id: self.fold_declaration_variable(p.id)?,
            ..p
        })
    }

    fn fold_name(&mut self, n: Identifier<'ast>) -> Result<Identifier<'ast>, Self::Error> {
        Ok(n)
    }

    fn fold_variable(&mut self, v: Variable<'ast, T>) -> Result<Variable<'ast, T>, Self::Error> {
        Ok(Variable {
            id: self.fold_name(v.id)?,
            _type: self.fold_type(v._type)?,
        })
    }

    fn fold_declaration_variable(
        &mut self,
        v: DeclarationVariable<'ast>,
    ) -> Result<DeclarationVariable<'ast>, Self::Error> {
        Ok(DeclarationVariable {
            id: self.fold_name(v.id)?,
            _type: self.fold_declaration_type(v._type)?,
        })
    }

    fn fold_type(&mut self, t: Type<'ast, T>) -> Result<Type<'ast, T>, Self::Error> {
        use self::GType::*;

        match t {
            Array(array_type) => Ok(Array(self.fold_array_type(array_type)?)),
            Struct(struct_type) => Ok(Struct(self.fold_struct_type(struct_type)?)),
            t => Ok(t),
        }
    }

    fn fold_block_expression<E: ResultFold<'ast, T>>(
        &mut self,
        block: BlockExpression<'ast, T, E>,
    ) -> Result<BlockExpression<'ast, T, E>, Self::Error> {
        fold_block_expression(self, block)
    }

    fn fold_member_expression<
        E: Expr<'ast, T> + Member<'ast, T> + From<TypedExpression<'ast, T>>,
    >(
        &mut self,
        e: MemberExpression<'ast, T, E>,
    ) -> Result<ThisOrUncle<MemberExpression<'ast, T, E>, E::Inner>, Self::Error> {
        fold_member_expression(self, e)
    }

    fn fold_select_expression<E: Select<'ast, T> + From<TypedExpression<'ast, T>>>(
        &mut self,
        e: SelectExpression<'ast, T, E>,
    ) -> Result<E, Self::Error> {
        fold_select_expression(self, e)
    }

    fn fold_array_type(
        &mut self,
        t: ArrayType<'ast, T>,
    ) -> Result<ArrayType<'ast, T>, Self::Error> {
        Ok(ArrayType {
            ty: box self.fold_type(*t.ty)?,
            size: self.fold_uint_expression(t.size)?,
        })
    }

    fn fold_struct_type(
        &mut self,
        t: StructType<'ast, T>,
    ) -> Result<StructType<'ast, T>, Self::Error> {
        Ok(StructType {
            members: t
                .members
                .into_iter()
                .map(|m| {
                    let id = m.id;
                    self.fold_type(*m.ty)
                        .map(|ty| StructMember { ty: box ty, id })
                })
                .collect::<Result<_, _>>()?,
            ..t
        })
    }

    fn fold_declaration_type(
        &mut self,
        t: DeclarationType<'ast>,
    ) -> Result<DeclarationType<'ast>, Self::Error> {
        Ok(t)
    }

    fn fold_assignee(
        &mut self,
        a: TypedAssignee<'ast, T>,
    ) -> Result<TypedAssignee<'ast, T>, Self::Error> {
        match a {
            TypedAssignee::Identifier(v) => Ok(TypedAssignee::Identifier(self.fold_variable(v)?)),
            TypedAssignee::Select(box a, box index) => Ok(TypedAssignee::Select(
                box self.fold_assignee(a)?,
                box self.fold_uint_expression(index)?,
            )),
            TypedAssignee::Member(box s, m) => {
                Ok(TypedAssignee::Member(box self.fold_assignee(s)?, m))
            }
        }
    }

    fn fold_statement(
        &mut self,
        s: TypedStatement<'ast, T>,
    ) -> Result<Vec<TypedStatement<'ast, T>>, Self::Error> {
        fold_statement(self, s)
    }

    fn fold_expression_or_spread(
        &mut self,
        e: TypedExpressionOrSpread<'ast, T>,
    ) -> Result<TypedExpressionOrSpread<'ast, T>, Self::Error> {
        Ok(match e {
            TypedExpressionOrSpread::Expression(e) => {
                TypedExpressionOrSpread::Expression(self.fold_expression(e)?)
            }
            TypedExpressionOrSpread::Spread(s) => {
                TypedExpressionOrSpread::Spread(self.fold_spread(s)?)
            }
        })
    }

    fn fold_spread(
        &mut self,
        s: TypedSpread<'ast, T>,
    ) -> Result<TypedSpread<'ast, T>, Self::Error> {
        Ok(TypedSpread {
            array: self.fold_array_expression(s.array)?,
        })
    }

    fn fold_expression(
        &mut self,
        e: TypedExpression<'ast, T>,
    ) -> Result<TypedExpression<'ast, T>, Self::Error> {
        match e {
            TypedExpression::FieldElement(e) => Ok(self.fold_field_expression(e)?.into()),
            TypedExpression::Boolean(e) => Ok(self.fold_boolean_expression(e)?.into()),
            TypedExpression::Uint(e) => Ok(self.fold_uint_expression(e)?.into()),
            TypedExpression::Array(e) => Ok(self.fold_array_expression(e)?.into()),
            TypedExpression::Struct(e) => Ok(self.fold_struct_expression(e)?.into()),
            TypedExpression::Int(e) => Ok(self.fold_int_expression(e)?.into()),
        }
    }

    fn fold_array_expression(
        &mut self,
        e: ArrayExpression<'ast, T>,
    ) -> Result<ArrayExpression<'ast, T>, Self::Error> {
        fold_array_expression(self, e)
    }

    fn fold_struct_expression(
        &mut self,
        e: StructExpression<'ast, T>,
    ) -> Result<StructExpression<'ast, T>, Self::Error> {
        fold_struct_expression(self, e)
    }

    fn fold_expression_list(
        &mut self,
        es: TypedExpressionList<'ast, T>,
    ) -> Result<TypedExpressionList<'ast, T>, Self::Error> {
        fold_expression_list(self, es)
    }

    fn fold_int_expression(
        &mut self,
        e: IntExpression<'ast, T>,
    ) -> Result<IntExpression<'ast, T>, Self::Error> {
        fold_int_expression(self, e)
    }

    fn fold_field_expression(
        &mut self,
        e: FieldElementExpression<'ast, T>,
    ) -> Result<FieldElementExpression<'ast, T>, Self::Error> {
        fold_field_expression(self, e)
    }
    fn fold_boolean_expression(
        &mut self,
        e: BooleanExpression<'ast, T>,
    ) -> Result<BooleanExpression<'ast, T>, Self::Error> {
        fold_boolean_expression(self, e)
    }
    fn fold_uint_expression(
        &mut self,
        e: UExpression<'ast, T>,
    ) -> Result<UExpression<'ast, T>, Self::Error> {
        fold_uint_expression(self, e)
    }

    fn fold_uint_expression_inner(
        &mut self,
        bitwidth: UBitwidth,
        e: UExpressionInner<'ast, T>,
    ) -> Result<UExpressionInner<'ast, T>, Self::Error> {
        fold_uint_expression_inner(self, bitwidth, e)
    }

    fn fold_array_expression_inner(
        &mut self,
        ty: &ArrayType<'ast, T>,
        e: ArrayExpressionInner<'ast, T>,
    ) -> Result<ArrayExpressionInner<'ast, T>, Self::Error> {
        fold_array_expression_inner(self, ty, e)
    }
    fn fold_struct_expression_inner(
        &mut self,
        ty: &StructType<'ast, T>,
        e: StructExpressionInner<'ast, T>,
    ) -> Result<StructExpressionInner<'ast, T>, Self::Error> {
        fold_struct_expression_inner(self, ty, e)
    }
}

pub fn fold_statement<'ast, T: Field, F: ResultFolder<'ast, T>>(
    f: &mut F,
    s: TypedStatement<'ast, T>,
) -> Result<Vec<TypedStatement<'ast, T>>, F::Error> {
    let res = match s {
        TypedStatement::Return(expressions) => TypedStatement::Return(
            expressions
                .into_iter()
                .map(|e| f.fold_expression(e))
                .collect::<Result<_, _>>()?,
        ),
        TypedStatement::Definition(a, e) => {
            TypedStatement::Definition(f.fold_assignee(a)?, f.fold_expression(e)?)
        }
        TypedStatement::Declaration(v) => TypedStatement::Declaration(f.fold_variable(v)?),
        TypedStatement::Assertion(e) => TypedStatement::Assertion(f.fold_boolean_expression(e)?),
        TypedStatement::For(v, from, to, statements) => TypedStatement::For(
            f.fold_variable(v)?,
            f.fold_uint_expression(from)?,
            f.fold_uint_expression(to)?,
            statements
                .into_iter()
                .map(|s| f.fold_statement(s))
                .collect::<Result<Vec<_>, _>>()?
                .into_iter()
                .flatten()
                .collect(),
        ),
        TypedStatement::MultipleDefinition(variables, elist) => TypedStatement::MultipleDefinition(
            variables
                .into_iter()
                .map(|v| f.fold_assignee(v))
                .collect::<Result<_, _>>()?,
            f.fold_expression_list(elist)?,
        ),
        s => s,
    };
    Ok(vec![res])
}

pub fn fold_array_expression_inner<'ast, T: Field, F: ResultFolder<'ast, T>>(
    f: &mut F,
    _: &ArrayType<'ast, T>,
    e: ArrayExpressionInner<'ast, T>,
) -> Result<ArrayExpressionInner<'ast, T>, F::Error> {
    let e = match e {
        ArrayExpressionInner::Block(block) => {
            ArrayExpressionInner::Block(f.fold_block_expression(block)?)
        }
        ArrayExpressionInner::Identifier(id) => ArrayExpressionInner::Identifier(f.fold_name(id)?),
        ArrayExpressionInner::Value(exprs) => ArrayExpressionInner::Value(
            exprs
                .into_iter()
                .map(|e| f.fold_expression_or_spread(e))
                .collect::<Result<_, _>>()?,
        ),
        ArrayExpressionInner::FunctionCall(id, generics, exps) => {
            let generics = generics
                .into_iter()
                .map(|g| g.map(|g| f.fold_uint_expression(g)).transpose())
                .collect::<Result<_, _>>()?;
            let exps = exps
                .into_iter()
                .map(|e| f.fold_expression(e))
                .collect::<Result<_, _>>()?;
            ArrayExpressionInner::FunctionCall(id, generics, exps)
        }
        ArrayExpressionInner::IfElse(box condition, box consequence, box alternative) => {
            ArrayExpressionInner::IfElse(
                box f.fold_boolean_expression(condition)?,
                box f.fold_array_expression(consequence)?,
                box f.fold_array_expression(alternative)?,
            )
        }
<<<<<<< HEAD
        ArrayExpressionInner::Member(m) => f.fold_member_expression(m)?.into_inner(),
        ArrayExpressionInner::Select(select) => f.fold_select_expression(select)?.into_inner(),
=======
        ArrayExpressionInner::Member(m) => match f.fold_member_expression(m)? {
            ThisOrUncle::This(m) => ArrayExpressionInner::Member(m),
            ThisOrUncle::Uncle(u) => u,
        },
        ArrayExpressionInner::Select(box array, box index) => {
            let array = f.fold_array_expression(array)?;
            let index = f.fold_uint_expression(index)?;
            ArrayExpressionInner::Select(box array, box index)
        }
>>>>>>> 2d51dd54
        ArrayExpressionInner::Slice(box array, box from, box to) => {
            let array = f.fold_array_expression(array)?;
            let from = f.fold_uint_expression(from)?;
            let to = f.fold_uint_expression(to)?;
            ArrayExpressionInner::Slice(box array, box from, box to)
        }
        ArrayExpressionInner::Repeat(box e, box count) => {
            let e = f.fold_expression(e)?;
            let count = f.fold_uint_expression(count)?;
            ArrayExpressionInner::Repeat(box e, box count)
        }
    };
    Ok(e)
}

pub fn fold_struct_expression_inner<'ast, T: Field, F: ResultFolder<'ast, T>>(
    f: &mut F,
    _: &StructType<'ast, T>,
    e: StructExpressionInner<'ast, T>,
) -> Result<StructExpressionInner<'ast, T>, F::Error> {
    let e = match e {
        StructExpressionInner::Block(block) => {
            StructExpressionInner::Block(f.fold_block_expression(block)?)
        }
        StructExpressionInner::Identifier(id) => {
            StructExpressionInner::Identifier(f.fold_name(id)?)
        }
        StructExpressionInner::Value(exprs) => StructExpressionInner::Value(
            exprs
                .into_iter()
                .map(|e| f.fold_expression(e))
                .collect::<Result<_, _>>()?,
        ),
        StructExpressionInner::FunctionCall(id, generics, exps) => {
            let generics = generics
                .into_iter()
                .map(|g| g.map(|g| f.fold_uint_expression(g)).transpose())
                .collect::<Result<_, _>>()?;
            let exps = exps
                .into_iter()
                .map(|e| f.fold_expression(e))
                .collect::<Result<_, _>>()?;
            StructExpressionInner::FunctionCall(id, generics, exps)
        }
        StructExpressionInner::IfElse(box condition, box consequence, box alternative) => {
            StructExpressionInner::IfElse(
                box f.fold_boolean_expression(condition)?,
                box f.fold_struct_expression(consequence)?,
                box f.fold_struct_expression(alternative)?,
            )
        }
<<<<<<< HEAD
        StructExpressionInner::Member(m) => f.fold_member_expression(m)?.into_inner(),
        StructExpressionInner::Select(select) => f.fold_select_expression(select)?.into_inner(),
=======
        StructExpressionInner::Member(m) => match f.fold_member_expression(m)? {
            ThisOrUncle::This(m) => StructExpressionInner::Member(m),
            ThisOrUncle::Uncle(u) => u,
        },
        StructExpressionInner::Select(box array, box index) => {
            let array = f.fold_array_expression(array)?;
            let index = f.fold_uint_expression(index)?;
            StructExpressionInner::Select(box array, box index)
        }
>>>>>>> 2d51dd54
    };
    Ok(e)
}

pub fn fold_field_expression<'ast, T: Field, F: ResultFolder<'ast, T>>(
    f: &mut F,
    e: FieldElementExpression<'ast, T>,
) -> Result<FieldElementExpression<'ast, T>, F::Error> {
    let e = match e {
        FieldElementExpression::Block(block) => {
            FieldElementExpression::Block(f.fold_block_expression(block)?)
        }
        FieldElementExpression::Number(n) => FieldElementExpression::Number(n),
        FieldElementExpression::Identifier(id) => {
            FieldElementExpression::Identifier(f.fold_name(id)?)
        }
        FieldElementExpression::Add(box e1, box e2) => {
            let e1 = f.fold_field_expression(e1)?;
            let e2 = f.fold_field_expression(e2)?;
            FieldElementExpression::Add(box e1, box e2)
        }
        FieldElementExpression::Sub(box e1, box e2) => {
            let e1 = f.fold_field_expression(e1)?;
            let e2 = f.fold_field_expression(e2)?;
            FieldElementExpression::Sub(box e1, box e2)
        }
        FieldElementExpression::Mult(box e1, box e2) => {
            let e1 = f.fold_field_expression(e1)?;
            let e2 = f.fold_field_expression(e2)?;
            FieldElementExpression::Mult(box e1, box e2)
        }
        FieldElementExpression::Div(box e1, box e2) => {
            let e1 = f.fold_field_expression(e1)?;
            let e2 = f.fold_field_expression(e2)?;
            FieldElementExpression::Div(box e1, box e2)
        }
        FieldElementExpression::Pow(box e1, box e2) => {
            let e1 = f.fold_field_expression(e1)?;
            let e2 = f.fold_uint_expression(e2)?;
            FieldElementExpression::Pow(box e1, box e2)
        }
        FieldElementExpression::Neg(box e) => {
            let e = f.fold_field_expression(e)?;

            FieldElementExpression::Neg(box e)
        }
        FieldElementExpression::Pos(box e) => {
            let e = f.fold_field_expression(e)?;

            FieldElementExpression::Pos(box e)
        }
        FieldElementExpression::IfElse(box cond, box cons, box alt) => {
            let cond = f.fold_boolean_expression(cond)?;
            let cons = f.fold_field_expression(cons)?;
            let alt = f.fold_field_expression(alt)?;
            FieldElementExpression::IfElse(box cond, box cons, box alt)
        }
        FieldElementExpression::FunctionCall(key, generics, exps) => {
            let generics = generics
                .into_iter()
                .map(|g| g.map(|g| f.fold_uint_expression(g)).transpose())
                .collect::<Result<_, _>>()?;
            let exps = exps
                .into_iter()
                .map(|e| f.fold_expression(e))
                .collect::<Result<_, _>>()?;
            FieldElementExpression::FunctionCall(key, generics, exps)
        }
<<<<<<< HEAD
        FieldElementExpression::Member(m) => f.fold_member_expression(m)?,
        FieldElementExpression::Select(select) => f.fold_select_expression(select)?,
=======
        FieldElementExpression::Member(m) => match f.fold_member_expression(m)? {
            ThisOrUncle::This(m) => FieldElementExpression::Member(m),
            ThisOrUncle::Uncle(u) => u,
        },
        FieldElementExpression::Select(box array, box index) => {
            let array = f.fold_array_expression(array)?;
            let index = f.fold_uint_expression(index)?;
            FieldElementExpression::Select(box array, box index)
        }
>>>>>>> 2d51dd54
    };
    Ok(e)
}

pub fn fold_int_expression<'ast, T: Field, F: ResultFolder<'ast, T>>(
    _: &mut F,
    _: IntExpression<'ast, T>,
) -> Result<IntExpression<'ast, T>, F::Error> {
    unreachable!()
}

pub fn fold_block_expression<'ast, T: Field, E: ResultFold<'ast, T>, F: ResultFolder<'ast, T>>(
    f: &mut F,
    block: BlockExpression<'ast, T, E>,
) -> Result<BlockExpression<'ast, T, E>, F::Error> {
    Ok(BlockExpression {
        statements: block
            .statements
            .into_iter()
            .map(|s| f.fold_statement(s))
            .collect::<Result<Vec<_>, _>>()?
            .into_iter()
            .flatten()
            .collect(),
        value: box block.value.fold(f)?,
    })
}

pub fn fold_member_expression<
    'ast,
    T: Field,
    E: Expr<'ast, T> + Member<'ast, T> + From<TypedExpression<'ast, T>>,
    F: ResultFolder<'ast, T>,
>(
    f: &mut F,
    e: MemberExpression<'ast, T, E>,
) -> Result<ThisOrUncle<MemberExpression<'ast, T, E>, E::Inner>, F::Error> {
    Ok(ThisOrUncle::This(MemberExpression::new(
        f.fold_struct_expression(*e.struc)?,
        e.id,
    )))
}

pub fn fold_select_expression<
    'ast,
    T: Field,
    E: Select<'ast, T> + From<TypedExpression<'ast, T>>,
    F: ResultFolder<'ast, T>,
>(
    f: &mut F,
    e: SelectExpression<'ast, T, E>,
) -> Result<E, F::Error> {
    Ok(E::select(
        f.fold_array_expression(*e.array)?,
        f.fold_uint_expression(*e.index)?,
    ))
}

pub fn fold_boolean_expression<'ast, T: Field, F: ResultFolder<'ast, T>>(
    f: &mut F,
    e: BooleanExpression<'ast, T>,
) -> Result<BooleanExpression<'ast, T>, F::Error> {
    let e = match e {
        BooleanExpression::Block(block) => {
            BooleanExpression::Block(f.fold_block_expression(block)?)
        }
        BooleanExpression::Value(v) => BooleanExpression::Value(v),
        BooleanExpression::Identifier(id) => BooleanExpression::Identifier(f.fold_name(id)?),
        BooleanExpression::FieldEq(box e1, box e2) => {
            let e1 = f.fold_field_expression(e1)?;
            let e2 = f.fold_field_expression(e2)?;
            BooleanExpression::FieldEq(box e1, box e2)
        }
        BooleanExpression::BoolEq(box e1, box e2) => {
            let e1 = f.fold_boolean_expression(e1)?;
            let e2 = f.fold_boolean_expression(e2)?;
            BooleanExpression::BoolEq(box e1, box e2)
        }
        BooleanExpression::ArrayEq(box e1, box e2) => {
            let e1 = f.fold_array_expression(e1)?;
            let e2 = f.fold_array_expression(e2)?;
            BooleanExpression::ArrayEq(box e1, box e2)
        }
        BooleanExpression::StructEq(box e1, box e2) => {
            let e1 = f.fold_struct_expression(e1)?;
            let e2 = f.fold_struct_expression(e2)?;
            BooleanExpression::StructEq(box e1, box e2)
        }
        BooleanExpression::UintEq(box e1, box e2) => {
            let e1 = f.fold_uint_expression(e1)?;
            let e2 = f.fold_uint_expression(e2)?;
            BooleanExpression::UintEq(box e1, box e2)
        }
        BooleanExpression::FieldLt(box e1, box e2) => {
            let e1 = f.fold_field_expression(e1)?;
            let e2 = f.fold_field_expression(e2)?;
            BooleanExpression::FieldLt(box e1, box e2)
        }
        BooleanExpression::FieldLe(box e1, box e2) => {
            let e1 = f.fold_field_expression(e1)?;
            let e2 = f.fold_field_expression(e2)?;
            BooleanExpression::FieldLe(box e1, box e2)
        }
        BooleanExpression::FieldGt(box e1, box e2) => {
            let e1 = f.fold_field_expression(e1)?;
            let e2 = f.fold_field_expression(e2)?;
            BooleanExpression::FieldGt(box e1, box e2)
        }
        BooleanExpression::FieldGe(box e1, box e2) => {
            let e1 = f.fold_field_expression(e1)?;
            let e2 = f.fold_field_expression(e2)?;
            BooleanExpression::FieldGe(box e1, box e2)
        }
        BooleanExpression::UintLt(box e1, box e2) => {
            let e1 = f.fold_uint_expression(e1)?;
            let e2 = f.fold_uint_expression(e2)?;
            BooleanExpression::UintLt(box e1, box e2)
        }
        BooleanExpression::UintLe(box e1, box e2) => {
            let e1 = f.fold_uint_expression(e1)?;
            let e2 = f.fold_uint_expression(e2)?;
            BooleanExpression::UintLe(box e1, box e2)
        }
        BooleanExpression::UintGt(box e1, box e2) => {
            let e1 = f.fold_uint_expression(e1)?;
            let e2 = f.fold_uint_expression(e2)?;
            BooleanExpression::UintGt(box e1, box e2)
        }
        BooleanExpression::UintGe(box e1, box e2) => {
            let e1 = f.fold_uint_expression(e1)?;
            let e2 = f.fold_uint_expression(e2)?;
            BooleanExpression::UintGe(box e1, box e2)
        }
        BooleanExpression::Or(box e1, box e2) => {
            let e1 = f.fold_boolean_expression(e1)?;
            let e2 = f.fold_boolean_expression(e2)?;
            BooleanExpression::Or(box e1, box e2)
        }
        BooleanExpression::And(box e1, box e2) => {
            let e1 = f.fold_boolean_expression(e1)?;
            let e2 = f.fold_boolean_expression(e2)?;
            BooleanExpression::And(box e1, box e2)
        }
        BooleanExpression::Not(box e) => {
            let e = f.fold_boolean_expression(e)?;
            BooleanExpression::Not(box e)
        }
        BooleanExpression::FunctionCall(key, generics, exps) => {
            let generics = generics
                .into_iter()
                .map(|g| g.map(|g| f.fold_uint_expression(g)).transpose())
                .collect::<Result<_, _>>()?;
            let exps = exps
                .into_iter()
                .map(|e| f.fold_expression(e))
                .collect::<Result<_, _>>()?;
            BooleanExpression::FunctionCall(key, generics, exps)
        }
        BooleanExpression::IfElse(box cond, box cons, box alt) => {
            let cond = f.fold_boolean_expression(cond)?;
            let cons = f.fold_boolean_expression(cons)?;
            let alt = f.fold_boolean_expression(alt)?;
            BooleanExpression::IfElse(box cond, box cons, box alt)
        }
<<<<<<< HEAD
        BooleanExpression::Member(m) => f.fold_member_expression(m)?,
        BooleanExpression::Select(select) => f.fold_select_expression(select)?,
=======
        BooleanExpression::Member(m) => match f.fold_member_expression(m)? {
            ThisOrUncle::This(m) => BooleanExpression::Member(m),
            ThisOrUncle::Uncle(u) => u,
        },
        BooleanExpression::Select(box array, box index) => {
            let array = f.fold_array_expression(array)?;
            let index = f.fold_uint_expression(index)?;
            BooleanExpression::Select(box array, box index)
        }
>>>>>>> 2d51dd54
    };
    Ok(e)
}

pub fn fold_uint_expression<'ast, T: Field, F: ResultFolder<'ast, T>>(
    f: &mut F,
    e: UExpression<'ast, T>,
) -> Result<UExpression<'ast, T>, F::Error> {
    Ok(UExpression {
        inner: f.fold_uint_expression_inner(e.bitwidth, e.inner)?,
        ..e
    })
}

pub fn fold_uint_expression_inner<'ast, T: Field, F: ResultFolder<'ast, T>>(
    f: &mut F,
    _: UBitwidth,
    e: UExpressionInner<'ast, T>,
) -> Result<UExpressionInner<'ast, T>, F::Error> {
    let e = match e {
        UExpressionInner::Block(block) => UExpressionInner::Block(f.fold_block_expression(block)?),
        UExpressionInner::Value(v) => UExpressionInner::Value(v),
        UExpressionInner::Identifier(id) => UExpressionInner::Identifier(f.fold_name(id)?),
        UExpressionInner::Add(box left, box right) => {
            let left = f.fold_uint_expression(left)?;
            let right = f.fold_uint_expression(right)?;

            UExpressionInner::Add(box left, box right)
        }
        UExpressionInner::Sub(box left, box right) => {
            let left = f.fold_uint_expression(left)?;
            let right = f.fold_uint_expression(right)?;

            UExpressionInner::Sub(box left, box right)
        }
        UExpressionInner::FloorSub(box left, box right) => {
            let left = f.fold_uint_expression(left)?;
            let right = f.fold_uint_expression(right)?;

            UExpressionInner::FloorSub(box left, box right)
        }
        UExpressionInner::Mult(box left, box right) => {
            let left = f.fold_uint_expression(left)?;
            let right = f.fold_uint_expression(right)?;

            UExpressionInner::Mult(box left, box right)
        }
        UExpressionInner::Div(box left, box right) => {
            let left = f.fold_uint_expression(left)?;
            let right = f.fold_uint_expression(right)?;

            UExpressionInner::Div(box left, box right)
        }
        UExpressionInner::Rem(box left, box right) => {
            let left = f.fold_uint_expression(left)?;
            let right = f.fold_uint_expression(right)?;

            UExpressionInner::Rem(box left, box right)
        }
        UExpressionInner::Xor(box left, box right) => {
            let left = f.fold_uint_expression(left)?;
            let right = f.fold_uint_expression(right)?;

            UExpressionInner::Xor(box left, box right)
        }
        UExpressionInner::And(box left, box right) => {
            let left = f.fold_uint_expression(left)?;
            let right = f.fold_uint_expression(right)?;

            UExpressionInner::And(box left, box right)
        }
        UExpressionInner::Or(box left, box right) => {
            let left = f.fold_uint_expression(left)?;
            let right = f.fold_uint_expression(right)?;

            UExpressionInner::Or(box left, box right)
        }
        UExpressionInner::LeftShift(box e, box by) => {
            let e = f.fold_uint_expression(e)?;
            let by = f.fold_uint_expression(by)?;

            UExpressionInner::LeftShift(box e, box by)
        }
        UExpressionInner::RightShift(box e, box by) => {
            let e = f.fold_uint_expression(e)?;
            let by = f.fold_uint_expression(by)?;

            UExpressionInner::RightShift(box e, box by)
        }
        UExpressionInner::Not(box e) => {
            let e = f.fold_uint_expression(e)?;

            UExpressionInner::Not(box e)
        }
        UExpressionInner::Neg(box e) => {
            let e = f.fold_uint_expression(e)?;

            UExpressionInner::Neg(box e)
        }
        UExpressionInner::Pos(box e) => {
            let e = f.fold_uint_expression(e)?;

            UExpressionInner::Pos(box e)
        }
        UExpressionInner::FunctionCall(key, generics, exps) => {
            let generics = generics
                .into_iter()
                .map(|g| g.map(|g| f.fold_uint_expression(g)).transpose())
                .collect::<Result<_, _>>()?;
            let exps = exps
                .into_iter()
                .map(|e| f.fold_expression(e))
                .collect::<Result<_, _>>()?;
            UExpressionInner::FunctionCall(key, generics, exps)
        }
        UExpressionInner::Select(select) => f.fold_select_expression(select)?.into_inner(),
        UExpressionInner::IfElse(box cond, box cons, box alt) => {
            let cond = f.fold_boolean_expression(cond)?;
            let cons = f.fold_uint_expression(cons)?;
            let alt = f.fold_uint_expression(alt)?;
            UExpressionInner::IfElse(box cond, box cons, box alt)
        }
        UExpressionInner::Member(m) => match f.fold_member_expression(m)? {
            ThisOrUncle::This(m) => UExpressionInner::Member(m),
            ThisOrUncle::Uncle(u) => u,
        },
    };
    Ok(e)
}

pub fn fold_declaration_function_key<'ast, T: Field, F: ResultFolder<'ast, T>>(
    f: &mut F,
    key: DeclarationFunctionKey<'ast>,
) -> Result<DeclarationFunctionKey<'ast>, F::Error> {
    Ok(DeclarationFunctionKey {
        signature: f.fold_signature(key.signature)?,
        ..key
    })
}

pub fn fold_function<'ast, T: Field, F: ResultFolder<'ast, T>>(
    f: &mut F,
    fun: TypedFunction<'ast, T>,
) -> Result<TypedFunction<'ast, T>, F::Error> {
    Ok(TypedFunction {
        arguments: fun
            .arguments
            .into_iter()
            .map(|a| f.fold_parameter(a))
            .collect::<Result<_, _>>()?,
        statements: fun
            .statements
            .into_iter()
            .map(|s| f.fold_statement(s))
            .collect::<Result<Vec<_>, _>>()?
            .into_iter()
            .flatten()
            .collect(),
        signature: f.fold_signature(fun.signature)?,
    })
}

fn fold_signature<'ast, T: Field, F: ResultFolder<'ast, T>>(
    f: &mut F,
    s: DeclarationSignature<'ast>,
) -> Result<DeclarationSignature<'ast>, F::Error> {
    Ok(DeclarationSignature {
        generics: s.generics,
        inputs: s
            .inputs
            .into_iter()
            .map(|o| f.fold_declaration_type(o))
            .collect::<Result<_, _>>()?,
        outputs: s
            .outputs
            .into_iter()
            .map(|o| f.fold_declaration_type(o))
            .collect::<Result<_, _>>()?,
    })
}

pub fn fold_array_expression<'ast, T: Field, F: ResultFolder<'ast, T>>(
    f: &mut F,
    e: ArrayExpression<'ast, T>,
) -> Result<ArrayExpression<'ast, T>, F::Error> {
    let ty = f.fold_array_type(*e.ty)?;

    Ok(ArrayExpression {
        inner: f.fold_array_expression_inner(&ty, e.inner)?,
        ty: box ty,
    })
}

pub fn fold_expression_list<'ast, T: Field, F: ResultFolder<'ast, T>>(
    f: &mut F,
    es: TypedExpressionList<'ast, T>,
) -> Result<TypedExpressionList<'ast, T>, F::Error> {
    match es {
        TypedExpressionList::FunctionCall(id, generics, arguments, types) => {
            let generics = generics
                .into_iter()
                .map(|g| g.map(|g| f.fold_uint_expression(g)).transpose())
                .collect::<Result<_, _>>()?;
            Ok(TypedExpressionList::FunctionCall(
                id,
                generics,
                arguments
                    .into_iter()
                    .map(|a| f.fold_expression(a))
                    .collect::<Result<_, _>>()?,
                types
                    .into_iter()
                    .map(|t| f.fold_type(t))
                    .collect::<Result<_, _>>()?,
            ))
        }
        TypedExpressionList::EmbedCall(embed, generics, arguments, types) => {
            Ok(TypedExpressionList::EmbedCall(
                embed,
                generics,
                arguments
                    .into_iter()
                    .map(|a| f.fold_expression(a))
                    .collect::<Result<_, _>>()?,
                types
                    .into_iter()
                    .map(|t| f.fold_type(t))
                    .collect::<Result<_, _>>()?,
            ))
        }
    }
}

pub fn fold_struct_expression<'ast, T: Field, F: ResultFolder<'ast, T>>(
    f: &mut F,
    e: StructExpression<'ast, T>,
) -> Result<StructExpression<'ast, T>, F::Error> {
    let ty = f.fold_struct_type(e.ty)?;
    Ok(StructExpression {
        inner: f.fold_struct_expression_inner(&ty, e.inner)?,
        ty,
    })
}

pub fn fold_constant<'ast, T: Field, F: ResultFolder<'ast, T>>(
    f: &mut F,
    c: TypedConstant<'ast, T>,
) -> Result<TypedConstant<'ast, T>, F::Error> {
    Ok(TypedConstant {
        ty: f.fold_type(c.ty)?,
        expression: f.fold_expression(c.expression)?,
    })
}

pub fn fold_constant_symbol<'ast, T: Field, F: ResultFolder<'ast, T>>(
    f: &mut F,
    s: TypedConstantSymbol<'ast, T>,
) -> Result<TypedConstantSymbol<'ast, T>, F::Error> {
    match s {
        TypedConstantSymbol::Here(tc) => Ok(TypedConstantSymbol::Here(f.fold_constant(tc)?)),
        there => Ok(there),
    }
}

pub fn fold_function_symbol<'ast, T: Field, F: ResultFolder<'ast, T>>(
    f: &mut F,
    s: TypedFunctionSymbol<'ast, T>,
) -> Result<TypedFunctionSymbol<'ast, T>, F::Error> {
    match s {
        TypedFunctionSymbol::Here(fun) => Ok(TypedFunctionSymbol::Here(f.fold_function(fun)?)),
        there => Ok(there), // by default, do not fold modules recursively
    }
}

pub fn fold_module<'ast, T: Field, F: ResultFolder<'ast, T>>(
    f: &mut F,
    m: TypedModule<'ast, T>,
) -> Result<TypedModule<'ast, T>, F::Error> {
    Ok(TypedModule {
        constants: m
            .constants
            .into_iter()
            .map(|(key, tc)| f.fold_constant_symbol(tc).map(|tc| (key, tc)))
            .collect::<Result<_, _>>()?,
        functions: m
            .functions
            .into_iter()
            .map(|(key, fun)| f.fold_function_symbol(fun).map(|f| (key, f)))
            .collect::<Result<_, _>>()?,
    })
}

pub fn fold_program<'ast, T: Field, F: ResultFolder<'ast, T>>(
    f: &mut F,
    p: TypedProgram<'ast, T>,
) -> Result<TypedProgram<'ast, T>, F::Error> {
    Ok(TypedProgram {
        modules: p
            .modules
            .into_iter()
            .map(|(module_id, module)| f.fold_module(module).map(|m| (module_id, m)))
            .collect::<Result<_, _>>()?,
        main: p.main,
    })
}<|MERGE_RESOLUTION|>--- conflicted
+++ resolved
@@ -154,10 +154,12 @@
         fold_member_expression(self, e)
     }
 
-    fn fold_select_expression<E: Select<'ast, T> + From<TypedExpression<'ast, T>>>(
+    fn fold_select_expression<
+        E: Expr<'ast, T> + Select<'ast, T> + From<TypedExpression<'ast, T>>,
+    >(
         &mut self,
         e: SelectExpression<'ast, T, E>,
-    ) -> Result<E, Self::Error> {
+    ) -> Result<ThisOrUncle<SelectExpression<'ast, T, E>, E::Inner>, Self::Error> {
         fold_select_expression(self, e)
     }
 
@@ -401,20 +403,14 @@
                 box f.fold_array_expression(alternative)?,
             )
         }
-<<<<<<< HEAD
-        ArrayExpressionInner::Member(m) => f.fold_member_expression(m)?.into_inner(),
-        ArrayExpressionInner::Select(select) => f.fold_select_expression(select)?.into_inner(),
-=======
         ArrayExpressionInner::Member(m) => match f.fold_member_expression(m)? {
             ThisOrUncle::This(m) => ArrayExpressionInner::Member(m),
             ThisOrUncle::Uncle(u) => u,
         },
-        ArrayExpressionInner::Select(box array, box index) => {
-            let array = f.fold_array_expression(array)?;
-            let index = f.fold_uint_expression(index)?;
-            ArrayExpressionInner::Select(box array, box index)
-        }
->>>>>>> 2d51dd54
+        ArrayExpressionInner::Select(select) => match f.fold_select_expression(select)? {
+            ThisOrUncle::This(m) => ArrayExpressionInner::Select(m),
+            ThisOrUncle::Uncle(u) => u,
+        },
         ArrayExpressionInner::Slice(box array, box from, box to) => {
             let array = f.fold_array_expression(array)?;
             let from = f.fold_uint_expression(from)?;
@@ -466,20 +462,14 @@
                 box f.fold_struct_expression(alternative)?,
             )
         }
-<<<<<<< HEAD
-        StructExpressionInner::Member(m) => f.fold_member_expression(m)?.into_inner(),
-        StructExpressionInner::Select(select) => f.fold_select_expression(select)?.into_inner(),
-=======
         StructExpressionInner::Member(m) => match f.fold_member_expression(m)? {
             ThisOrUncle::This(m) => StructExpressionInner::Member(m),
             ThisOrUncle::Uncle(u) => u,
         },
-        StructExpressionInner::Select(box array, box index) => {
-            let array = f.fold_array_expression(array)?;
-            let index = f.fold_uint_expression(index)?;
-            StructExpressionInner::Select(box array, box index)
-        }
->>>>>>> 2d51dd54
+        StructExpressionInner::Select(select) => match f.fold_select_expression(select)? {
+            ThisOrUncle::This(m) => StructExpressionInner::Select(m),
+            ThisOrUncle::Uncle(u) => u,
+        },
     };
     Ok(e)
 }
@@ -548,20 +538,14 @@
                 .collect::<Result<_, _>>()?;
             FieldElementExpression::FunctionCall(key, generics, exps)
         }
-<<<<<<< HEAD
-        FieldElementExpression::Member(m) => f.fold_member_expression(m)?,
-        FieldElementExpression::Select(select) => f.fold_select_expression(select)?,
-=======
         FieldElementExpression::Member(m) => match f.fold_member_expression(m)? {
             ThisOrUncle::This(m) => FieldElementExpression::Member(m),
             ThisOrUncle::Uncle(u) => u,
         },
-        FieldElementExpression::Select(box array, box index) => {
-            let array = f.fold_array_expression(array)?;
-            let index = f.fold_uint_expression(index)?;
-            FieldElementExpression::Select(box array, box index)
-        }
->>>>>>> 2d51dd54
+        FieldElementExpression::Select(select) => match f.fold_select_expression(select)? {
+            ThisOrUncle::This(s) => FieldElementExpression::Select(s),
+            ThisOrUncle::Uncle(u) => u,
+        },
     };
     Ok(e)
 }
@@ -608,16 +592,16 @@
 pub fn fold_select_expression<
     'ast,
     T: Field,
-    E: Select<'ast, T> + From<TypedExpression<'ast, T>>,
+    E: Expr<'ast, T> + Select<'ast, T> + From<TypedExpression<'ast, T>>,
     F: ResultFolder<'ast, T>,
 >(
     f: &mut F,
     e: SelectExpression<'ast, T, E>,
-) -> Result<E, F::Error> {
-    Ok(E::select(
+) -> Result<ThisOrUncle<SelectExpression<'ast, T, E>, E::Inner>, F::Error> {
+    Ok(ThisOrUncle::This(SelectExpression::new(
         f.fold_array_expression(*e.array)?,
         f.fold_uint_expression(*e.index)?,
-    ))
+    )))
 }
 
 pub fn fold_boolean_expression<'ast, T: Field, F: ResultFolder<'ast, T>>(
@@ -726,20 +710,14 @@
             let alt = f.fold_boolean_expression(alt)?;
             BooleanExpression::IfElse(box cond, box cons, box alt)
         }
-<<<<<<< HEAD
-        BooleanExpression::Member(m) => f.fold_member_expression(m)?,
-        BooleanExpression::Select(select) => f.fold_select_expression(select)?,
-=======
+        BooleanExpression::Select(select) => match f.fold_select_expression(select)? {
+            ThisOrUncle::This(s) => BooleanExpression::Select(s),
+            ThisOrUncle::Uncle(u) => u,
+        },
         BooleanExpression::Member(m) => match f.fold_member_expression(m)? {
             ThisOrUncle::This(m) => BooleanExpression::Member(m),
             ThisOrUncle::Uncle(u) => u,
         },
-        BooleanExpression::Select(box array, box index) => {
-            let array = f.fold_array_expression(array)?;
-            let index = f.fold_uint_expression(index)?;
-            BooleanExpression::Select(box array, box index)
-        }
->>>>>>> 2d51dd54
     };
     Ok(e)
 }
@@ -855,7 +833,10 @@
                 .collect::<Result<_, _>>()?;
             UExpressionInner::FunctionCall(key, generics, exps)
         }
-        UExpressionInner::Select(select) => f.fold_select_expression(select)?.into_inner(),
+        UExpressionInner::Select(select) => match f.fold_select_expression(select)? {
+            ThisOrUncle::This(s) => UExpressionInner::Select(s),
+            ThisOrUncle::Uncle(u) => u,
+        },
         UExpressionInner::IfElse(box cond, box cons, box alt) => {
             let cond = f.fold_boolean_expression(cond)?;
             let cons = f.fold_uint_expression(cons)?;
