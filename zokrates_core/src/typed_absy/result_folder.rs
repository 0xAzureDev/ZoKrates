// Generic walk through a typed AST. Not mutating in place

use crate::typed_absy::types::{ArrayType, StructMember, StructType};
use crate::typed_absy::*;
use zokrates_field::Field;

pub trait ResultFold<'ast, T: Field>: Sized {
    fn fold<F: ResultFolder<'ast, T>>(self, f: &mut F) -> Result<Self, F::Error>;
}

impl<'ast, T: Field> ResultFold<'ast, T> for FieldElementExpression<'ast, T> {
    fn fold<F: ResultFolder<'ast, T>>(self, f: &mut F) -> Result<Self, F::Error> {
        f.fold_field_expression(self)
    }
}

impl<'ast, T: Field> ResultFold<'ast, T> for BooleanExpression<'ast, T> {
    fn fold<F: ResultFolder<'ast, T>>(self, f: &mut F) -> Result<Self, F::Error> {
        f.fold_boolean_expression(self)
    }
}

impl<'ast, T: Field> ResultFold<'ast, T> for UExpression<'ast, T> {
    fn fold<F: ResultFolder<'ast, T>>(self, f: &mut F) -> Result<Self, F::Error> {
        f.fold_uint_expression(self)
    }
}

impl<'ast, T: Field> ResultFold<'ast, T> for ArrayExpression<'ast, T> {
    fn fold<F: ResultFolder<'ast, T>>(self, f: &mut F) -> Result<Self, F::Error> {
        f.fold_array_expression(self)
    }
}

impl<'ast, T: Field> ResultFold<'ast, T> for StructExpression<'ast, T> {
    fn fold<F: ResultFolder<'ast, T>>(self, f: &mut F) -> Result<Self, F::Error> {
        f.fold_struct_expression(self)
    }
}

pub trait ResultFolder<'ast, T: Field>: Sized {
    type Error;

    fn fold_program(
        &mut self,
        p: TypedProgram<'ast, T>,
    ) -> Result<TypedProgram<'ast, T>, Self::Error> {
        fold_program(self, p)
    }

    fn fold_module(
        &mut self,
        m: TypedModule<'ast, T>,
    ) -> Result<TypedModule<'ast, T>, Self::Error> {
        fold_module(self, m)
    }

    fn fold_constant(
        &mut self,
        c: TypedConstant<'ast, T>,
    ) -> Result<TypedConstant<'ast, T>, Self::Error> {
        fold_constant(self, c)
    }

    fn fold_constant_symbol(
        &mut self,
        s: TypedConstantSymbol<'ast, T>,
    ) -> Result<TypedConstantSymbol<'ast, T>, Self::Error> {
        fold_constant_symbol(self, s)
    }

    fn fold_function_symbol(
        &mut self,
        s: TypedFunctionSymbol<'ast, T>,
    ) -> Result<TypedFunctionSymbol<'ast, T>, Self::Error> {
        fold_function_symbol(self, s)
    }

    fn fold_declaration_function_key(
        &mut self,
        key: DeclarationFunctionKey<'ast>,
    ) -> Result<DeclarationFunctionKey<'ast>, Self::Error> {
        fold_declaration_function_key(self, key)
    }

    fn fold_function(
        &mut self,
        f: TypedFunction<'ast, T>,
    ) -> Result<TypedFunction<'ast, T>, Self::Error> {
        fold_function(self, f)
    }

    fn fold_signature(
        &mut self,
        s: DeclarationSignature<'ast>,
    ) -> Result<DeclarationSignature<'ast>, Self::Error> {
        fold_signature(self, s)
    }

    fn fold_parameter(
        &mut self,
        p: DeclarationParameter<'ast>,
    ) -> Result<DeclarationParameter<'ast>, Self::Error> {
        Ok(DeclarationParameter {
            id: self.fold_declaration_variable(p.id)?,
            ..p
        })
    }

    fn fold_name(&mut self, n: Identifier<'ast>) -> Result<Identifier<'ast>, Self::Error> {
        Ok(n)
    }

    fn fold_variable(&mut self, v: Variable<'ast, T>) -> Result<Variable<'ast, T>, Self::Error> {
        Ok(Variable {
            id: self.fold_name(v.id)?,
            _type: self.fold_type(v._type)?,
        })
    }

    fn fold_declaration_variable(
        &mut self,
        v: DeclarationVariable<'ast>,
    ) -> Result<DeclarationVariable<'ast>, Self::Error> {
        Ok(DeclarationVariable {
            id: self.fold_name(v.id)?,
            _type: self.fold_declaration_type(v._type)?,
        })
    }

    fn fold_type(&mut self, t: Type<'ast, T>) -> Result<Type<'ast, T>, Self::Error> {
        use self::GType::*;

        match t {
            Array(array_type) => Ok(Array(self.fold_array_type(array_type)?)),
            Struct(struct_type) => Ok(Struct(self.fold_struct_type(struct_type)?)),
            t => Ok(t),
        }
    }

    fn fold_types(&mut self, tys: Types<'ast, T>) -> Result<Types<'ast, T>, Self::Error> {
        fold_types(self, tys)
    }

    fn fold_block_expression<E: ResultFold<'ast, T>>(
        &mut self,
        block: BlockExpression<'ast, T, E>,
    ) -> Result<BlockExpression<'ast, T, E>, Self::Error> {
        fold_block_expression(self, block)
    }

    fn fold_member_expression<
        E: Expr<'ast, T> + Member<'ast, T> + From<TypedExpression<'ast, T>>,
    >(
        &mut self,
        ty: &E::Ty,
        e: MemberExpression<'ast, T, E>,
    ) -> Result<ThisOrUncle<MemberExpression<'ast, T, E>, E::Inner>, Self::Error> {
        fold_member_expression(self, ty, e)
    }

    fn fold_select_expression<
        E: Expr<'ast, T> + Select<'ast, T> + From<TypedExpression<'ast, T>>,
    >(
        &mut self,
        ty: &E::Ty,
        e: SelectExpression<'ast, T, E>,
    ) -> Result<ThisOrUncle<SelectExpression<'ast, T, E>, E::Inner>, Self::Error> {
        fold_select_expression(self, ty, e)
    }

    fn fold_function_call_expression<
        E: Id<'ast, T> + From<TypedExpression<'ast, T>> + Expr<'ast, T> + FunctionCall<'ast, T>,
    >(
        &mut self,
        ty: &E::Ty,
        e: FunctionCallExpression<'ast, T, E>,
    ) -> Result<ThisOrUncle<FunctionCallExpression<'ast, T, E>, E::Inner>, Self::Error> {
        fold_function_call_expression(self, ty, e)
    }

    fn fold_array_type(
        &mut self,
        t: ArrayType<'ast, T>,
    ) -> Result<ArrayType<'ast, T>, Self::Error> {
        Ok(ArrayType {
            ty: box self.fold_type(*t.ty)?,
            size: self.fold_uint_expression(t.size)?,
        })
    }

    fn fold_struct_type(
        &mut self,
        t: StructType<'ast, T>,
    ) -> Result<StructType<'ast, T>, Self::Error> {
        Ok(StructType {
            members: t
                .members
                .into_iter()
                .map(|m| {
                    let id = m.id;
                    self.fold_type(*m.ty)
                        .map(|ty| StructMember { ty: box ty, id })
                })
                .collect::<Result<_, _>>()?,
            ..t
        })
    }

    fn fold_declaration_type(
        &mut self,
        t: DeclarationType<'ast>,
    ) -> Result<DeclarationType<'ast>, Self::Error> {
        Ok(t)
    }

    fn fold_assignee(
        &mut self,
        a: TypedAssignee<'ast, T>,
    ) -> Result<TypedAssignee<'ast, T>, Self::Error> {
        match a {
            TypedAssignee::Identifier(v) => Ok(TypedAssignee::Identifier(self.fold_variable(v)?)),
            TypedAssignee::Select(box a, box index) => Ok(TypedAssignee::Select(
                box self.fold_assignee(a)?,
                box self.fold_uint_expression(index)?,
            )),
            TypedAssignee::Member(box s, m) => {
                Ok(TypedAssignee::Member(box self.fold_assignee(s)?, m))
            }
        }
    }

    fn fold_statement(
        &mut self,
        s: TypedStatement<'ast, T>,
    ) -> Result<Vec<TypedStatement<'ast, T>>, Self::Error> {
        fold_statement(self, s)
    }

    fn fold_expression_or_spread(
        &mut self,
        e: TypedExpressionOrSpread<'ast, T>,
    ) -> Result<TypedExpressionOrSpread<'ast, T>, Self::Error> {
        Ok(match e {
            TypedExpressionOrSpread::Expression(e) => {
                TypedExpressionOrSpread::Expression(self.fold_expression(e)?)
            }
            TypedExpressionOrSpread::Spread(s) => {
                TypedExpressionOrSpread::Spread(self.fold_spread(s)?)
            }
        })
    }

    fn fold_spread(
        &mut self,
        s: TypedSpread<'ast, T>,
    ) -> Result<TypedSpread<'ast, T>, Self::Error> {
        Ok(TypedSpread {
            array: self.fold_array_expression(s.array)?,
        })
    }

    fn fold_expression(
        &mut self,
        e: TypedExpression<'ast, T>,
    ) -> Result<TypedExpression<'ast, T>, Self::Error> {
        match e {
            TypedExpression::FieldElement(e) => Ok(self.fold_field_expression(e)?.into()),
            TypedExpression::Boolean(e) => Ok(self.fold_boolean_expression(e)?.into()),
            TypedExpression::Uint(e) => Ok(self.fold_uint_expression(e)?.into()),
            TypedExpression::Array(e) => Ok(self.fold_array_expression(e)?.into()),
            TypedExpression::Struct(e) => Ok(self.fold_struct_expression(e)?.into()),
            TypedExpression::Int(e) => Ok(self.fold_int_expression(e)?.into()),
        }
    }

    fn fold_array_expression(
        &mut self,
        e: ArrayExpression<'ast, T>,
    ) -> Result<ArrayExpression<'ast, T>, Self::Error> {
        fold_array_expression(self, e)
    }

    fn fold_struct_expression(
        &mut self,
        e: StructExpression<'ast, T>,
    ) -> Result<StructExpression<'ast, T>, Self::Error> {
        fold_struct_expression(self, e)
    }

    fn fold_expression_list_inner(
        &mut self,
        tys: Types<'ast, T>,
        es: TypedExpressionListInner<'ast, T>,
    ) -> Result<TypedExpressionListInner<'ast, T>, Self::Error> {
        fold_expression_list_inner(self, tys, es)
    }

    fn fold_expression_list(
        &mut self,
        es: TypedExpressionList<'ast, T>,
    ) -> Result<TypedExpressionList<'ast, T>, Self::Error> {
        fold_expression_list(self, es)
    }

    fn fold_int_expression(
        &mut self,
        e: IntExpression<'ast, T>,
    ) -> Result<IntExpression<'ast, T>, Self::Error> {
        fold_int_expression(self, e)
    }

    fn fold_field_expression(
        &mut self,
        e: FieldElementExpression<'ast, T>,
    ) -> Result<FieldElementExpression<'ast, T>, Self::Error> {
        fold_field_expression(self, e)
    }
    fn fold_boolean_expression(
        &mut self,
        e: BooleanExpression<'ast, T>,
    ) -> Result<BooleanExpression<'ast, T>, Self::Error> {
        fold_boolean_expression(self, e)
    }
    fn fold_uint_expression(
        &mut self,
        e: UExpression<'ast, T>,
    ) -> Result<UExpression<'ast, T>, Self::Error> {
        fold_uint_expression(self, e)
    }

    fn fold_uint_expression_inner(
        &mut self,
        bitwidth: UBitwidth,
        e: UExpressionInner<'ast, T>,
    ) -> Result<UExpressionInner<'ast, T>, Self::Error> {
        fold_uint_expression_inner(self, bitwidth, e)
    }

    fn fold_array_expression_inner(
        &mut self,
        ty: ArrayType<'ast, T>,
        e: ArrayExpressionInner<'ast, T>,
    ) -> Result<ArrayExpressionInner<'ast, T>, Self::Error> {
        fold_array_expression_inner(self, ty, e)
    }
    fn fold_struct_expression_inner(
        &mut self,
        ty: StructType<'ast, T>,
        e: StructExpressionInner<'ast, T>,
    ) -> Result<StructExpressionInner<'ast, T>, Self::Error> {
        fold_struct_expression_inner(self, ty, e)
    }
}

pub fn fold_statement<'ast, T: Field, F: ResultFolder<'ast, T>>(
    f: &mut F,
    s: TypedStatement<'ast, T>,
) -> Result<Vec<TypedStatement<'ast, T>>, F::Error> {
    let res = match s {
        TypedStatement::Return(expressions) => TypedStatement::Return(
            expressions
                .into_iter()
                .map(|e| f.fold_expression(e))
                .collect::<Result<_, _>>()?,
        ),
        TypedStatement::Definition(a, e) => {
            TypedStatement::Definition(f.fold_assignee(a)?, f.fold_expression(e)?)
        }
        TypedStatement::Declaration(v) => TypedStatement::Declaration(f.fold_variable(v)?),
        TypedStatement::Assertion(e) => TypedStatement::Assertion(f.fold_boolean_expression(e)?),
        TypedStatement::For(v, from, to, statements) => TypedStatement::For(
            f.fold_variable(v)?,
            f.fold_uint_expression(from)?,
            f.fold_uint_expression(to)?,
            statements
                .into_iter()
                .map(|s| f.fold_statement(s))
                .collect::<Result<Vec<_>, _>>()?
                .into_iter()
                .flatten()
                .collect(),
        ),
        TypedStatement::MultipleDefinition(variables, elist) => TypedStatement::MultipleDefinition(
            variables
                .into_iter()
                .map(|v| f.fold_assignee(v))
                .collect::<Result<_, _>>()?,
            f.fold_expression_list(elist)?,
        ),
        s => s,
    };
    Ok(vec![res])
}

pub fn fold_array_expression_inner<'ast, T: Field, F: ResultFolder<'ast, T>>(
    f: &mut F,
<<<<<<< HEAD
    array_ty: ArrayType<'ast, T>,
=======
    ty: &ArrayType<'ast, T>,
>>>>>>> 7d48c6be
    e: ArrayExpressionInner<'ast, T>,
) -> Result<ArrayExpressionInner<'ast, T>, F::Error> {
    let e = match e {
        ArrayExpressionInner::Block(block) => {
            ArrayExpressionInner::Block(f.fold_block_expression(block)?)
        }
        ArrayExpressionInner::Identifier(id) => ArrayExpressionInner::Identifier(f.fold_name(id)?),
        ArrayExpressionInner::Value(exprs) => ArrayExpressionInner::Value(
            exprs
                .into_iter()
                .map(|e| f.fold_expression_or_spread(e))
                .collect::<Result<_, _>>()?,
        ),
        ArrayExpressionInner::FunctionCall(function_call) => {
            match f.fold_function_call_expression(&array_ty, function_call)? {
                ThisOrUncle::This(c) => ArrayExpressionInner::FunctionCall(c),
                ThisOrUncle::Uncle(u) => u,
            }
        }
        ArrayExpressionInner::IfElse(box condition, box consequence, box alternative) => {
            ArrayExpressionInner::IfElse(
                box f.fold_boolean_expression(condition)?,
                box f.fold_array_expression(consequence)?,
                box f.fold_array_expression(alternative)?,
            )
        }
        ArrayExpressionInner::Member(m) => match f.fold_member_expression(ty, m)? {
            ThisOrUncle::This(m) => ArrayExpressionInner::Member(m),
            ThisOrUncle::Uncle(u) => u,
        },
        ArrayExpressionInner::Select(select) => match f.fold_select_expression(ty, select)? {
            ThisOrUncle::This(m) => ArrayExpressionInner::Select(m),
            ThisOrUncle::Uncle(u) => u,
        },
        ArrayExpressionInner::Slice(box array, box from, box to) => {
            let array = f.fold_array_expression(array)?;
            let from = f.fold_uint_expression(from)?;
            let to = f.fold_uint_expression(to)?;
            ArrayExpressionInner::Slice(box array, box from, box to)
        }
        ArrayExpressionInner::Repeat(box e, box count) => {
            let e = f.fold_expression(e)?;
            let count = f.fold_uint_expression(count)?;
            ArrayExpressionInner::Repeat(box e, box count)
        }
    };
    Ok(e)
}

pub fn fold_struct_expression_inner<'ast, T: Field, F: ResultFolder<'ast, T>>(
    f: &mut F,
<<<<<<< HEAD
    struct_ty: StructType<'ast, T>,
=======
    ty: &StructType<'ast, T>,
>>>>>>> 7d48c6be
    e: StructExpressionInner<'ast, T>,
) -> Result<StructExpressionInner<'ast, T>, F::Error> {
    let e = match e {
        StructExpressionInner::Block(block) => {
            StructExpressionInner::Block(f.fold_block_expression(block)?)
        }
        StructExpressionInner::Identifier(id) => {
            StructExpressionInner::Identifier(f.fold_name(id)?)
        }
        StructExpressionInner::Value(exprs) => StructExpressionInner::Value(
            exprs
                .into_iter()
                .map(|e| f.fold_expression(e))
                .collect::<Result<_, _>>()?,
        ),
        StructExpressionInner::FunctionCall(function_call) => {
            match f.fold_function_call_expression(&struct_ty, function_call)? {
                ThisOrUncle::This(c) => StructExpressionInner::FunctionCall(c),
                ThisOrUncle::Uncle(u) => u,
            }
        }
        StructExpressionInner::IfElse(box condition, box consequence, box alternative) => {
            StructExpressionInner::IfElse(
                box f.fold_boolean_expression(condition)?,
                box f.fold_struct_expression(consequence)?,
                box f.fold_struct_expression(alternative)?,
            )
        }
        StructExpressionInner::Member(m) => match f.fold_member_expression(ty, m)? {
            ThisOrUncle::This(m) => StructExpressionInner::Member(m),
            ThisOrUncle::Uncle(u) => u,
        },
        StructExpressionInner::Select(select) => match f.fold_select_expression(ty, select)? {
            ThisOrUncle::This(m) => StructExpressionInner::Select(m),
            ThisOrUncle::Uncle(u) => u,
        },
    };
    Ok(e)
}

pub fn fold_field_expression<'ast, T: Field, F: ResultFolder<'ast, T>>(
    f: &mut F,
    e: FieldElementExpression<'ast, T>,
) -> Result<FieldElementExpression<'ast, T>, F::Error> {
    let e = match e {
        FieldElementExpression::Block(block) => {
            FieldElementExpression::Block(f.fold_block_expression(block)?)
        }
        FieldElementExpression::Number(n) => FieldElementExpression::Number(n),
        FieldElementExpression::Identifier(id) => {
            FieldElementExpression::Identifier(f.fold_name(id)?)
        }
        FieldElementExpression::Add(box e1, box e2) => {
            let e1 = f.fold_field_expression(e1)?;
            let e2 = f.fold_field_expression(e2)?;
            FieldElementExpression::Add(box e1, box e2)
        }
        FieldElementExpression::Sub(box e1, box e2) => {
            let e1 = f.fold_field_expression(e1)?;
            let e2 = f.fold_field_expression(e2)?;
            FieldElementExpression::Sub(box e1, box e2)
        }
        FieldElementExpression::Mult(box e1, box e2) => {
            let e1 = f.fold_field_expression(e1)?;
            let e2 = f.fold_field_expression(e2)?;
            FieldElementExpression::Mult(box e1, box e2)
        }
        FieldElementExpression::Div(box e1, box e2) => {
            let e1 = f.fold_field_expression(e1)?;
            let e2 = f.fold_field_expression(e2)?;
            FieldElementExpression::Div(box e1, box e2)
        }
        FieldElementExpression::Pow(box e1, box e2) => {
            let e1 = f.fold_field_expression(e1)?;
            let e2 = f.fold_uint_expression(e2)?;
            FieldElementExpression::Pow(box e1, box e2)
        }
        FieldElementExpression::Neg(box e) => {
            let e = f.fold_field_expression(e)?;

            FieldElementExpression::Neg(box e)
        }
        FieldElementExpression::Pos(box e) => {
            let e = f.fold_field_expression(e)?;

            FieldElementExpression::Pos(box e)
        }
        FieldElementExpression::IfElse(box cond, box cons, box alt) => {
            let cond = f.fold_boolean_expression(cond)?;
            let cons = f.fold_field_expression(cons)?;
            let alt = f.fold_field_expression(alt)?;
            FieldElementExpression::IfElse(box cond, box cons, box alt)
        }
        FieldElementExpression::FunctionCall(function_call) => {
            match f.fold_function_call_expression(&Type::FieldElement, function_call)? {
                ThisOrUncle::This(c) => FieldElementExpression::FunctionCall(c),
                ThisOrUncle::Uncle(u) => u,
            }
        }
        FieldElementExpression::Member(m) => {
            match f.fold_member_expression(&Type::FieldElement, m)? {
                ThisOrUncle::This(m) => FieldElementExpression::Member(m),
                ThisOrUncle::Uncle(u) => u,
            }
        }
        FieldElementExpression::Select(select) => {
            match f.fold_select_expression(&Type::FieldElement, select)? {
                ThisOrUncle::This(s) => FieldElementExpression::Select(s),
                ThisOrUncle::Uncle(u) => u,
            }
        }
    };
    Ok(e)
}

pub fn fold_int_expression<'ast, T: Field, F: ResultFolder<'ast, T>>(
    _: &mut F,
    _: IntExpression<'ast, T>,
) -> Result<IntExpression<'ast, T>, F::Error> {
    unreachable!()
}

pub fn fold_block_expression<'ast, T: Field, E: ResultFold<'ast, T>, F: ResultFolder<'ast, T>>(
    f: &mut F,
    block: BlockExpression<'ast, T, E>,
) -> Result<BlockExpression<'ast, T, E>, F::Error> {
    Ok(BlockExpression {
        statements: block
            .statements
            .into_iter()
            .map(|s| f.fold_statement(s))
            .collect::<Result<Vec<_>, _>>()?
            .into_iter()
            .flatten()
            .collect(),
        value: box block.value.fold(f)?,
    })
}

pub fn fold_member_expression<
    'ast,
    T: Field,
    E: Expr<'ast, T> + Member<'ast, T> + From<TypedExpression<'ast, T>>,
    F: ResultFolder<'ast, T>,
>(
    f: &mut F,
    _: &E::Ty,
    e: MemberExpression<'ast, T, E>,
) -> Result<ThisOrUncle<MemberExpression<'ast, T, E>, E::Inner>, F::Error> {
    Ok(ThisOrUncle::This(MemberExpression::new(
        f.fold_struct_expression(*e.struc)?,
        e.id,
    )))
}

pub fn fold_select_expression<
    'ast,
    T: Field,
    E: Expr<'ast, T> + Select<'ast, T> + From<TypedExpression<'ast, T>>,
    F: ResultFolder<'ast, T>,
>(
    f: &mut F,
    _: &E::Ty,
    e: SelectExpression<'ast, T, E>,
) -> Result<ThisOrUncle<SelectExpression<'ast, T, E>, E::Inner>, F::Error> {
    Ok(ThisOrUncle::This(SelectExpression::new(
        f.fold_array_expression(*e.array)?,
        f.fold_uint_expression(*e.index)?,
    )))
}

pub fn fold_function_call_expression<
    'ast,
    T: Field,
    E: Id<'ast, T> + From<TypedExpression<'ast, T>> + Expr<'ast, T> + FunctionCall<'ast, T>,
    F: ResultFolder<'ast, T>,
>(
    f: &mut F,
    _: &E::Ty,
    e: FunctionCallExpression<'ast, T, E>,
) -> Result<ThisOrUncle<FunctionCallExpression<'ast, T, E>, E::Inner>, F::Error> {
    Ok(ThisOrUncle::Uncle(E::function_call(
        e.function_key,
        e.generics
            .into_iter()
            .map(|g| g.map(|g| f.fold_uint_expression(g)).transpose())
            .collect::<Result<_, _>>()?,
        e.arguments
            .into_iter()
            .map(|e| f.fold_expression(e))
            .collect::<Result<_, _>>()?,
    )))
}

pub fn fold_boolean_expression<'ast, T: Field, F: ResultFolder<'ast, T>>(
    f: &mut F,
    e: BooleanExpression<'ast, T>,
) -> Result<BooleanExpression<'ast, T>, F::Error> {
    let e = match e {
        BooleanExpression::Block(block) => {
            BooleanExpression::Block(f.fold_block_expression(block)?)
        }
        BooleanExpression::Value(v) => BooleanExpression::Value(v),
        BooleanExpression::Identifier(id) => BooleanExpression::Identifier(f.fold_name(id)?),
        BooleanExpression::FieldEq(box e1, box e2) => {
            let e1 = f.fold_field_expression(e1)?;
            let e2 = f.fold_field_expression(e2)?;
            BooleanExpression::FieldEq(box e1, box e2)
        }
        BooleanExpression::BoolEq(box e1, box e2) => {
            let e1 = f.fold_boolean_expression(e1)?;
            let e2 = f.fold_boolean_expression(e2)?;
            BooleanExpression::BoolEq(box e1, box e2)
        }
        BooleanExpression::ArrayEq(box e1, box e2) => {
            let e1 = f.fold_array_expression(e1)?;
            let e2 = f.fold_array_expression(e2)?;
            BooleanExpression::ArrayEq(box e1, box e2)
        }
        BooleanExpression::StructEq(box e1, box e2) => {
            let e1 = f.fold_struct_expression(e1)?;
            let e2 = f.fold_struct_expression(e2)?;
            BooleanExpression::StructEq(box e1, box e2)
        }
        BooleanExpression::UintEq(box e1, box e2) => {
            let e1 = f.fold_uint_expression(e1)?;
            let e2 = f.fold_uint_expression(e2)?;
            BooleanExpression::UintEq(box e1, box e2)
        }
        BooleanExpression::FieldLt(box e1, box e2) => {
            let e1 = f.fold_field_expression(e1)?;
            let e2 = f.fold_field_expression(e2)?;
            BooleanExpression::FieldLt(box e1, box e2)
        }
        BooleanExpression::FieldLe(box e1, box e2) => {
            let e1 = f.fold_field_expression(e1)?;
            let e2 = f.fold_field_expression(e2)?;
            BooleanExpression::FieldLe(box e1, box e2)
        }
        BooleanExpression::FieldGt(box e1, box e2) => {
            let e1 = f.fold_field_expression(e1)?;
            let e2 = f.fold_field_expression(e2)?;
            BooleanExpression::FieldGt(box e1, box e2)
        }
        BooleanExpression::FieldGe(box e1, box e2) => {
            let e1 = f.fold_field_expression(e1)?;
            let e2 = f.fold_field_expression(e2)?;
            BooleanExpression::FieldGe(box e1, box e2)
        }
        BooleanExpression::UintLt(box e1, box e2) => {
            let e1 = f.fold_uint_expression(e1)?;
            let e2 = f.fold_uint_expression(e2)?;
            BooleanExpression::UintLt(box e1, box e2)
        }
        BooleanExpression::UintLe(box e1, box e2) => {
            let e1 = f.fold_uint_expression(e1)?;
            let e2 = f.fold_uint_expression(e2)?;
            BooleanExpression::UintLe(box e1, box e2)
        }
        BooleanExpression::UintGt(box e1, box e2) => {
            let e1 = f.fold_uint_expression(e1)?;
            let e2 = f.fold_uint_expression(e2)?;
            BooleanExpression::UintGt(box e1, box e2)
        }
        BooleanExpression::UintGe(box e1, box e2) => {
            let e1 = f.fold_uint_expression(e1)?;
            let e2 = f.fold_uint_expression(e2)?;
            BooleanExpression::UintGe(box e1, box e2)
        }
        BooleanExpression::Or(box e1, box e2) => {
            let e1 = f.fold_boolean_expression(e1)?;
            let e2 = f.fold_boolean_expression(e2)?;
            BooleanExpression::Or(box e1, box e2)
        }
        BooleanExpression::And(box e1, box e2) => {
            let e1 = f.fold_boolean_expression(e1)?;
            let e2 = f.fold_boolean_expression(e2)?;
            BooleanExpression::And(box e1, box e2)
        }
        BooleanExpression::Not(box e) => {
            let e = f.fold_boolean_expression(e)?;
            BooleanExpression::Not(box e)
        }
        BooleanExpression::FunctionCall(function_call) => {
            match f.fold_function_call_expression(&Type::Boolean, function_call)? {
                ThisOrUncle::This(c) => BooleanExpression::FunctionCall(c),
                ThisOrUncle::Uncle(u) => u,
            }
        }
        BooleanExpression::IfElse(box cond, box cons, box alt) => {
            let cond = f.fold_boolean_expression(cond)?;
            let cons = f.fold_boolean_expression(cons)?;
            let alt = f.fold_boolean_expression(alt)?;
            BooleanExpression::IfElse(box cond, box cons, box alt)
        }
        BooleanExpression::Select(select) => {
            match f.fold_select_expression(&Type::Boolean, select)? {
                ThisOrUncle::This(s) => BooleanExpression::Select(s),
                ThisOrUncle::Uncle(u) => u,
            }
        }
        BooleanExpression::Member(m) => match f.fold_member_expression(&Type::Boolean, m)? {
            ThisOrUncle::This(m) => BooleanExpression::Member(m),
            ThisOrUncle::Uncle(u) => u,
        },
    };
    Ok(e)
}

pub fn fold_uint_expression<'ast, T: Field, F: ResultFolder<'ast, T>>(
    f: &mut F,
    e: UExpression<'ast, T>,
) -> Result<UExpression<'ast, T>, F::Error> {
    Ok(UExpression {
        inner: f.fold_uint_expression_inner(e.bitwidth, e.inner)?,
        ..e
    })
}

pub fn fold_uint_expression_inner<'ast, T: Field, F: ResultFolder<'ast, T>>(
    f: &mut F,
<<<<<<< HEAD
    bitwidth: UBitwidth,
=======
    ty: UBitwidth,
>>>>>>> 7d48c6be
    e: UExpressionInner<'ast, T>,
) -> Result<UExpressionInner<'ast, T>, F::Error> {
    let e = match e {
        UExpressionInner::Block(block) => UExpressionInner::Block(f.fold_block_expression(block)?),
        UExpressionInner::Value(v) => UExpressionInner::Value(v),
        UExpressionInner::Identifier(id) => UExpressionInner::Identifier(f.fold_name(id)?),
        UExpressionInner::Add(box left, box right) => {
            let left = f.fold_uint_expression(left)?;
            let right = f.fold_uint_expression(right)?;

            UExpressionInner::Add(box left, box right)
        }
        UExpressionInner::Sub(box left, box right) => {
            let left = f.fold_uint_expression(left)?;
            let right = f.fold_uint_expression(right)?;

            UExpressionInner::Sub(box left, box right)
        }
        UExpressionInner::FloorSub(box left, box right) => {
            let left = f.fold_uint_expression(left)?;
            let right = f.fold_uint_expression(right)?;

            UExpressionInner::FloorSub(box left, box right)
        }
        UExpressionInner::Mult(box left, box right) => {
            let left = f.fold_uint_expression(left)?;
            let right = f.fold_uint_expression(right)?;

            UExpressionInner::Mult(box left, box right)
        }
        UExpressionInner::Div(box left, box right) => {
            let left = f.fold_uint_expression(left)?;
            let right = f.fold_uint_expression(right)?;

            UExpressionInner::Div(box left, box right)
        }
        UExpressionInner::Rem(box left, box right) => {
            let left = f.fold_uint_expression(left)?;
            let right = f.fold_uint_expression(right)?;

            UExpressionInner::Rem(box left, box right)
        }
        UExpressionInner::Xor(box left, box right) => {
            let left = f.fold_uint_expression(left)?;
            let right = f.fold_uint_expression(right)?;

            UExpressionInner::Xor(box left, box right)
        }
        UExpressionInner::And(box left, box right) => {
            let left = f.fold_uint_expression(left)?;
            let right = f.fold_uint_expression(right)?;

            UExpressionInner::And(box left, box right)
        }
        UExpressionInner::Or(box left, box right) => {
            let left = f.fold_uint_expression(left)?;
            let right = f.fold_uint_expression(right)?;

            UExpressionInner::Or(box left, box right)
        }
        UExpressionInner::LeftShift(box e, box by) => {
            let e = f.fold_uint_expression(e)?;
            let by = f.fold_uint_expression(by)?;

            UExpressionInner::LeftShift(box e, box by)
        }
        UExpressionInner::RightShift(box e, box by) => {
            let e = f.fold_uint_expression(e)?;
            let by = f.fold_uint_expression(by)?;

            UExpressionInner::RightShift(box e, box by)
        }
        UExpressionInner::Not(box e) => {
            let e = f.fold_uint_expression(e)?;

            UExpressionInner::Not(box e)
        }
        UExpressionInner::Neg(box e) => {
            let e = f.fold_uint_expression(e)?;

            UExpressionInner::Neg(box e)
        }
        UExpressionInner::Pos(box e) => {
            let e = f.fold_uint_expression(e)?;

            UExpressionInner::Pos(box e)
        }
        UExpressionInner::FunctionCall(function_call) => {
            match f.fold_function_call_expression(&bitwidth, function_call)? {
                ThisOrUncle::This(c) => UExpressionInner::FunctionCall(c),
                ThisOrUncle::Uncle(u) => u,
            }
        }
        UExpressionInner::Select(select) => match f.fold_select_expression(&ty, select)? {
            ThisOrUncle::This(s) => UExpressionInner::Select(s),
            ThisOrUncle::Uncle(u) => u,
        },
        UExpressionInner::IfElse(box cond, box cons, box alt) => {
            let cond = f.fold_boolean_expression(cond)?;
            let cons = f.fold_uint_expression(cons)?;
            let alt = f.fold_uint_expression(alt)?;
            UExpressionInner::IfElse(box cond, box cons, box alt)
        }
        UExpressionInner::Member(m) => match f.fold_member_expression(&ty, m)? {
            ThisOrUncle::This(m) => UExpressionInner::Member(m),
            ThisOrUncle::Uncle(u) => u,
        },
    };
    Ok(e)
}

pub fn fold_declaration_function_key<'ast, T: Field, F: ResultFolder<'ast, T>>(
    f: &mut F,
    key: DeclarationFunctionKey<'ast>,
) -> Result<DeclarationFunctionKey<'ast>, F::Error> {
    Ok(DeclarationFunctionKey {
        signature: f.fold_signature(key.signature)?,
        ..key
    })
}

pub fn fold_function<'ast, T: Field, F: ResultFolder<'ast, T>>(
    f: &mut F,
    fun: TypedFunction<'ast, T>,
) -> Result<TypedFunction<'ast, T>, F::Error> {
    Ok(TypedFunction {
        arguments: fun
            .arguments
            .into_iter()
            .map(|a| f.fold_parameter(a))
            .collect::<Result<_, _>>()?,
        statements: fun
            .statements
            .into_iter()
            .map(|s| f.fold_statement(s))
            .collect::<Result<Vec<_>, _>>()?
            .into_iter()
            .flatten()
            .collect(),
        signature: f.fold_signature(fun.signature)?,
    })
}

fn fold_signature<'ast, T: Field, F: ResultFolder<'ast, T>>(
    f: &mut F,
    s: DeclarationSignature<'ast>,
) -> Result<DeclarationSignature<'ast>, F::Error> {
    Ok(DeclarationSignature {
        generics: s.generics,
        inputs: s
            .inputs
            .into_iter()
            .map(|o| f.fold_declaration_type(o))
            .collect::<Result<_, _>>()?,
        outputs: s
            .outputs
            .into_iter()
            .map(|o| f.fold_declaration_type(o))
            .collect::<Result<_, _>>()?,
    })
}

pub fn fold_array_expression<'ast, T: Field, F: ResultFolder<'ast, T>>(
    f: &mut F,
    e: ArrayExpression<'ast, T>,
) -> Result<ArrayExpression<'ast, T>, F::Error> {
    let ty = f.fold_array_type(*e.ty)?;

    Ok(ArrayExpression {
        inner: f.fold_array_expression_inner(ty.clone(), e.inner)?,
        ty: box ty,
    })
}

pub fn fold_expression_list<'ast, T: Field, F: ResultFolder<'ast, T>>(
    f: &mut F,
    es: TypedExpressionList<'ast, T>,
) -> Result<TypedExpressionList<'ast, T>, F::Error> {
    let types = f.fold_types(es.types)?;

    Ok(TypedExpressionList {
        inner: f.fold_expression_list_inner(types.clone(), es.inner)?,
        types,
    })
}

pub fn fold_types<'ast, T: Field, F: ResultFolder<'ast, T>>(
    f: &mut F,
    tys: Types<'ast, T>,
) -> Result<Types<'ast, T>, F::Error> {
    Ok(Types {
        inner: tys
            .inner
            .into_iter()
            .map(|t| f.fold_type(t))
            .collect::<Result<_, _>>()?,
    })
}

pub fn fold_expression_list_inner<'ast, T: Field, F: ResultFolder<'ast, T>>(
    f: &mut F,
    tys: Types<'ast, T>,
    es: TypedExpressionListInner<'ast, T>,
) -> Result<TypedExpressionListInner<'ast, T>, F::Error> {
    match es {
        TypedExpressionListInner::FunctionCall(function_call) => {
            match f.fold_function_call_expression(&tys, function_call)? {
                ThisOrUncle::This(function_call) => {
                    Ok(TypedExpressionListInner::FunctionCall(function_call))
                }
                ThisOrUncle::Uncle(list) => Ok(list),
            }
        }
        TypedExpressionListInner::EmbedCall(embed, generics, arguments) => {
            Ok(TypedExpressionListInner::EmbedCall(
                embed,
                generics,
                arguments
                    .into_iter()
                    .map(|a| f.fold_expression(a))
                    .collect::<Result<_, _>>()?,
            ))
        }
    }
}

pub fn fold_struct_expression<'ast, T: Field, F: ResultFolder<'ast, T>>(
    f: &mut F,
    e: StructExpression<'ast, T>,
) -> Result<StructExpression<'ast, T>, F::Error> {
    let ty = f.fold_struct_type(e.ty)?;
    Ok(StructExpression {
        inner: f.fold_struct_expression_inner(ty.clone(), e.inner)?,
        ty,
    })
}

pub fn fold_constant<'ast, T: Field, F: ResultFolder<'ast, T>>(
    f: &mut F,
    c: TypedConstant<'ast, T>,
) -> Result<TypedConstant<'ast, T>, F::Error> {
    Ok(TypedConstant {
        ty: f.fold_type(c.ty)?,
        expression: f.fold_expression(c.expression)?,
    })
}

pub fn fold_constant_symbol<'ast, T: Field, F: ResultFolder<'ast, T>>(
    f: &mut F,
    s: TypedConstantSymbol<'ast, T>,
) -> Result<TypedConstantSymbol<'ast, T>, F::Error> {
    match s {
        TypedConstantSymbol::Here(tc) => Ok(TypedConstantSymbol::Here(f.fold_constant(tc)?)),
        there => Ok(there),
    }
}

pub fn fold_function_symbol<'ast, T: Field, F: ResultFolder<'ast, T>>(
    f: &mut F,
    s: TypedFunctionSymbol<'ast, T>,
) -> Result<TypedFunctionSymbol<'ast, T>, F::Error> {
    match s {
        TypedFunctionSymbol::Here(fun) => Ok(TypedFunctionSymbol::Here(f.fold_function(fun)?)),
        there => Ok(there), // by default, do not fold modules recursively
    }
}

pub fn fold_module<'ast, T: Field, F: ResultFolder<'ast, T>>(
    f: &mut F,
    m: TypedModule<'ast, T>,
) -> Result<TypedModule<'ast, T>, F::Error> {
    Ok(TypedModule {
        constants: m
            .constants
            .into_iter()
            .map(|(key, tc)| f.fold_constant_symbol(tc).map(|tc| (key, tc)))
            .collect::<Result<_, _>>()?,
        functions: m
            .functions
            .into_iter()
            .map(|(key, fun)| f.fold_function_symbol(fun).map(|f| (key, f)))
            .collect::<Result<_, _>>()?,
    })
}

pub fn fold_program<'ast, T: Field, F: ResultFolder<'ast, T>>(
    f: &mut F,
    p: TypedProgram<'ast, T>,
) -> Result<TypedProgram<'ast, T>, F::Error> {
    Ok(TypedProgram {
        modules: p
            .modules
            .into_iter()
            .map(|(module_id, module)| f.fold_module(module).map(|m| (module_id, m)))
            .collect::<Result<_, _>>()?,
        main: p.main,
    })
}<|MERGE_RESOLUTION|>--- conflicted
+++ resolved
@@ -290,7 +290,7 @@
 
     fn fold_expression_list_inner(
         &mut self,
-        tys: Types<'ast, T>,
+        tys: &Types<'ast, T>,
         es: TypedExpressionListInner<'ast, T>,
     ) -> Result<TypedExpressionListInner<'ast, T>, Self::Error> {
         fold_expression_list_inner(self, tys, es)
@@ -339,14 +339,14 @@
 
     fn fold_array_expression_inner(
         &mut self,
-        ty: ArrayType<'ast, T>,
+        ty: &ArrayType<'ast, T>,
         e: ArrayExpressionInner<'ast, T>,
     ) -> Result<ArrayExpressionInner<'ast, T>, Self::Error> {
         fold_array_expression_inner(self, ty, e)
     }
     fn fold_struct_expression_inner(
         &mut self,
-        ty: StructType<'ast, T>,
+        ty: &StructType<'ast, T>,
         e: StructExpressionInner<'ast, T>,
     ) -> Result<StructExpressionInner<'ast, T>, Self::Error> {
         fold_struct_expression_inner(self, ty, e)
@@ -395,11 +395,7 @@
 
 pub fn fold_array_expression_inner<'ast, T: Field, F: ResultFolder<'ast, T>>(
     f: &mut F,
-<<<<<<< HEAD
-    array_ty: ArrayType<'ast, T>,
-=======
     ty: &ArrayType<'ast, T>,
->>>>>>> 7d48c6be
     e: ArrayExpressionInner<'ast, T>,
 ) -> Result<ArrayExpressionInner<'ast, T>, F::Error> {
     let e = match e {
@@ -414,7 +410,7 @@
                 .collect::<Result<_, _>>()?,
         ),
         ArrayExpressionInner::FunctionCall(function_call) => {
-            match f.fold_function_call_expression(&array_ty, function_call)? {
+            match f.fold_function_call_expression(ty, function_call)? {
                 ThisOrUncle::This(c) => ArrayExpressionInner::FunctionCall(c),
                 ThisOrUncle::Uncle(u) => u,
             }
@@ -451,11 +447,7 @@
 
 pub fn fold_struct_expression_inner<'ast, T: Field, F: ResultFolder<'ast, T>>(
     f: &mut F,
-<<<<<<< HEAD
-    struct_ty: StructType<'ast, T>,
-=======
     ty: &StructType<'ast, T>,
->>>>>>> 7d48c6be
     e: StructExpressionInner<'ast, T>,
 ) -> Result<StructExpressionInner<'ast, T>, F::Error> {
     let e = match e {
@@ -472,7 +464,7 @@
                 .collect::<Result<_, _>>()?,
         ),
         StructExpressionInner::FunctionCall(function_call) => {
-            match f.fold_function_call_expression(&struct_ty, function_call)? {
+            match f.fold_function_call_expression(ty, function_call)? {
                 ThisOrUncle::This(c) => StructExpressionInner::FunctionCall(c),
                 ThisOrUncle::Uncle(u) => u,
             }
@@ -777,11 +769,7 @@
 
 pub fn fold_uint_expression_inner<'ast, T: Field, F: ResultFolder<'ast, T>>(
     f: &mut F,
-<<<<<<< HEAD
-    bitwidth: UBitwidth,
-=======
     ty: UBitwidth,
->>>>>>> 7d48c6be
     e: UExpressionInner<'ast, T>,
 ) -> Result<UExpressionInner<'ast, T>, F::Error> {
     let e = match e {
@@ -870,7 +858,7 @@
             UExpressionInner::Pos(box e)
         }
         UExpressionInner::FunctionCall(function_call) => {
-            match f.fold_function_call_expression(&bitwidth, function_call)? {
+            match f.fold_function_call_expression(&ty, function_call)? {
                 ThisOrUncle::This(c) => UExpressionInner::FunctionCall(c),
                 ThisOrUncle::Uncle(u) => u,
             }
@@ -951,7 +939,7 @@
     let ty = f.fold_array_type(*e.ty)?;
 
     Ok(ArrayExpression {
-        inner: f.fold_array_expression_inner(ty.clone(), e.inner)?,
+        inner: f.fold_array_expression_inner(&ty, e.inner)?,
         ty: box ty,
     })
 }
@@ -963,7 +951,7 @@
     let types = f.fold_types(es.types)?;
 
     Ok(TypedExpressionList {
-        inner: f.fold_expression_list_inner(types.clone(), es.inner)?,
+        inner: f.fold_expression_list_inner(&types, es.inner)?,
         types,
     })
 }
@@ -983,12 +971,12 @@
 
 pub fn fold_expression_list_inner<'ast, T: Field, F: ResultFolder<'ast, T>>(
     f: &mut F,
-    tys: Types<'ast, T>,
+    tys: &Types<'ast, T>,
     es: TypedExpressionListInner<'ast, T>,
 ) -> Result<TypedExpressionListInner<'ast, T>, F::Error> {
     match es {
         TypedExpressionListInner::FunctionCall(function_call) => {
-            match f.fold_function_call_expression(&tys, function_call)? {
+            match f.fold_function_call_expression(tys, function_call)? {
                 ThisOrUncle::This(function_call) => {
                     Ok(TypedExpressionListInner::FunctionCall(function_call))
                 }
@@ -1014,7 +1002,7 @@
 ) -> Result<StructExpression<'ast, T>, F::Error> {
     let ty = f.fold_struct_type(e.ty)?;
     Ok(StructExpression {
-        inner: f.fold_struct_expression_inner(ty.clone(), e.inner)?,
+        inner: f.fold_struct_expression_inner(&ty, e.inner)?,
         ty,
     })
 }
