--- conflicted
+++ resolved
@@ -9,17 +9,13 @@
 use crate::helpers::{DirectiveStatement, Helper, RustHelper};
 use crate::typed_absy::*;
 use crate::types::Type;
-<<<<<<< HEAD
 use crate::types::{FunctionKey, Signature};
-=======
->>>>>>> 89d74f08
 use std::collections::HashMap;
 use types::FunctionIdentifier;
 use zokrates_field::field::Field;
 
 /// Flattener, computes flattened program.
 #[derive(Debug)]
-<<<<<<< HEAD
 pub struct Flattener<'ast, T: Field> {
     /// Index of the next introduced variable while processing the program.
     next_var_idx: usize,
@@ -30,16 +26,6 @@
 }
 impl<'ast, T: Field> Flattener<'ast, T> {
     pub fn flatten(p: TypedProgram<'ast, T>) -> FlatProg<T> {
-=======
-pub struct Flattener<'ast> {
-    /// Index of the next introduced variable while processing the program.
-    next_var_idx: usize,
-    ///
-    layout: HashMap<Identifier<'ast>, Vec<FlatVariable>>,
-}
-impl<'ast> Flattener<'ast> {
-    pub fn flatten<T: Field>(p: TypedProg<T>) -> FlatProg<T> {
->>>>>>> 89d74f08
         Flattener::new().flatten_program(p)
     }
 
@@ -49,7 +35,6 @@
     ///
     /// * `bits` - Number of bits needed to represent the maximum value.
 
-<<<<<<< HEAD
     fn new() -> Flattener<'ast, T> {
         Flattener {
             next_var_idx: 0,
@@ -58,79 +43,6 @@
         }
     }
 
-=======
-    fn new() -> Flattener<'ast> {
-        Flattener {
-            next_var_idx: 0,
-            layout: HashMap::new(),
-        }
-    }
-
-    /// Loads the code library
-    fn load_corelib<T: Field>(&mut self, functions_flattened: &mut Vec<FlatFunction<T>>) -> () {
-        // Load type casting functions
-        functions_flattened.push(cast(&Type::Boolean, &Type::FieldElement));
-
-        // Load IfElse helper
-        let ie = TypedFunction {
-            id: "_if_else_field",
-            arguments: vec![
-                Parameter {
-                    id: Variable {
-                        id: "condition".into(),
-                        _type: Type::Boolean,
-                    },
-                    private: true,
-                },
-                Parameter {
-                    id: Variable {
-                        id: "consequence".into(),
-                        _type: Type::FieldElement,
-                    },
-                    private: true,
-                },
-                Parameter {
-                    id: Variable {
-                        id: "alternative".into(),
-                        _type: Type::FieldElement,
-                    },
-                    private: true,
-                },
-            ],
-            statements: vec![
-                TypedStatement::Definition(
-                    TypedAssignee::Identifier(Variable::field_element("condition_as_field".into())),
-                    FieldElementExpression::FunctionCall(
-                        "_bool_to_field".to_string(),
-                        vec![BooleanExpression::Identifier("condition".into()).into()],
-                    )
-                    .into(),
-                ),
-                TypedStatement::Return(vec![FieldElementExpression::Add(
-                    box FieldElementExpression::Mult(
-                        box FieldElementExpression::Identifier("condition_as_field".into()),
-                        box FieldElementExpression::Identifier("consequence".into()),
-                    ),
-                    box FieldElementExpression::Mult(
-                        box FieldElementExpression::Sub(
-                            box FieldElementExpression::Number(T::one()),
-                            box FieldElementExpression::Identifier("condition_as_field".into()),
-                        ),
-                        box FieldElementExpression::Identifier("alternative".into()),
-                    ),
-                )
-                .into()]),
-            ],
-            signature: Signature::new()
-                .inputs(vec![Type::Boolean, Type::FieldElement, Type::FieldElement])
-                .outputs(vec![Type::FieldElement]),
-        };
-
-        let ief = self.flatten_function(functions_flattened, ie);
-        functions_flattened.push(ief);
-    }
-
->>>>>>> 89d74f08
     /// Flattens a boolean expression
     ///
     /// # Arguments
@@ -420,11 +332,7 @@
         statements_flattened: &mut Vec<FlatStatement<T>>,
         id: FunctionIdentifier<'ast>,
         return_types: Vec<Type>,
-<<<<<<< HEAD
         param_expressions: Vec<TypedExpression<'ast, T>>,
-=======
-        param_expressions: &Vec<TypedExpression<'ast, T>>,
->>>>>>> 89d74f08
     ) -> FlatExpressionList<T> {
         let passed_signature = Signature::new()
             .inputs(param_expressions.iter().map(|e| e.get_type()).collect())
@@ -468,11 +376,7 @@
                 // set return statements as expression result
                 FlatStatement::Return(..) => unreachable!(),
                 FlatStatement::Definition(var, rhs) => {
-<<<<<<< HEAD
                     let new_var = self.use_sym();
-=======
-                    let new_var = self.issue_new_variables(1)[0];
->>>>>>> 89d74f08
                     replacement_map.insert(var, new_var);
                     let new_rhs = rhs.apply_substitution(&replacement_map);
                     FlatStatement::Definition(new_var, new_rhs)
@@ -487,11 +391,7 @@
                         .outputs
                         .into_iter()
                         .map(|o| {
-<<<<<<< HEAD
                             let new_o = self.use_sym();
-=======
-                            let new_o = self.issue_new_variables(1)[0];
->>>>>>> 89d74f08
                             replacement_map.insert(o, new_o);
                             new_o
                         })
@@ -1085,11 +985,7 @@
                                                 );
 
                                                 let rhs_flattened = self.flatten_field_expression(
-<<<<<<< HEAD
                                                     symbols,
-=======
-                                                    functions_flattened,
->>>>>>> 89d74f08
                                                     statements_flattened,
                                                     rhs,
                                                 );
@@ -1179,23 +1075,7 @@
                     ),
                 }
             }
-<<<<<<< HEAD
             TypedStatement::For(..) => unreachable!("static analyser should have unrolled"),
-=======
-            TypedStatement::For(var, start, end, statements) => {
-                let mut current = start;
-                while current < end {
-                    statements_flattened.push(FlatStatement::Definition(
-                        self.use_variable(&var)[0],
-                        FlatExpression::Number(current.clone()),
-                    ));
-                    for s in statements.clone() {
-                        self.flatten_statement(functions_flattened, statements_flattened, s);
-                    }
-                    current = T::one() + &current;
-                }
-            }
->>>>>>> 89d74f08
             TypedStatement::MultipleDefinition(vars, rhs) => {
                 // flatten the right side to p = sum(var_i.type.primitive_count) expressions
                 // define p new variables to the right side expressions
@@ -1239,11 +1119,7 @@
     /// * `funct` - `TypedFunction` that will be flattened.
     fn flatten_function(
         &mut self,
-<<<<<<< HEAD
         symbols: &TypedFunctionSymbols<'ast, T>,
-=======
-        functions_flattened: &mut Vec<FlatFunction<T>>,
->>>>>>> 89d74f08
         funct: TypedFunction<'ast, T>,
     ) -> FlatFunction<T> {
         self.layout = HashMap::new();
@@ -1264,10 +1140,6 @@
         }
 
         FlatFunction {
-<<<<<<< HEAD
-=======
-            id: funct.id.to_string(),
->>>>>>> 89d74f08
             arguments: arguments_flattened,
             statements: statements_flattened,
             signature: funct.signature,
@@ -1279,13 +1151,8 @@
     /// # Arguments
     ///
     /// * `prog` - `Prog`ram that will be flattened.
-<<<<<<< HEAD
     fn flatten_program(&mut self, prog: TypedProgram<'ast, T>) -> FlatProg<T> {
         let main_module = prog.modules.get(&prog.main).unwrap();
-=======
-    fn flatten_program<T: Field>(&mut self, prog: TypedProg<'ast, T>) -> FlatProg<T> {
-        let mut functions_flattened = Vec::new();
->>>>>>> 89d74f08
 
         let main = main_module
             .functions
@@ -1320,7 +1187,6 @@
 
         self.layout.insert(variable.id.clone(), vars.clone());
         vars
-<<<<<<< HEAD
     }
 
     fn use_parameter(
@@ -1343,47 +1209,17 @@
             .collect()
     }
 
+    fn issue_new_variable(&mut self) -> FlatVariable {
+        let var = FlatVariable::new(self.next_var_idx);
+        self.next_var_idx += 1;
+        var
+    }
+
     fn issue_new_variables(&mut self, count: usize) -> Vec<FlatVariable> {
         (0..count).map(|_| self.issue_new_variable()).collect()
-=======
->>>>>>> 89d74f08
-    }
-
-    fn use_parameter<T: Field>(
-        &mut self,
-        parameter: &Parameter<'ast>,
-        statements: &mut Vec<FlatStatement<T>>,
-    ) -> Vec<FlatParameter> {
-        let variables = self.use_variable(&parameter.id);
-        match parameter.id.get_type() {
-            Type::Boolean => statements.extend(Self::boolean_constraint(&variables)),
-            _ => {}
-        };
-
-        variables
-            .into_iter()
-            .map(|v| FlatParameter {
-                id: v,
-                private: parameter.private,
-            })
-            .collect()
-    }
-
-<<<<<<< HEAD
+    }
+
     fn boolean_constraint(variables: &Vec<FlatVariable>) -> Vec<FlatStatement<T>> {
-=======
-    fn issue_new_variables(&mut self, count: usize) -> Vec<FlatVariable> {
-        (0..count)
-            .map(|_| {
-                let var = FlatVariable::new(self.next_var_idx);
-                self.next_var_idx += 1;
-                var
-            })
-            .collect()
-    }
-
-    fn boolean_constraint<T: Field>(variables: &Vec<FlatVariable>) -> Vec<FlatStatement<T>> {
->>>>>>> 89d74f08
         variables
             .iter()
             .map(|v| {
@@ -1400,12 +1236,7 @@
 
     // create an internal variable. We do not register it in the layout
     fn use_sym(&mut self) -> FlatVariable {
-<<<<<<< HEAD
         self.issue_new_variable()
-=======
-        let var = self.issue_new_variables(1);
-        var[0]
->>>>>>> 89d74f08
     }
 
     fn get_function<'a>(
@@ -1446,7 +1277,6 @@
             //    return _0
 
             let function: TypedFunction<FieldPrime> = TypedFunction {
-<<<<<<< HEAD
                 arguments: vec![Parameter::private(Variable::boolean("a".into()))],
                 statements: vec![TypedStatement::Return(vec![BooleanExpression::Identifier(
                     "a".into(),
@@ -1456,286 +1286,6 @@
                     .inputs(vec![Type::Boolean])
                     .outputs(vec![Type::Boolean]),
             };
-=======
-                id: "main",
-                arguments: vec![Parameter::private(Variable::boolean("a".into()))],
-                statements: vec![TypedStatement::Return(vec![BooleanExpression::Identifier(
-                    "a".into(),
-                )
-                .into()])],
-                signature: Signature::new()
-                    .inputs(vec![Type::Boolean])
-                    .outputs(vec![Type::Boolean]),
-            };
-
-            let expected = FlatFunction {
-                id: String::from("main"),
-                arguments: vec![FlatParameter::private(FlatVariable::new(0))],
-                statements: vec![
-                    FlatStatement::Condition(
-                        FlatExpression::Identifier(FlatVariable::new(0)),
-                        FlatExpression::Mult(
-                            box FlatExpression::Identifier(FlatVariable::new(0)),
-                            box FlatExpression::Identifier(FlatVariable::new(0)),
-                        ),
-                    ),
-                    FlatStatement::Return(FlatExpressionList {
-                        expressions: vec![FlatExpression::Identifier(FlatVariable::new(0))],
-                    }),
-                ],
-                signature: Signature::new()
-                    .inputs(vec![Type::Boolean])
-                    .outputs(vec![Type::Boolean]),
-            };
-
-            let mut flattener = Flattener::new();
-
-            let flat_function = flattener.flatten_function(&mut vec![], function);
-
-            assert_eq!(flat_function, expected);
-        }
-    }
-
-    #[test]
-    fn multiple_definition() {
-        // def foo()
-        //     return 1, 2
-        // def main()
-        //     a, b = foo()
-
-        let mut flattener = Flattener::new();
-        let mut functions_flattened = vec![FlatFunction {
-            id: "foo".to_string(),
-            arguments: vec![],
-            statements: vec![FlatStatement::Return(FlatExpressionList {
-                expressions: vec![
-                    FlatExpression::Number(FieldPrime::from(1)),
-                    FlatExpression::Number(FieldPrime::from(2)),
-                ],
-            })],
-            signature: Signature::new()
-                .inputs(vec![])
-                .outputs(vec![Type::FieldElement, Type::FieldElement]),
-        }];
-        let mut statements_flattened = vec![];
-        let statement = TypedStatement::MultipleDefinition(
-            vec![
-                Variable::field_element("a".into()),
-                Variable::field_element("b".into()),
-            ],
-            TypedExpressionList::FunctionCall(
-                "foo".to_string(),
-                vec![],
-                vec![Type::FieldElement, Type::FieldElement],
-            ),
-        );
-
-        flattener.flatten_statement(
-            &mut functions_flattened,
-            &mut statements_flattened,
-            statement,
-        );
-
-        let a = FlatVariable::new(0);
-
-        assert_eq!(
-            statements_flattened[0],
-            FlatStatement::Definition(a, FlatExpression::Number(FieldPrime::from(1)))
-        );
-    }
-
-    #[test]
-    fn multiple_definition2() {
-        // def dup(x)
-        //     return x, x
-        // def main()
-        //     a, b = dup(2)
-
-        let a = FlatVariable::new(0);
-
-        let mut flattener = Flattener::new();
-        let mut functions_flattened = vec![FlatFunction {
-            id: "dup".to_string(),
-            arguments: vec![FlatParameter {
-                id: a,
-                private: true,
-            }],
-            statements: vec![FlatStatement::Return(FlatExpressionList {
-                expressions: vec![FlatExpression::Identifier(a), FlatExpression::Identifier(a)],
-            })],
-            signature: Signature::new()
-                .inputs(vec![Type::FieldElement])
-                .outputs(vec![Type::FieldElement, Type::FieldElement]),
-        }];
-        let statement = TypedStatement::MultipleDefinition(
-            vec![
-                Variable::field_element("a".into()),
-                Variable::field_element("b".into()),
-            ],
-            TypedExpressionList::FunctionCall(
-                "dup".to_string(),
-                vec![TypedExpression::FieldElement(
-                    FieldElementExpression::Number(FieldPrime::from(2)),
-                )],
-                vec![Type::FieldElement, Type::FieldElement],
-            ),
-        );
-
-        let fun = TypedFunction {
-            id: "main",
-            arguments: vec![],
-            statements: vec![statement],
-            signature: Signature {
-                inputs: vec![],
-                outputs: vec![],
-            },
-        };
-
-        let f = flattener.flatten_function(&mut functions_flattened, fun);
-
-        let a = FlatVariable::new(0);
-
-        assert_eq!(
-            f.statements[0],
-            FlatStatement::Definition(a, FlatExpression::Number(FieldPrime::from(2)))
-        );
-    }
-
-    #[test]
-    fn simple_definition() {
-        // def foo()
-        //     return 1
-        // def main()
-        //     a = foo()
-
-        let mut flattener = Flattener::new();
-        let mut functions_flattened = vec![FlatFunction {
-            id: "foo".to_string(),
-            arguments: vec![],
-            statements: vec![FlatStatement::Return(FlatExpressionList {
-                expressions: vec![FlatExpression::Number(FieldPrime::from(1))],
-            })],
-            signature: Signature::new()
-                .inputs(vec![])
-                .outputs(vec![Type::FieldElement]),
-        }];
-        let mut statements_flattened = vec![];
-        let statement = TypedStatement::Definition(
-            TypedAssignee::Identifier(Variable::field_element("a".into())),
-            TypedExpression::FieldElement(FieldElementExpression::FunctionCall(
-                "foo".to_string(),
-                vec![],
-            )),
-        );
-
-        flattener.flatten_statement(
-            &mut functions_flattened,
-            &mut statements_flattened,
-            statement,
-        );
-
-        let a = FlatVariable::new(0);
-
-        assert_eq!(
-            statements_flattened[0],
-            FlatStatement::Definition(a, FlatExpression::Number(FieldPrime::from(1)))
-        );
-    }
-
-    #[test]
-    fn redefine_argument() {
-        // def foo(a)
-        //     a = a + 1
-        //     return 1
-
-        // should flatten to no redefinition
-        // def foo(a)
-        //     a_0 = a + 1
-        //     return 1
-
-        let mut flattener = Flattener::new();
-        let mut functions_flattened = vec![];
-
-        let funct = TypedFunction {
-            id: "foo",
-            signature: Signature::new()
-                .inputs(vec![Type::FieldElement])
-                .outputs(vec![Type::FieldElement]),
-            arguments: vec![Parameter {
-                id: Variable::field_element("a".into()),
-                private: true,
-            }],
-            statements: vec![
-                TypedStatement::Definition(
-                    TypedAssignee::Identifier(Variable::field_element("a".into())),
-                    FieldElementExpression::Add(
-                        box FieldElementExpression::Identifier("a".into()),
-                        box FieldElementExpression::Number(FieldPrime::from(1)),
-                    )
-                    .into(),
-                ),
-                TypedStatement::Return(vec![
-                    FieldElementExpression::Number(FieldPrime::from(1)).into()
-                ]),
-            ],
-        };
-
-        let flat_funct = flattener.flatten_function(&mut functions_flattened, funct);
-
-        let a = FlatVariable::new(0);
-        let a_0 = FlatVariable::new(1);
-
-        assert_eq!(
-            flat_funct.statements[0],
-            FlatStatement::Definition(
-                a_0,
-                FlatExpression::Add(
-                    box FlatExpression::Identifier(a),
-                    box FlatExpression::Number(FieldPrime::from(1))
-                )
-            )
-        );
-    }
-
-    #[test]
-    fn call_with_def() {
-        // def foo():
-        //     a = 3
-        //     return a
-
-        // def main():
-        //     return foo()
-
-        let foo = TypedFunction {
-            id: "foo",
-            arguments: vec![],
-            statements: vec![
-                TypedStatement::Definition(
-                    TypedAssignee::Identifier(Variable::field_element("a".into())),
-                    FieldElementExpression::Number(FieldPrime::from(3)).into(),
-                ),
-                TypedStatement::Return(vec![FieldElementExpression::Identifier("a".into()).into()]),
-            ],
-            signature: Signature {
-                inputs: vec![],
-                outputs: vec![Type::FieldElement],
-            },
-        };
-
-        let main = TypedFunction {
-            id: "main",
-            arguments: vec![],
-            statements: vec![TypedStatement::Return(vec![
-                FieldElementExpression::FunctionCall(String::from("foo"), vec![]).into(),
-            ])],
-            signature: Signature {
-                inputs: vec![],
-                outputs: vec![Type::FieldElement],
-            },
-        };
-
-        let mut flattener = Flattener::new();
->>>>>>> 89d74f08
 
             let expected = FlatFunction {
                 arguments: vec![FlatParameter::private(FlatVariable::new(0))],
@@ -1778,12 +1328,7 @@
         //     _3 = (_2 * _0)
         //     return _3
 
-<<<<<<< HEAD
         let main_fun = TypedFunction {
-=======
-        let function = TypedFunction {
-            id: "main",
->>>>>>> 89d74f08
             arguments: vec![],
             statements: vec![
                 TypedStatement::Definition(
@@ -1827,7 +1372,6 @@
 
         let flat_prog = Flattener::flatten(program);
 
-<<<<<<< HEAD
         let expected = FlatProg {
             main: FlatFunction {
                 arguments: vec![],
@@ -1848,72 +1392,6 @@
                         FlatExpression::Mult(
                             box FlatExpression::Identifier(FlatVariable::new(1)),
                             box FlatExpression::Identifier(FlatVariable::new(0)),
-=======
-        assert_eq!(flattened, expected);
-    }
-
-    #[test]
-    fn overload() {
-        // def foo()
-        //      return 1
-        // def foo()
-        //      return 1, 2
-        // def main()
-        //      a = foo()
-        //      b, c = foo()
-        //      return 1
-        //
-        //      should not panic
-        //
-
-        let mut flattener = Flattener::new();
-        let functions = vec![
-            TypedFunction {
-                id: "foo",
-                arguments: vec![],
-                statements: vec![TypedStatement::Return(vec![TypedExpression::FieldElement(
-                    FieldElementExpression::Number(FieldPrime::from(1)),
-                )])],
-                signature: Signature::new()
-                    .inputs(vec![])
-                    .outputs(vec![Type::FieldElement]),
-            },
-            TypedFunction {
-                id: "foo",
-                arguments: vec![],
-                statements: vec![TypedStatement::Return(vec![
-                    TypedExpression::FieldElement(FieldElementExpression::Number(
-                        FieldPrime::from(1),
-                    )),
-                    TypedExpression::FieldElement(FieldElementExpression::Number(
-                        FieldPrime::from(2),
-                    )),
-                ])],
-                signature: Signature::new()
-                    .inputs(vec![])
-                    .outputs(vec![Type::FieldElement, Type::FieldElement]),
-            },
-            TypedFunction {
-                id: "main",
-                arguments: vec![],
-                statements: vec![
-                    TypedStatement::Definition(
-                        TypedAssignee::Identifier(Variable::field_element("a".into())),
-                        TypedExpression::FieldElement(FieldElementExpression::FunctionCall(
-                            "foo".to_string(),
-                            vec![],
-                        )),
-                    ),
-                    TypedStatement::MultipleDefinition(
-                        vec![
-                            Variable::field_element("b".into()),
-                            Variable::field_element("c".into()),
-                        ],
-                        TypedExpressionList::FunctionCall(
-                            "foo".to_string(),
-                            vec![],
-                            vec![Type::FieldElement, Type::FieldElement],
->>>>>>> 89d74f08
                         ),
                     ),
                     FlatStatement::Definition(
@@ -1931,72 +1409,6 @@
             },
         };
         assert_eq!(flat_prog, expected);
-    }
-
-    #[test]
-    fn overload() {
-        //         // def foo()
-        //         //      return 1
-        //         // def foo()
-        //         //      return 1, 2
-        //         // def main()
-        //         //      a = foo()
-        //         //      b, c = foo()
-        //         //      return 1
-        //         //
-        //         //      should not panic
-        //         //
-
-        //         let mut flattener = Flattener::new();
-        //         let functions = vec![
-        //             TypedFunction {
-        //                 id: "foo",
-        //                 arguments: vec![],
-        //                 statements: vec![TypedStatement::Return(vec![TypedExpression::FieldElement(
-        //                     FieldElementExpression::Number(FieldPrime::from(1)),
-        //                 )])],
-        //                 signature: Signature::new()
-        //                     .inputs(vec![])
-        //                     .outputs(vec![Type::FieldElement]),
-        //             },
-        //             TypedFunction {
-        //                 id: "foo",
-        //                 arguments: vec![],
-        //                 statements: vec![TypedStatement::Return(vec![
-        //                     TypedExpression::FieldElement(FieldElementExpression::Number(
-        //                         FieldPrime::from(1),
-        //                     )),
-        //                     TypedExpression::FieldElement(FieldElementExpression::Number(
-        //                         FieldPrime::from(2),
-        //                     )),
-        //                 ])],
-        //                 signature: Signature::new()
-        //                     .inputs(vec![])
-        //                     .outputs(vec![Type::FieldElement, Type::FieldElement]),
-        //             },
-        //             TypedFunction {
-        //                 id: "main",
-        //                 arguments: vec![],
-        //                 statements: vec![
-        //                     TypedStatement::Definition(
-        //                         TypedAssignee::Identifier(Variable::field_element("a".into())),
-        //                         TypedExpression::FieldElement(FieldElementExpression::FunctionCall(
-        //                             "foo".to_string(),
-        //                             vec![],
-        //                         )),
-        //                     ),
-        //                     TypedStatement::MultipleDefinition(
-        //                         vec![
-        //                             Variable::field_element("b".into()),
-        //                             Variable::field_element("c".into()),
-        //                         ],
-        //                         TypedExpressionList::FunctionCall(
-        //                             "foo".to_string(),
-        //                             vec![],
-        //                             vec![Type::FieldElement, Type::FieldElement],
-        // >>>>>>> 14a579f21ffab83a3d2ba94703077da8ae8fe244
-
-        //         assert_eq!(flat_prog, expected);
     }
 
     #[test]
