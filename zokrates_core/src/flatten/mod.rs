//! Module containing the `Flattener` to process a program that is R1CS-able.
//!
//! @file flatten.rs
//! @author Dennis Kuhnert <dennis.kuhnert@campus.tu-berlin.de>
//! @author Jacob Eberhardt <jacob.eberhardt@tu-berlin.de>
//! @date 2017

use crate::flat_absy::*;
use crate::solvers::Solver;
use crate::typed_absy::types::{FunctionIdentifier, FunctionKey, MemberId, Signature, Type};
use crate::typed_absy::*;
use std::collections::hash_map::Entry;
use std::collections::HashMap;
use std::convert::TryFrom;
use zokrates_field::field::Field;

/// Flattener, computes flattened program.
#[derive(Debug)]
pub struct Flattener<'ast, T: Field> {
    /// Index of the next introduced variable while processing the program.
    next_var_idx: usize,
    /// `FlatVariable`s corresponding to each `Identifier`
    layout: HashMap<Identifier<'ast>, Vec<FlatVariable>>,
    /// Cached `FlatFunction`s to avoid re-flattening them
    flat_cache: HashMap<FunctionKey<'ast>, FlatFunction<T>>,
    /// Cached bit decompositions to avoid re-generating them
    bits_cache: HashMap<FlatExpression<T>, Vec<FlatVariable>>,
}

// We introduce a trait in order to make it possible to make flattening `e` generic over the type of `e`

trait Flatten<'ast, T: Field>:
    TryFrom<TypedExpression<'ast, T>, Error = ()> + IfElse<'ast, T> + Select<'ast, T> + Member<'ast, T>
{
    fn flatten(
        self,
        flattener: &mut Flattener<'ast, T>,
        symbols: &TypedFunctionSymbols<'ast, T>,
        statements_flattened: &mut Vec<FlatStatement<T>>,
    ) -> Vec<FlatExpression<T>>;
}

impl<'ast, T: Field> Flatten<'ast, T> for FieldElementExpression<'ast, T> {
    fn flatten(
        self,
        flattener: &mut Flattener<'ast, T>,
        symbols: &TypedFunctionSymbols<'ast, T>,
        statements_flattened: &mut Vec<FlatStatement<T>>,
    ) -> Vec<FlatExpression<T>> {
        vec![flattener.flatten_field_expression(symbols, statements_flattened, self)]
    }
}

impl<'ast, T: Field> Flatten<'ast, T> for UExpression<'ast, T> {
    fn flatten(
        self,
        flattener: &mut Flattener<'ast, T>,
        symbols: &TypedFunctionSymbols<'ast, T>,
        statements_flattened: &mut Vec<FlatStatement<T>>,
    ) -> Vec<FlatExpression<T>> {
        vec![flattener.flatten_uint_expression(symbols, statements_flattened, self)]
    }
}

impl<'ast, T: Field> Flatten<'ast, T> for BooleanExpression<'ast, T> {
    fn flatten(
        self,
        flattener: &mut Flattener<'ast, T>,
        symbols: &TypedFunctionSymbols<'ast, T>,
        statements_flattened: &mut Vec<FlatStatement<T>>,
    ) -> Vec<FlatExpression<T>> {
        vec![flattener.flatten_boolean_expression(symbols, statements_flattened, self)]
    }
}

impl<'ast, T: Field> Flatten<'ast, T> for StructExpression<'ast, T> {
    fn flatten(
        self,
        flattener: &mut Flattener<'ast, T>,
        symbols: &TypedFunctionSymbols<'ast, T>,
        statements_flattened: &mut Vec<FlatStatement<T>>,
    ) -> Vec<FlatExpression<T>> {
        flattener.flatten_struct_expression(symbols, statements_flattened, self)
    }
}

impl<'ast, T: Field> Flatten<'ast, T> for ArrayExpression<'ast, T> {
    fn flatten(
        self,
        flattener: &mut Flattener<'ast, T>,
        symbols: &TypedFunctionSymbols<'ast, T>,
        statements_flattened: &mut Vec<FlatStatement<T>>,
    ) -> Vec<FlatExpression<T>> {
        match self.inner_type() {
            Type::FieldElement => flattener
                .flatten_array_expression::<FieldElementExpression<'ast, T>>(
                    symbols,
                    statements_flattened,
                    self,
                ),
            Type::Boolean => flattener.flatten_array_expression::<BooleanExpression<'ast, T>>(
                symbols,
                statements_flattened,
                self,
            ),
            Type::Uint(..) => flattener.flatten_array_expression::<UExpression<'ast, T>>(
                symbols,
                statements_flattened,
                self,
            ),
            Type::Array(..) => flattener.flatten_array_expression::<ArrayExpression<'ast, T>>(
                symbols,
                statements_flattened,
                self,
            ),
            Type::Struct(..) => flattener.flatten_array_expression::<StructExpression<'ast, T>>(
                symbols,
                statements_flattened,
                self,
            ),
        }
    }
}

impl<'ast, T: Field> Flattener<'ast, T> {
    pub fn flatten(p: TypedProgram<'ast, T>) -> FlatProg<T> {
        Flattener::new().flatten_program(p)
    }

    /// Returns a `Flattener` with fresh `layout`.

    fn new() -> Flattener<'ast, T> {
        Flattener {
            next_var_idx: 0,
            layout: HashMap::new(),
            flat_cache: HashMap::new(),
            bits_cache: HashMap::new(),
        }
    }

    /// Flatten an if/else expression
    ///
    /// # Arguments
    ///
    /// * `symbols` - Available functions in this context
    /// * `statements_flattened` - Vector where new flattened statements can be added.
    /// * `condition` - the condition as a `BooleanExpression`.
    /// * `consequence` - the consequence of type U.
    /// * `alternative` - the alternative of type U.
    /// # Remarks
    /// * U is the type of the expression
    fn flatten_if_else_expression<U: Flatten<'ast, T>>(
        &mut self,
        symbols: &TypedFunctionSymbols<'ast, T>,
        statements_flattened: &mut Vec<FlatStatement<T>>,
        condition: BooleanExpression<'ast, T>,
        consequence: U,
        alternative: U,
    ) -> Vec<FlatExpression<T>> {
        let condition = self.flatten_boolean_expression(symbols, statements_flattened, condition);

        let consequence = consequence.flatten(self, symbols, statements_flattened);

        let alternative = alternative.flatten(self, symbols, statements_flattened);

        let size = consequence.len();

        let condition_id = self.use_sym();
        statements_flattened.push(FlatStatement::Definition(condition_id, condition));

        let consequence_ids: Vec<_> = (0..size).map(|_| self.use_sym()).collect();
        statements_flattened.extend(
            consequence
                .into_iter()
                .zip(consequence_ids.iter())
                .map(|(c, c_id)| FlatStatement::Definition(*c_id, c)),
        );

        let alternative_ids: Vec<_> = (0..size).map(|_| self.use_sym()).collect();
        statements_flattened.extend(
            alternative
                .into_iter()
                .zip(alternative_ids.iter())
                .map(|(a, a_id)| FlatStatement::Definition(*a_id, a)),
        );

        let term0_ids: Vec<_> = (0..size).map(|_| self.use_sym()).collect();
        statements_flattened.extend(consequence_ids.iter().zip(term0_ids.iter()).map(
            |(c_id, t0_id)| {
                FlatStatement::Definition(
                    *t0_id,
                    FlatExpression::Mult(
                        box condition_id.clone().into(),
                        box FlatExpression::from(*c_id),
                    ),
                )
            },
        ));

        let term1_ids: Vec<_> = (0..size).map(|_| self.use_sym()).collect();
        statements_flattened.extend(alternative_ids.iter().zip(term1_ids.iter()).map(
            |(a_id, t1_id)| {
                FlatStatement::Definition(
                    *t1_id,
                    FlatExpression::Mult(
                        box FlatExpression::Sub(
                            box FlatExpression::Number(T::one()),
                            box condition_id.into(),
                        ),
                        box FlatExpression::from(*a_id),
                    ),
                )
            },
        ));

        let res: Vec<_> = (0..size).map(|_| self.use_sym()).collect();
        statements_flattened.extend(term0_ids.iter().zip(term1_ids).zip(res.iter()).map(
            |((t0_id, t1_id), r_id)| {
                FlatStatement::Definition(
                    *r_id,
                    FlatExpression::Add(
                        box FlatExpression::from(*t0_id),
                        box FlatExpression::from(t1_id),
                    ),
                )
            },
        ));
        res.into_iter().map(|r| r.into()).collect()
    }

    fn flatten_member_expression(
        &mut self,
        symbols: &TypedFunctionSymbols<'ast, T>,
        statements_flattened: &mut Vec<FlatStatement<T>>,
        s: StructExpression<'ast, T>,
        member_id: MemberId,
    ) -> Vec<FlatExpression<T>> {
        let members = s.ty().clone();
        let expected_output_size = members
            .iter()
            .find(|member| *member.id == member_id)
            .unwrap()
            .ty
            .get_primitive_count();

        let res =
            match s.into_inner() {
                StructExpressionInner::Value(values) => {
                    // If the struct has an explicit value, we get the value at the given member
                    assert_eq!(values.len(), members.len());
                    values
                        .into_iter()
                        .zip(members.into_iter())
                        .filter(|(_, member)| *member.id == member_id)
                        .flat_map(|(v, member)| match *member.ty {
                            Type::FieldElement => FieldElementExpression::try_from(v)
                                .unwrap()
                                .flatten(self, symbols, statements_flattened),
                            Type::Uint(..) => UExpression::try_from(v).unwrap().flatten(
                                self,
                                symbols,
                                statements_flattened,
                            ),
                            Type::Boolean => BooleanExpression::try_from(v).unwrap().flatten(
                                self,
                                symbols,
                                statements_flattened,
                            ),
                            Type::Array(..) => ArrayExpression::try_from(v).unwrap().flatten(
                                self,
                                symbols,
                                statements_flattened,
                            ),
                            Type::Struct(..) => StructExpression::try_from(v).unwrap().flatten(
                                self,
                                symbols,
                                statements_flattened,
                            ),
                        })
                        .collect()
                }
                StructExpressionInner::Identifier(id) => {
                    // If the struct is an identifier, we allocated variables in the layout for that identifier. We need to access a subset of these values.
                    // the struct is encoded as a sequence, so we need to identify the offset at which this member starts
                    let offset = members
                        .iter()
                        .take_while(|member| *member.id != member_id)
                        .map(|member| member.ty.get_primitive_count())
                        .sum();

                    // we also need the size of this member
                    let size = members
                        .iter()
                        .find(|member| *member.id == member_id)
                        .unwrap()
                        .ty
                        .get_primitive_count();
                    self.layout.get(&id).unwrap()[offset..(offset + size)]
                        .into_iter()
                        .map(|i| i.clone().into())
                        .collect()
                }
                StructExpressionInner::Select(box array, box index) => {
                    let offset = members
                        .iter()
                        .take_while(|member| *member.id != member_id)
                        .map(|member| member.ty.get_primitive_count())
                        .sum();

                    // we also need the size of this member
                    let size = members
                        .iter()
                        .find(|member| *member.id == member_id)
                        .unwrap()
                        .ty
                        .get_primitive_count();

                    self.flatten_select_expression::<StructExpression<'ast, T>>(
                        symbols,
                        statements_flattened,
                        array,
                        index,
                    )[offset..offset + size]
                        .to_vec()
                }
                StructExpressionInner::FunctionCall(..) => unreachable!(),
                StructExpressionInner::IfElse(box condition, box consequence, box alternative) => {
                    // if the struct is `(if c then a else b)`, we want to access `(if c then a else b).member`
                    // we reduce to `if c then a.member else b.member`
                    let ty = *members
                        .clone()
                        .into_iter()
                        .find(|member| *member.id == member_id)
                        .unwrap()
                        .ty;

                    match ty {
                        Type::FieldElement => self.flatten_if_else_expression(
                            symbols,
                            statements_flattened,
                            condition.clone(),
                            FieldElementExpression::member(consequence.clone(), member_id.clone()),
                            FieldElementExpression::member(alternative.clone(), member_id),
                        ),
                        Type::Boolean => self.flatten_if_else_expression(
                            symbols,
                            statements_flattened,
                            condition.clone(),
                            BooleanExpression::member(consequence.clone(), member_id.clone()),
                            BooleanExpression::member(alternative.clone(), member_id),
                        ),
                        Type::Uint(..) => self.flatten_if_else_expression(
                            symbols,
                            statements_flattened,
                            condition.clone(),
                            UExpression::member(consequence.clone(), member_id.clone()),
                            UExpression::member(alternative.clone(), member_id),
                        ),
                        Type::Struct(..) => self.flatten_if_else_expression(
                            symbols,
                            statements_flattened,
                            condition.clone(),
                            StructExpression::member(consequence.clone(), member_id.clone()),
                            StructExpression::member(alternative.clone(), member_id),
                        ),
                        Type::Array(..) => self.flatten_if_else_expression(
                            symbols,
                            statements_flattened,
                            condition.clone(),
                            ArrayExpression::member(consequence.clone(), member_id.clone()),
                            ArrayExpression::member(alternative.clone(), member_id),
                        ),
                    }
                }
                StructExpressionInner::Member(box s0, m_id) => {
                    let e = self.flatten_member_expression(symbols, statements_flattened, s0, m_id);

                    let offset = members
                        .iter()
                        .take_while(|member| *member.id != member_id)
                        .map(|member| member.ty.get_primitive_count())
                        .sum();

                    // we also need the size of this member
                    let size = members
                        .iter()
                        .find(|member| *member.id == member_id)
                        .unwrap()
                        .ty
                        .get_primitive_count();

                    e[offset..(offset + size)].into()
                }
            };

        assert_eq!(res.len(), expected_output_size);
        res
    }

    /// Flatten an array selection expression
    ///
    /// # Arguments
    ///
    /// * `symbols` - Available functions in this context
    /// * `statements_flattened` - Vector where new flattened statements can be added.
    /// * `expression` - `TypedExpression` that will be flattened.
    /// # Remarks
    /// * U is the type of the expression
    fn flatten_select_expression<U: Flatten<'ast, T>>(
        &mut self,
        symbols: &TypedFunctionSymbols<'ast, T>,
        statements_flattened: &mut Vec<FlatStatement<T>>,
        array: ArrayExpression<'ast, T>,
        index: FieldElementExpression<'ast, T>,
    ) -> Vec<FlatExpression<T>> {
        let size = array.size();
        let ty = array.inner_type().clone();

        let element_size = ty.get_primitive_count();

        match index {
            FieldElementExpression::Number(n) => match array.into_inner() {
                ArrayExpressionInner::Identifier(id) => {
                    assert!(n < T::from(size));
                    let n = n.to_dec_string().parse::<usize>().unwrap();
                    self.layout.get(&id).unwrap()[n * element_size..(n + 1) * element_size]
                        .into_iter()
                        .map(|i| i.clone().into())
                        .collect()
                }
                ArrayExpressionInner::Value(expressions) => {
                    assert!(n < T::from(size));
                    let n = n.to_dec_string().parse::<usize>().unwrap();
                    U::try_from(expressions[n].clone()).unwrap().flatten(
                        self,
                        symbols,
                        statements_flattened,
                    )
                }
                ArrayExpressionInner::FunctionCall(..) => unreachable!(),
                ArrayExpressionInner::IfElse(condition, consequence, alternative) => {
                    // [if cond then [a, b] else [c, d]][1] == if cond then [a, b][1] else [c, d][1]
                    U::if_else(
                        *condition,
                        U::select(*consequence, FieldElementExpression::Number(n.clone())),
                        U::select(*alternative, FieldElementExpression::Number(n)),
                    )
                    .flatten(self, symbols, statements_flattened)
                }
                ArrayExpressionInner::Member(box s, id) => {
                    assert!(n < T::from(size));
                    let n = n.to_dec_string().parse::<usize>().unwrap();
                    self.flatten_member_expression(symbols, statements_flattened, s, id)
                        [n * ty.get_primitive_count()..(n + 1) * ty.get_primitive_count()]
                        .to_vec()
                }
                ArrayExpressionInner::Select(box array, box index) => {
                    assert!(n < T::from(size));
                    let n = n.to_dec_string().parse::<usize>().unwrap();

                    let e = match array.inner_type() {
                        Type::FieldElement => self
                            .flatten_select_expression::<FieldElementExpression<'ast, T>>(
                                symbols,
                                statements_flattened,
                                array,
                                index,
                            ),
                        Type::Boolean => self
                            .flatten_select_expression::<BooleanExpression<'ast, T>>(
                                symbols,
                                statements_flattened,
                                array,
                                index,
                            ),
                        Type::Uint(..) => self.flatten_select_expression::<UExpression<'ast, T>>(
                            symbols,
                            statements_flattened,
                            array,
                            index,
                        ),
                        Type::Array(..) => self
                            .flatten_select_expression::<ArrayExpression<'ast, T>>(
                                symbols,
                                statements_flattened,
                                array,
                                index,
                            ),
                        Type::Struct(..) => self
                            .flatten_select_expression::<StructExpression<'ast, T>>(
                                symbols,
                                statements_flattened,
                                array,
                                index,
                            ),
                    };

                    e[n * element_size..(n + 1) * element_size]
                        .into_iter()
                        .map(|i| i.clone().into())
                        .collect()
                }
            },
            e => {
                // we have array[e] with e an arbitrary expression
                // first we check that e is in 0..array.len(), so we check that sum(if e == i then 1 else 0) == 1
                // here, depending on the size, we could use a proper range check based on bits
                let range_check = (0..size)
                    .map(|i| {
                        FieldElementExpression::IfElse(
                            box BooleanExpression::FieldEq(
                                box e.clone(),
                                box FieldElementExpression::Number(T::from(i)),
                            ),
                            box FieldElementExpression::Number(T::from(1)),
                            box FieldElementExpression::Number(T::from(0)),
                        )
                    })
                    .fold(FieldElementExpression::Number(T::from(0)), |acc, e| {
                        FieldElementExpression::Add(box acc, box e)
                    });

                let range_check_statement = TypedStatement::Condition(
                    FieldElementExpression::Number(T::from(1)).into(),
                    range_check.into(),
                );

                self.flatten_statement(symbols, statements_flattened, range_check_statement);

                // now we flatten to sum(if e == i then array[i] else false)
                (0..size)
                    .map(|i| {
                        let term = match array.clone().into_inner() {
                            // a[i] = a[i]
                            ArrayExpressionInner::Identifier(id) => U::select(
                                ArrayExpressionInner::Identifier(id).annotate(ty.clone(), size),
                                FieldElementExpression::Number(T::from(i)),
                            ),
                            // [a_0, ..., a_n][i] = a_i
                            ArrayExpressionInner::Value(expressions) => {
                                assert_eq!(size, expressions.len());
                                U::try_from(expressions[i].clone()).unwrap()
                            }
                            ArrayExpressionInner::FunctionCall(..) => unreachable!(),
                            // (if c then a else b fi)[i] = if c then a[i] else b[i]
                            ArrayExpressionInner::IfElse(condition, consequence, alternative) => {
                                U::if_else(
                                    *condition,
                                    U::select(
                                        *consequence,
                                        FieldElementExpression::Number(T::from(i)),
                                    ),
                                    U::select(
                                        *alternative,
                                        FieldElementExpression::Number(T::from(i)),
                                    ),
                                )
                            }
                            ArrayExpressionInner::Member(box s, id) => U::member(s, id),
                            ArrayExpressionInner::Select(box array, box index) => U::select(
                                ArrayExpressionInner::Select(box array, box index)
                                    .annotate(ty.clone(), size),
                                FieldElementExpression::Number(T::from(i)),
                            ),
                        };

                        (term, FieldElementExpression::Number(T::from(i)))
                    })
                    .fold(None, |acc, (term, index)| match acc {
                        None => Some(term),
                        Some(acc) => Some(U::if_else(
                            BooleanExpression::FieldEq(box e.clone(), box index),
                            term,
                            acc,
                        )),
                    })
                    .unwrap()
                    .flatten(self, symbols, statements_flattened)
            }
        }
    }

    /// Flattens a boolean expression
    ///
    /// # Arguments
    ///
    /// * `symbols` - Available functions in this context
    /// * `statements_flattened` - Vector where new flattened statements can be added.
    /// * `expression` - `BooleanExpression` that will be flattened.
    ///
    /// # Postconditions
    ///
    /// * `flatten_boolean_expressions` always returns a linear expression,
    /// * in order to preserve composability.
    fn flatten_boolean_expression(
        &mut self,
        symbols: &TypedFunctionSymbols<'ast, T>,
        statements_flattened: &mut Vec<FlatStatement<T>>,
        expression: BooleanExpression<'ast, T>,
    ) -> FlatExpression<T> {
        // those will be booleans in the future
        match expression {
            BooleanExpression::Identifier(x) => {
                FlatExpression::Identifier(self.layout.get(&x).unwrap().clone()[0])
            }
            BooleanExpression::Lt(box lhs, box rhs) => {
                // Get the bitwidth to know the size of the binary decompsitions for this Field
                let bitwidth = T::get_required_bits();

                // We know from semantic checking that lhs and rhs have the same type
                // What the expression will flatten to depends on that type

                let lhs_flattened =
                    self.flatten_field_expression(symbols, statements_flattened, lhs);
                let rhs_flattened =
                    self.flatten_field_expression(symbols, statements_flattened, rhs);

                // lhs
                let lhs_id = self.use_sym();
                statements_flattened.push(FlatStatement::Definition(lhs_id, lhs_flattened));

                // check that lhs and rhs are within the right range, i.e., their higher two bits are zero. We use big-endian so they are at positions 0 and 1

                // lhs
                {
                    // define variables for the bits
                    let lhs_bits_be: Vec<FlatVariable> =
                        (0..bitwidth).map(|_| self.use_sym()).collect();

                    // add a directive to get the bits
                    statements_flattened.push(FlatStatement::Directive(FlatDirective::new(
                        lhs_bits_be.clone(),
<<<<<<< HEAD
                        Helper::bits(T::get_required_bits()),
=======
                        Solver::bits(),
>>>>>>> 84c144a7
                        vec![lhs_id],
                    )));

                    // bitness checks
                    for i in 0..bitwidth - 2 {
                        statements_flattened.push(FlatStatement::Condition(
                            FlatExpression::Identifier(lhs_bits_be[i + 2]),
                            FlatExpression::Mult(
                                box FlatExpression::Identifier(lhs_bits_be[i + 2]),
                                box FlatExpression::Identifier(lhs_bits_be[i + 2]),
                            ),
                        ));
                    }

                    // bit decomposition check
                    let mut lhs_sum = FlatExpression::Number(T::from(0));

                    for i in 0..bitwidth - 2 {
                        lhs_sum = FlatExpression::Add(
                            box lhs_sum,
                            box FlatExpression::Mult(
                                box FlatExpression::Identifier(lhs_bits_be[i + 2]),
                                box FlatExpression::Number(T::from(2).pow(bitwidth - 2 - i - 1)),
                            ),
                        );
                    }

                    statements_flattened.push(FlatStatement::Condition(
                        FlatExpression::Identifier(lhs_id),
                        lhs_sum,
                    ));
                }

                // rhs
                let rhs_id = self.use_sym();
                statements_flattened.push(FlatStatement::Definition(rhs_id, rhs_flattened));

                // rhs
                {
                    // define variables for the bits
                    let rhs_bits_be: Vec<FlatVariable> =
                        (0..bitwidth).map(|_| self.use_sym()).collect();

                    // add a directive to get the bits
                    statements_flattened.push(FlatStatement::Directive(FlatDirective::new(
                        rhs_bits_be.clone(),
<<<<<<< HEAD
                        Helper::bits(T::get_required_bits()),
=======
                        Solver::bits(),
>>>>>>> 84c144a7
                        vec![rhs_id],
                    )));

                    // bitness checks
                    for i in 0..bitwidth - 2 {
                        statements_flattened.push(FlatStatement::Condition(
                            FlatExpression::Identifier(rhs_bits_be[i + 2]),
                            FlatExpression::Mult(
                                box FlatExpression::Identifier(rhs_bits_be[i + 2]),
                                box FlatExpression::Identifier(rhs_bits_be[i + 2]),
                            ),
                        ));
                    }

                    // bit decomposition check
                    let mut rhs_sum = FlatExpression::Number(T::from(0));

                    for i in 0..bitwidth - 2 {
                        rhs_sum = FlatExpression::Add(
                            box rhs_sum,
                            box FlatExpression::Mult(
                                box FlatExpression::Identifier(rhs_bits_be[i + 2]),
                                box FlatExpression::Number(T::from(2).pow(bitwidth - 2 - i - 1)),
                            ),
                        );
                    }

                    statements_flattened.push(FlatStatement::Condition(
                        FlatExpression::Identifier(rhs_id),
                        rhs_sum,
                    ));
                }

                // sym := (lhs * 2) - (rhs * 2)
                let subtraction_result = FlatExpression::Sub(
                    box FlatExpression::Mult(
                        box FlatExpression::Number(T::from(2)),
                        box FlatExpression::Identifier(lhs_id),
                    ),
                    box FlatExpression::Mult(
                        box FlatExpression::Number(T::from(2)),
                        box FlatExpression::Identifier(rhs_id),
                    ),
                );

                // define variables for the bits
                let sub_bits_be: Vec<FlatVariable> =
                    (0..bitwidth).map(|_| self.use_sym()).collect();

                // add a directive to get the bits
                statements_flattened.push(FlatStatement::Directive(FlatDirective::new(
                    sub_bits_be.clone(),
<<<<<<< HEAD
                    Helper::bits(T::get_required_bits()),
=======
                    Solver::bits(),
>>>>>>> 84c144a7
                    vec![subtraction_result.clone()],
                )));

                // bitness checks
                for i in 0..bitwidth {
                    statements_flattened.push(FlatStatement::Condition(
                        FlatExpression::Identifier(sub_bits_be[i]),
                        FlatExpression::Mult(
                            box FlatExpression::Identifier(sub_bits_be[i]),
                            box FlatExpression::Identifier(sub_bits_be[i]),
                        ),
                    ));
                }

                // sum(sym_b{i} * 2**i)
                let mut expr = FlatExpression::Number(T::from(0));

                for i in 0..bitwidth {
                    expr = FlatExpression::Add(
                        box expr,
                        box FlatExpression::Mult(
                            box FlatExpression::Identifier(sub_bits_be[i]),
                            box FlatExpression::Number(T::from(2).pow(bitwidth - i - 1)),
                        ),
                    );
                }

                statements_flattened.push(FlatStatement::Condition(subtraction_result, expr));

                FlatExpression::Identifier(sub_bits_be[bitwidth - 1])
            }
            BooleanExpression::BoolEq(box lhs, box rhs) => {
                // lhs and rhs are booleans, they flatten to 0 or 1
                let x = self.flatten_boolean_expression(symbols, statements_flattened, lhs);
                let y = self.flatten_boolean_expression(symbols, statements_flattened, rhs);
                // Wanted: Not(X - Y)**2 which is an XNOR
                // We know that X and Y are [0, 1]
                // (X - Y) can become a negative values, which is why squaring the result is needed
                // Negating this returns correct result

                // Non-binary Truth table for logic of operation
                // +---+---+-------+---------------+
                // | X | Y | X - Y | Not(X - Y)**2 |
                // +---+---+-------+---------------+
                // | 1 | 1 |     0 |             1 |
                // | 1 | 0 |     1 |             0 |
                // | 0 | 1 |    -1 |             0 |
                // | 0 | 0 |     0 |             1 |
                // +---+---+-------+---------------+

                let x_sub_y = FlatExpression::Sub(box x, box y);
                let name_x_mult_x = self.use_sym();

                statements_flattened.push(FlatStatement::Definition(
                    name_x_mult_x,
                    FlatExpression::Mult(box x_sub_y.clone(), box x_sub_y),
                ));

                FlatExpression::Sub(
                    box FlatExpression::Number(T::one()),
                    box FlatExpression::Identifier(name_x_mult_x),
                )
            }
            BooleanExpression::FieldEq(box lhs, box rhs) => {
                // We know from semantic checking that lhs and rhs have the same type
                // What the expression will flatten to depends on that type

                // Wanted: (Y = (X != 0) ? 1 : 0)
                // X = a - b
                // # Y = if X == 0 then 0 else 1 fi
                // # M = if X == 0 then 1 else 1/X fi
                // Y == X * M
                // 0 == (1-Y) * X

                let name_y = self.use_sym();
                let name_m = self.use_sym();

                let x = self.flatten_field_expression(
                    symbols,
                    statements_flattened,
                    FieldElementExpression::Sub(box lhs, box rhs),
                );

                statements_flattened.push(FlatStatement::Directive(FlatDirective::new(
                    vec![name_y, name_m],
                    Solver::ConditionEq,
                    vec![x.clone()],
                )));
                statements_flattened.push(FlatStatement::Condition(
                    FlatExpression::Identifier(name_y),
                    FlatExpression::Mult(box x.clone(), box FlatExpression::Identifier(name_m)),
                ));

                let res = FlatExpression::Sub(
                    box FlatExpression::Number(T::one()),
                    box FlatExpression::Identifier(name_y),
                );

                statements_flattened.push(FlatStatement::Condition(
                    FlatExpression::Number(T::zero()),
                    FlatExpression::Mult(box res.clone(), box x),
                ));

                res
            }
            BooleanExpression::Le(box lhs, box rhs) => {
                let lt = self.flatten_boolean_expression(
                    symbols,
                    statements_flattened,
                    BooleanExpression::Lt(box lhs.clone(), box rhs.clone()),
                );
                let eq = self.flatten_boolean_expression(
                    symbols,
                    statements_flattened,
                    BooleanExpression::FieldEq(box lhs.clone(), box rhs.clone()),
                );
                FlatExpression::Add(box eq, box lt)
            }
            BooleanExpression::Gt(lhs, rhs) => self.flatten_boolean_expression(
                symbols,
                statements_flattened,
                BooleanExpression::Lt(rhs, lhs),
            ),
            BooleanExpression::Ge(lhs, rhs) => self.flatten_boolean_expression(
                symbols,
                statements_flattened,
                BooleanExpression::Le(rhs, lhs),
            ),
            BooleanExpression::Or(box lhs, box rhs) => {
                let x = box self.flatten_boolean_expression(symbols, statements_flattened, lhs);
                let y = box self.flatten_boolean_expression(symbols, statements_flattened, rhs);
                assert!(x.is_linear() && y.is_linear());
                let name_x_and_y = self.use_sym();
                statements_flattened.push(FlatStatement::Definition(
                    name_x_and_y,
                    FlatExpression::Mult(x.clone(), y.clone()),
                ));
                FlatExpression::Sub(
                    box FlatExpression::Add(x, y),
                    box FlatExpression::Identifier(name_x_and_y),
                )
            }
            BooleanExpression::Xor(box lhs, box rhs) => {
                let x = box self.flatten_boolean_expression(symbols, statements_flattened, lhs);
                let y = box self.flatten_boolean_expression(symbols, statements_flattened, rhs);
                assert!(x.is_linear() && y.is_linear());
                let name_2_x_and_y = self.use_sym();
                statements_flattened.push(FlatStatement::Definition(
                    name_2_x_and_y,
                    FlatExpression::Mult(
                        box FlatExpression::Mult(box FlatExpression::Number(T::from(2)), x.clone()),
                        y.clone(),
                    ),
                ));
                FlatExpression::Sub(
                    box FlatExpression::Add(x, y),
                    box FlatExpression::Identifier(name_2_x_and_y),
                )
            }
            BooleanExpression::And(box lhs, box rhs) => {
                let x = self.flatten_boolean_expression(symbols, statements_flattened, lhs);
                let y = self.flatten_boolean_expression(symbols, statements_flattened, rhs);

                let name_x_and_y = self.use_sym();
                assert!(x.is_linear() && y.is_linear());
                statements_flattened.push(FlatStatement::Definition(
                    name_x_and_y,
                    FlatExpression::Mult(box x, box y),
                ));

                FlatExpression::Identifier(name_x_and_y)
            }
            BooleanExpression::Not(box exp) => {
                let x = self.flatten_boolean_expression(symbols, statements_flattened, exp);
                FlatExpression::Sub(box FlatExpression::Number(T::one()), box x)
            }
            BooleanExpression::Value(b) => FlatExpression::Number(match b {
                true => T::from(1),
                false => T::from(0),
            }),
            BooleanExpression::FunctionCall(..) => unreachable!(),
            BooleanExpression::IfElse(box condition, box consequence, box alternative) => self
                .flatten_if_else_expression(
                    symbols,
                    statements_flattened,
                    condition,
                    consequence,
                    alternative,
                )[0]
            .clone(),
            BooleanExpression::Member(box s, id) => {
                self.flatten_member_expression(symbols, statements_flattened, s, id)[0].clone()
            }
            BooleanExpression::Select(box array, box index) => self
                .flatten_select_expression::<BooleanExpression<'ast, T>>(
                    symbols,
                    statements_flattened,
                    array,
                    index,
                )[0]
            .clone(),
        }
    }

    /// Flattens a function call
    ///
    /// # Arguments
    ///
    /// * `symbols` - Available functions in this context
    /// * `statements_flattened` - Vector where new flattened statements can be added.
    /// * `id` - `Identifier of the function.
    /// * `return_types` - Types of the return values of the function
    /// * `param_expressions` - Arguments of this call
    fn flatten_function_call(
        &mut self,
        symbols: &TypedFunctionSymbols<'ast, T>,
        statements_flattened: &mut Vec<FlatStatement<T>>,
        id: FunctionIdentifier<'ast>,
        return_types: Vec<Type>,
        param_expressions: Vec<TypedExpression<'ast, T>>,
    ) -> FlatExpressionList<T> {
        let passed_signature = Signature::new()
            .inputs(param_expressions.iter().map(|e| e.get_type()).collect())
            .outputs(return_types);

        let key = FunctionKey::with_id(id).signature(passed_signature);

        let funct = self.get_function(&key, &symbols);

        let mut replacement_map = HashMap::new();

        // Handle complex parameters and assign values:
        // Rename Parameters, assign them to values in call. Resolve complex expressions with definitions
        let params_flattened = param_expressions
            .into_iter()
            .map(|param_expr| self.flatten_expression(symbols, statements_flattened, param_expr))
            .into_iter()
            .flat_map(|x| x)
            .collect::<Vec<_>>();

        for (concrete_argument, formal_argument) in
            params_flattened.into_iter().zip(funct.arguments)
        {
            let new_var = self.use_sym();
            statements_flattened.push(FlatStatement::Definition(new_var, concrete_argument));
            replacement_map.insert(formal_argument.id, new_var);
        }

        // Ensure renaming and correct returns:
        // add all flattened statements, adapt return statements

        let (mut return_statements, statements): (Vec<_>, Vec<_>) =
            funct.statements.into_iter().partition(|s| match s {
                FlatStatement::Return(..) => true,
                _ => false,
            });

        let statements: Vec<_> = statements
            .into_iter()
            .map(|stat| match stat {
                // set return statements as expression result
                FlatStatement::Return(..) => unreachable!(),
                FlatStatement::Definition(var, rhs) => {
                    let new_var = self.use_sym();
                    replacement_map.insert(var, new_var);
                    let new_rhs = rhs.apply_substitution(&replacement_map);
                    FlatStatement::Definition(new_var, new_rhs)
                }
                FlatStatement::Condition(lhs, rhs) => {
                    let new_lhs = lhs.apply_substitution(&replacement_map);
                    let new_rhs = rhs.apply_substitution(&replacement_map);
                    FlatStatement::Condition(new_lhs, new_rhs)
                }
                FlatStatement::Directive(d) => {
                    let new_outputs = d
                        .outputs
                        .into_iter()
                        .map(|o| {
                            let new_o = self.use_sym();
                            replacement_map.insert(o, new_o);
                            new_o
                        })
                        .collect();
                    let new_inputs = d
                        .inputs
                        .into_iter()
                        .map(|i| i.apply_substitution(&replacement_map))
                        .collect();
                    FlatStatement::Directive(FlatDirective {
                        outputs: new_outputs,
                        solver: d.solver,
                        inputs: new_inputs,
                    })
                }
            })
            .collect();

        statements_flattened.extend(statements);

        match return_statements.pop().unwrap() {
            FlatStatement::Return(list) => FlatExpressionList {
                expressions: list
                    .expressions
                    .into_iter()
                    .map(|x| x.apply_substitution(&replacement_map))
                    .collect(),
            },
            _ => unreachable!(),
        }
    }

    /// Flattens an expression
    ///
    /// # Arguments
    ///
    /// * `symbols` - Available functions in this context
    /// * `statements_flattened` - Vector where new flattened statements can be added.
    /// * `expr` - `TypedExpression` that will be flattened.
    fn flatten_expression(
        &mut self,
        symbols: &TypedFunctionSymbols<'ast, T>,
        statements_flattened: &mut Vec<FlatStatement<T>>,
        expr: TypedExpression<'ast, T>,
    ) -> Vec<FlatExpression<T>> {
        match expr {
            TypedExpression::FieldElement(e) => {
                vec![self.flatten_field_expression(symbols, statements_flattened, e)]
            }
            TypedExpression::Boolean(e) => {
                vec![self.flatten_boolean_expression(symbols, statements_flattened, e)]
            }
            TypedExpression::Uint(e) => {
                vec![self.flatten_uint_expression(symbols, statements_flattened, e)]
            }
            TypedExpression::Array(e) => match e.inner_type().clone() {
                Type::FieldElement => self
                    .flatten_array_expression::<FieldElementExpression<'ast, T>>(
                        symbols,
                        statements_flattened,
                        e,
                    ),
                Type::Boolean => self.flatten_array_expression::<BooleanExpression<'ast, T>>(
                    symbols,
                    statements_flattened,
                    e,
                ),
                Type::Uint(..) => self.flatten_array_expression::<UExpression<'ast, T>>(
                    symbols,
                    statements_flattened,
                    e,
                ),
                Type::Array(..) => self.flatten_array_expression::<ArrayExpression<'ast, T>>(
                    symbols,
                    statements_flattened,
                    e,
                ),
                Type::Struct(..) => self.flatten_array_expression::<StructExpression<'ast, T>>(
                    symbols,
                    statements_flattened,
                    e,
                ),
            },
            TypedExpression::Struct(e) => {
                self.flatten_struct_expression(symbols, statements_flattened, e)
            }
        }
    }

    /// Flattens a uint expression
    ///
    /// # Arguments
    ///
    /// * `symbols` - Available functions in in this context
    /// * `statements_flattened` - Vector where new flattened statements can be added.
    /// * `expr` - `UExpression` that will be flattened.
    fn flatten_uint_expression(
        &mut self,
        symbols: &TypedFunctionSymbols<'ast, T>,
        statements_flattened: &mut Vec<FlatStatement<T>>,
        expr: UExpression<'ast, T>,
    ) -> FlatExpression<T> {
        let target_bitwidth = expr.bitwidth;

        let metadata = expr.metadata.clone().unwrap().clone();
        let actual_bitwidth = metadata.bitwidth.unwrap();
        let should_reduce = metadata.should_reduce.unwrap();

        let should_reduce = should_reduce && actual_bitwidth > target_bitwidth;

        let res = match expr.into_inner() {
            UExpressionInner::Value(x) => FlatExpression::Number(T::from(x as u128)), // force to be a field element
            UExpressionInner::Identifier(x) => {
                FlatExpression::Identifier(self.layout.get(&x).unwrap().clone()[0])
            }
            UExpressionInner::Add(box left, box right) => {
                let left_flattened =
                    self.flatten_uint_expression(symbols, statements_flattened, left);
                let right_flattened =
                    self.flatten_uint_expression(symbols, statements_flattened, right);
                let new_left = if left_flattened.is_linear() {
                    left_flattened
                } else {
                    let id = self.use_sym();
                    statements_flattened.push(FlatStatement::Definition(id, left_flattened));
                    FlatExpression::Identifier(id)
                };
                let new_right = if right_flattened.is_linear() {
                    right_flattened
                } else {
                    let id = self.use_sym();
                    statements_flattened.push(FlatStatement::Definition(id, right_flattened));
                    FlatExpression::Identifier(id)
                };
                FlatExpression::Add(box new_left, box new_right)
            }
            UExpressionInner::Mult(box left, box right) => {
                let left_flattened =
                    self.flatten_uint_expression(symbols, statements_flattened, left);
                let right_flattened =
                    self.flatten_uint_expression(symbols, statements_flattened, right);
                let new_left = if left_flattened.is_linear() {
                    left_flattened
                } else {
                    let id = self.use_sym();
                    statements_flattened.push(FlatStatement::Definition(id, left_flattened));
                    FlatExpression::Identifier(id)
                };
                let new_right = if right_flattened.is_linear() {
                    right_flattened
                } else {
                    let id = self.use_sym();
                    statements_flattened.push(FlatStatement::Definition(id, right_flattened));
                    FlatExpression::Identifier(id)
                };
                FlatExpression::Mult(box new_left, box new_right)
            }
            UExpressionInner::Xor(box left, box right) => {
                let left_flattened =
                    self.flatten_uint_expression(symbols, statements_flattened, left);
                let right_flattened =
                    self.flatten_uint_expression(symbols, statements_flattened, right);

                let left_bits =
                    self.get_bits(left_flattened, target_bitwidth, statements_flattened);
                let right_bits =
                    self.get_bits(right_flattened, target_bitwidth, statements_flattened);

                assert_eq!(left_bits.len(), target_bitwidth);
                assert_eq!(right_bits.len(), target_bitwidth);

                let name_xor = left_bits.iter().map(|_| self.use_sym()).collect::<Vec<_>>();

                statements_flattened.extend(
                    name_xor
                        .iter()
                        .zip(left_bits.iter().zip(right_bits.iter()))
                        .flat_map(|(name, (x, y))| {
                            let name_2_x_and_y = self.use_sym();
                            vec![
                                FlatStatement::Definition(
                                    name_2_x_and_y,
                                    FlatExpression::Mult(
                                        box FlatExpression::Mult(
                                            box FlatExpression::Number(T::from(2)),
                                            box x.clone(),
                                        ),
                                        box y.clone(),
                                    ),
                                ),
                                FlatStatement::Definition(
                                    *name,
                                    FlatExpression::Sub(
                                        box FlatExpression::Add(box x.clone(), box y.clone()),
                                        box FlatExpression::Identifier(name_2_x_and_y),
                                    ),
                                ),
                            ]
                        }),
                );

                name_xor.into_iter().enumerate().fold(
                    FlatExpression::Number(T::from(0)),
                    |acc, (i, e)| {
                        FlatExpression::Add(
                            box acc,
                            box FlatExpression::Mult(
                                box FlatExpression::Number(T::from(2).pow(target_bitwidth - i - 1)),
                                box e.into(),
                            ),
                        )
                    },
                )
            }
            UExpressionInner::Select(box array, box index) => self
                .flatten_select_expression::<UExpression<'ast, T>>(
                    symbols,
                    statements_flattened,
                    array,
                    index,
                )[0]
            .clone(),
            UExpressionInner::IfElse(box condition, box consequence, box alternative) => {
                self.flatten_if_else_expression::<UExpression<'ast, T>>(
                    symbols,
                    statements_flattened,
                    condition,
                    consequence,
                    alternative,
                )[0]
                .clone()
            }
        };

        match should_reduce {
            true => {
                let bits = self.get_bits(res.clone(), actual_bitwidth, statements_flattened);

                // truncate to the target bitwidth
                (0..target_bitwidth).fold(FlatExpression::Number(T::from(0)), |acc, i| {
                    FlatExpression::Add(
                        box acc,
                        box FlatExpression::Mult(
                            box FlatExpression::Number(T::from(2).pow(target_bitwidth - i - 1)),
                            box bits[i + actual_bitwidth - target_bitwidth].clone().into(),
                        ),
                    )
                })
            }
            false => res,
        }
    }

    fn get_bits(
        &mut self,
        e: FlatExpression<T>,
        bitwidth: usize,
        statements_flattened: &mut Vec<FlatStatement<T>>,
    ) -> Vec<FlatExpression<T>> {
        match self.bits_cache.entry(e.clone()) {
            Entry::Occupied(entry) => entry.get().clone().into_iter().map(|e| e.into()).collect(),
            Entry::Vacant(_) => {
                let bits = (0..bitwidth).map(|_| self.use_sym()).collect::<Vec<_>>();
                statements_flattened.push(FlatStatement::Directive(DirectiveStatement::new(
                    bits.clone(),
                    Helper::Rust(RustHelper::Bits(bitwidth)),
                    vec![e.clone()],
                )));

                // decompose to the actual bitwidth

                // bit checks
                statements_flattened.extend((0..bitwidth).map(|i| {
                    FlatStatement::Condition(
                        bits[i].clone().into(),
                        FlatExpression::Mult(
                            box bits[i].clone().into(),
                            box bits[i].clone().into(),
                        ),
                    )
                }));

                let sum = (0..bitwidth).fold(FlatExpression::Number(T::from(0)), |acc, i| {
                    FlatExpression::Add(
                        box acc,
                        box FlatExpression::Mult(
                            box FlatExpression::Number(T::from(2).pow(bitwidth - i - 1)),
                            box bits[i].into(),
                        ),
                    )
                });

                // sum check
                statements_flattened.push(FlatStatement::Condition(e.clone(), sum.clone()));

                self.bits_cache.insert(e, bits.clone());
                self.bits_cache.insert(sum, bits.clone());

                bits.into_iter().map(|v| v.into()).collect()
            }
        }
    }

    /// Flattens a field expression
    ///
    /// # Arguments
    ///
    /// * `symbols` - Available functions in this context
    /// * `statements_flattened` - Vector where new flattened statements can be added.
    /// * `expr` - `FieldElementExpression` that will be flattened.
    fn flatten_field_expression(
        &mut self,
        symbols: &TypedFunctionSymbols<'ast, T>,
        statements_flattened: &mut Vec<FlatStatement<T>>,
        expr: FieldElementExpression<'ast, T>,
    ) -> FlatExpression<T> {
        match expr {
            FieldElementExpression::Number(x) => FlatExpression::Number(x), // force to be a field element
            FieldElementExpression::Identifier(x) => {
                FlatExpression::Identifier(self.layout.get(&x).unwrap().clone()[0])
            }
            FieldElementExpression::Add(box left, box right) => {
                let left_flattened =
                    self.flatten_field_expression(symbols, statements_flattened, left);
                let right_flattened =
                    self.flatten_field_expression(symbols, statements_flattened, right);
                let new_left = if left_flattened.is_linear() {
                    left_flattened
                } else {
                    let id = self.use_sym();
                    statements_flattened.push(FlatStatement::Definition(id, left_flattened));
                    FlatExpression::Identifier(id)
                };
                let new_right = if right_flattened.is_linear() {
                    right_flattened
                } else {
                    let id = self.use_sym();
                    statements_flattened.push(FlatStatement::Definition(id, right_flattened));
                    FlatExpression::Identifier(id)
                };
                FlatExpression::Add(box new_left, box new_right)
            }
            FieldElementExpression::Sub(box left, box right) => {
                let left_flattened =
                    self.flatten_field_expression(symbols, statements_flattened, left);
                let right_flattened =
                    self.flatten_field_expression(symbols, statements_flattened, right);

                let new_left = if left_flattened.is_linear() {
                    left_flattened
                } else {
                    let id = self.use_sym();
                    statements_flattened.push(FlatStatement::Definition(id, left_flattened));
                    FlatExpression::Identifier(id)
                };
                let new_right = if right_flattened.is_linear() {
                    right_flattened
                } else {
                    let id = self.use_sym();
                    statements_flattened.push(FlatStatement::Definition(id, right_flattened));
                    FlatExpression::Identifier(id)
                };

                FlatExpression::Sub(box new_left, box new_right)
            }
            FieldElementExpression::Mult(box left, box right) => {
                let left_flattened =
                    self.flatten_field_expression(symbols, statements_flattened, left);
                let right_flattened =
                    self.flatten_field_expression(symbols, statements_flattened, right);
                let new_left = if left_flattened.is_linear() {
                    left_flattened
                } else {
                    let id = self.use_sym();
                    statements_flattened.push(FlatStatement::Definition(id, left_flattened));
                    FlatExpression::Identifier(id)
                };
                let new_right = if right_flattened.is_linear() {
                    right_flattened
                } else {
                    let id = self.use_sym();
                    statements_flattened.push(FlatStatement::Definition(id, right_flattened));
                    FlatExpression::Identifier(id)
                };
                FlatExpression::Mult(box new_left, box new_right)
            }
            FieldElementExpression::Div(box left, box right) => {
                let left_flattened =
                    self.flatten_field_expression(symbols, statements_flattened, left);
                let right_flattened =
                    self.flatten_field_expression(symbols, statements_flattened, right);
                let new_left: FlatExpression<T> = {
                    let id = self.use_sym();
                    statements_flattened.push(FlatStatement::Definition(id, left_flattened));
                    id.into()
                };
                let new_right: FlatExpression<T> = {
                    let id = self.use_sym();
                    statements_flattened.push(FlatStatement::Definition(id, right_flattened));
                    id.into()
                };

                let invb = self.use_sym();
                let inverse = self.use_sym();

                // # invb = 1/b
                statements_flattened.push(FlatStatement::Directive(FlatDirective::new(
                    vec![invb],
                    Solver::Div,
                    vec![FlatExpression::Number(T::one()), new_right.clone()],
                )));

                // assert(invb * b == 1)
                statements_flattened.push(FlatStatement::Condition(
                    FlatExpression::Number(T::one()),
                    FlatExpression::Mult(box invb.into(), box new_right.clone().into()),
                ));

                // # c = a/b
                statements_flattened.push(FlatStatement::Directive(FlatDirective::new(
                    vec![inverse],
                    Solver::Div,
                    vec![new_left.clone(), new_right.clone()],
                )));

                // assert(c * b == a)
                statements_flattened.push(FlatStatement::Condition(
                    new_left.into(),
                    FlatExpression::Mult(box new_right, box inverse.into()),
                ));

                inverse.into()
            }
            FieldElementExpression::Pow(box base, box exponent) => {
                match exponent {
                    FieldElementExpression::Number(ref e) => {
                        // flatten the base expression
                        let base_flattened = self.flatten_field_expression(
                            symbols,
                            statements_flattened,
                            base.clone(),
                        );

                        // we require from the base to be linear
                        // TODO change that
                        assert!(base_flattened.is_linear());

                        let e = e.to_dec_string().parse::<usize>().unwrap();

                        // convert the exponent to bytes, big endian
                        let ebytes_be = e.to_be_bytes();
                        // convert the bytes to bits, remove leading zeroes (we only need powers up to the highest non-zero bit)
                        let ebits_be: Vec<_> = ebytes_be
                            .iter()
                            .flat_map(|byte| (0..8).rev().map(move |i| byte & (1 << i) != 0)) // byte to bit, big endian
                            .skip_while(|b| !b) // skip trailing false bits
                            .collect();

                        // reverse to start with the lowest bit first
                        let ebits_le: Vec<_> = ebits_be.into_iter().rev().collect();

                        // calculate all powers e**(2**i) by squaring
                        let powers: Vec<FlatExpression<T>> = ebits_le
                            .iter()
                            .scan(None, |state, _| {
                                match state {
                                    // the first element is the base
                                    None => {
                                        *state = Some(base_flattened.clone());
                                        Some(base_flattened.clone())
                                    }
                                    // any subsequent element is the square of the previous one
                                    Some(previous) => {
                                        // introduce a new variable
                                        let id = self.use_sym();
                                        // set it to the square of the previous one, stored in state
                                        statements_flattened.push(FlatStatement::Definition(
                                            id.clone(),
                                            FlatExpression::Mult(
                                                box previous.clone(),
                                                box previous.clone(),
                                            ),
                                        ));
                                        // store it in the state for later squaring
                                        *state = Some(FlatExpression::Identifier(id.clone()));
                                        // return it for later use constructing the result
                                        Some(FlatExpression::Identifier(id.clone()))
                                    }
                                }
                            })
                            .collect();

                        // construct the result iterating through the bits, multiplying by the associated power iff the bit is true
                        ebits_le.into_iter().zip(powers).fold(
                            FlatExpression::Number(T::from(1)), // initialise the result at 1. If we have no bits to itegrate through, we're computing x**0 == 1
                            |acc, (bit, power)| match bit {
                                true => {
                                    // update the result by introducing a new variable
                                    let id = self.use_sym();
                                    statements_flattened.push(FlatStatement::Definition(
                                        id,
                                        FlatExpression::Mult(box acc.clone(), box power), // set the new result to the current result times the current power
                                    ));
                                    FlatExpression::Identifier(id)
                                }
                                false => acc, // this bit is false, keep the previous result
                            },
                        )
                    }
                    _ => panic!("Expected number as pow exponent"),
                }
            }
            FieldElementExpression::IfElse(box condition, box consequence, box alternative) => self
                .flatten_if_else_expression(
                    symbols,
                    statements_flattened,
                    condition,
                    consequence,
                    alternative,
                )[0]
            .clone(),
            FieldElementExpression::FunctionCall(key, param_expressions) => {
                let exprs_flattened = self.flatten_function_call(
                    symbols,
                    statements_flattened,
                    key.id,
                    vec![Type::FieldElement],
                    param_expressions,
                );
                assert!(exprs_flattened.expressions.len() == 1); // outside of MultipleDefinition, FunctionCalls must return a single value
                exprs_flattened.expressions[0].clone()
            }
            FieldElementExpression::Member(box s, id) => {
                self.flatten_member_expression(symbols, statements_flattened, s, id)[0].clone()
            }
            FieldElementExpression::Select(box array, box index) => self
                .flatten_select_expression::<FieldElementExpression<'ast, T>>(
                    symbols,
                    statements_flattened,
                    array,
                    index,
                )[0]
            .clone(),
        }
    }

    /// Flattens an array expression
    ///
    /// # Arguments
    ///
    /// * `symbols` - Available functions in this context
    /// * `statements_flattened` - Vector where new flattened statements can be added.
    /// * `expr` - `StructExpression` that will be flattened.
    fn flatten_struct_expression(
        &mut self,
        symbols: &TypedFunctionSymbols<'ast, T>,
        statements_flattened: &mut Vec<FlatStatement<T>>,
        expr: StructExpression<'ast, T>,
    ) -> Vec<FlatExpression<T>> {
        let ty = expr.get_type();
        let expected_output_size = expr.get_type().get_primitive_count();
        let members = expr.ty().clone();

        let res = match expr.into_inner() {
            StructExpressionInner::Identifier(x) => self
                .layout
                .get(&x)
                .unwrap()
                .iter()
                .map(|v| FlatExpression::Identifier(v.clone()))
                .collect(),
            StructExpressionInner::Value(values) => values
                .into_iter()
                .flat_map(|v| self.flatten_expression(symbols, statements_flattened, v))
                .collect(),
            StructExpressionInner::FunctionCall(key, param_expressions) => {
                let exprs_flattened = self.flatten_function_call(
                    symbols,
                    statements_flattened,
                    key.id,
                    vec![ty],
                    param_expressions,
                );
                exprs_flattened.expressions
            }
            StructExpressionInner::IfElse(box condition, box consequence, box alternative) => {
                members
                    .into_iter()
                    .flat_map(|member| match ty {
                        Type::FieldElement => FieldElementExpression::if_else(
                            condition.clone(),
                            FieldElementExpression::member(consequence.clone(), member.id.clone()),
                            FieldElementExpression::member(alternative.clone(), member.id.clone()),
                        )
                        .flatten(self, symbols, statements_flattened),
                        Type::Uint(..) => UExpression::if_else(
                            condition.clone(),
                            UExpression::member(consequence.clone(), id.clone()),
                            UExpression::member(alternative.clone(), id.clone()),
                        )
                        .flatten(self, symbols, statements_flattened),
                        Type::Boolean => BooleanExpression::if_else(
                            condition.clone(),
                            BooleanExpression::member(consequence.clone(), member.id.clone()),
                            BooleanExpression::member(alternative.clone(), member.id.clone()),
                        )
                        .flatten(self, symbols, statements_flattened),
                        Type::Struct(..) => StructExpression::if_else(
                            condition.clone(),
                            StructExpression::member(consequence.clone(), member.id.clone()),
                            StructExpression::member(alternative.clone(), member.id.clone()),
                        )
                        .flatten(self, symbols, statements_flattened),
                        Type::Array(..) => ArrayExpression::if_else(
                            condition.clone(),
                            ArrayExpression::member(consequence.clone(), member.id.clone()),
                            ArrayExpression::member(alternative.clone(), member.id.clone()),
                        )
                        .flatten(self, symbols, statements_flattened),
                    })
                    .collect()
            }
            StructExpressionInner::Member(box s, id) => {
                self.flatten_member_expression(symbols, statements_flattened, s, id)
            }
            StructExpressionInner::Select(box array, box index) => self
                .flatten_select_expression::<StructExpression<'ast, T>>(
                    symbols,
                    statements_flattened,
                    array,
                    index,
                ),
        };

        assert_eq!(res.len(), expected_output_size);
        res
    }

    /// Flattens an array expression
    ///
    /// # Arguments
    ///
    /// * `symbols` - Available functions in this context
    /// * `statements_flattened` - Vector where new flattened statements can be added.
    /// * `expr` - `ArrayExpression` that will be flattened.
    /// # Remarks
    /// * U is the inner type of the array
    fn flatten_array_expression<U: Flatten<'ast, T>>(
        &mut self,
        symbols: &HashMap<FunctionKey<'ast>, TypedFunctionSymbol<'ast, T>>,
        statements_flattened: &mut Vec<FlatStatement<T>>,
        expr: ArrayExpression<'ast, T>,
    ) -> Vec<FlatExpression<T>> {
        let ty = expr.get_type();

        let size = expr.size();

        match expr.into_inner() {
            ArrayExpressionInner::Identifier(x) => self
                .layout
                .get(&x)
                .unwrap()
                .iter()
                .map(|v| FlatExpression::Identifier(v.clone()))
                .collect(),
            ArrayExpressionInner::Value(values) => {
                assert_eq!(size, values.len());
                values
                    .into_iter()
                    .flat_map(|v| {
                        U::try_from(v)
                            .unwrap()
                            .flatten(self, symbols, statements_flattened)
                    })
                    .collect()
            }
            ArrayExpressionInner::FunctionCall(key, param_expressions) => {
                let exprs_flattened = self.flatten_function_call(
                    symbols,
                    statements_flattened,
                    key.id,
                    vec![ty],
                    param_expressions,
                );
                assert!(exprs_flattened.expressions.len() == size); // outside of MultipleDefinition, FunctionCalls must return a single value
                exprs_flattened.expressions
            }
            ArrayExpressionInner::IfElse(ref condition, ref consequence, ref alternative) => (0
                ..size)
                .flat_map(|i| {
                    U::if_else(
                        *condition.clone(),
                        U::select(
                            *consequence.clone(),
                            FieldElementExpression::Number(T::from(i)),
                        ),
                        U::select(
                            *alternative.clone(),
                            FieldElementExpression::Number(T::from(i)),
                        ),
                    )
                    .flatten(self, symbols, statements_flattened)
                })
                .collect(),
            ArrayExpressionInner::Member(box s, id) => {
                self.flatten_member_expression(symbols, statements_flattened, s, id)
            }
            ArrayExpressionInner::Select(box array, box index) => self
                .flatten_select_expression::<ArrayExpression<'ast, T>>(
                    symbols,
                    statements_flattened,
                    array,
                    index,
                ),
        }
    }

    /// Flattens a statement
    ///
    /// # Arguments
    ///
    /// * `symbols` - Available functions in this context
    /// * `statements_flattened` - Vector where new flattened statements can be added.
    /// * `stat` - `TypedStatement` that will be flattened.
    fn flatten_statement(
        &mut self,
        symbols: &TypedFunctionSymbols<'ast, T>,
        statements_flattened: &mut Vec<FlatStatement<T>>,
        stat: TypedStatement<'ast, T>,
    ) {
        match stat {
            TypedStatement::Return(exprs) => {
                let flat_expressions = exprs
                    .into_iter()
                    .map(|expr| self.flatten_expression(symbols, statements_flattened, expr))
                    .flat_map(|x| x)
                    .collect::<Vec<_>>();

                statements_flattened.push(FlatStatement::Return(FlatExpressionList {
                    expressions: flat_expressions,
                }));
            }
            TypedStatement::Declaration(_) => {
                // declarations have already been checked
                ()
            }
            TypedStatement::Definition(assignee, expr) => {
                // define n variables with n the number of primitive types for v_type
                // assign them to the n primitive types for expr

                let rhs = self.flatten_expression(symbols, statements_flattened, expr);

                match assignee {
                    TypedAssignee::Identifier(ref v) => {
                        let vars = self.use_variable(&v);
                        // handle return of function call
                        statements_flattened.extend(
                            vars.into_iter()
                                .zip(rhs)
                                .map(|(v, e)| FlatStatement::Definition(v, e)),
                        );
                    }
                    TypedAssignee::Select(..) => unreachable!(
                        "array element redefs should have been replaced by array redefs in unroll"
                    ),
                    TypedAssignee::Member(..) => unreachable!(
                        "struct member redefs should have been replaced by struct redef in unroll"
                    ),
                }
            }
            TypedStatement::Condition(lhs, rhs) => {
                // flatten expr1 and expr2 to n flattened expressions with n the number of primitive types for expr1
                // add n conditions to check equality of the n expressions

                let lhs = self.flatten_expression(symbols, statements_flattened, lhs);
                let rhs = self.flatten_expression(symbols, statements_flattened, rhs);

                assert_eq!(lhs.len(), rhs.len());

                for (l, r) in lhs.into_iter().zip(rhs.into_iter()) {
                    if l.is_linear() {
                        statements_flattened.push(FlatStatement::Condition(l, r));
                    } else if r.is_linear() {
                        // swap so that left side is linear
                        statements_flattened.push(FlatStatement::Condition(r, l));
                    } else {
                        unimplemented!()
                    }
                }
            }
            TypedStatement::For(..) => unreachable!("static analyser should have unrolled"),
            TypedStatement::MultipleDefinition(vars, rhs) => {
                // flatten the right side to p = sum(var_i.type.primitive_count) expressions
                // define p new variables to the right side expressions

                let var_types = vars.iter().map(|v| v.get_type()).collect();

                match rhs {
                    TypedExpressionList::FunctionCall(key, exprs, _) => {
                        let rhs_flattened = self.flatten_function_call(
                            symbols,
                            statements_flattened,
                            &key.id,
                            var_types,
                            exprs,
                        );

                        let rhs = rhs_flattened.expressions.into_iter();

                        let vars = vars.into_iter().flat_map(|v| self.use_variable(&v));

                        statements_flattened
                            .extend(vars.zip(rhs).map(|(v, r)| FlatStatement::Definition(v, r)));
                    }
                }
            }
        }
    }

    /// Flattens a function symbol
    ///
    /// # Arguments
    ///
    /// * `funct` - `TypedFunctionSymbol` that will be flattened.
    ///
    /// # Remarks
    /// * Only "flat" symbols can be flattened here. Other function calls must have been inlined previously.
    fn flatten_function_symbol(&mut self, funct: TypedFunctionSymbol<'ast, T>) -> FlatFunction<T> {
        match funct {
            TypedFunctionSymbol::Flat(flat_function) => flat_function.synthetize(),
            _ => unreachable!("only local flat symbols can be flattened"),
        }
    }

    /// Flattens a function
    ///
    /// # Arguments
    ///
    /// * `symbols` - Available functions in this context
    /// * `funct` - `TypedFunction` that will be flattened
    fn flatten_function(
        &mut self,
        symbols: &TypedFunctionSymbols<'ast, T>,
        funct: TypedFunction<'ast, T>,
    ) -> FlatFunction<T> {
        self.layout = HashMap::new();

        self.next_var_idx = 0;
        let mut statements_flattened: Vec<FlatStatement<T>> = Vec::new();

        // push parameters
        let arguments_flattened = funct
            .arguments
            .into_iter()
            .flat_map(|p| self.use_parameter(&p, &mut statements_flattened))
            .collect();

        // flatten statements in functions and apply substitution
        for stat in funct.statements {
            self.flatten_statement(symbols, &mut statements_flattened, stat);
        }

        FlatFunction {
            arguments: arguments_flattened,
            statements: statements_flattened,
        }
    }

    /// Flattens a program
    ///
    /// # Arguments
    ///
    /// * `prog` - `TypedProgram` that will be flattened.
    fn flatten_program(&mut self, prog: TypedProgram<'ast, T>) -> FlatProg<T> {
        let main_module = prog.modules.get(&prog.main).unwrap();

        let main = main_module
            .functions
            .iter()
            .find(|(k, _)| k.id == "main")
            .unwrap()
            .1
            .clone();

        let symbols = &main_module.functions;

        let main_flattened = match main {
            TypedFunctionSymbol::Here(f) => self.flatten_function(&symbols, f),
            _ => unreachable!("main should be a typed function locally"),
        };

        FlatProg {
            main: main_flattened,
        }
    }

    /// Checks if the given name is a not used variable and returns a fresh variable.
    /// # Arguments
    ///
    /// * `name` - a String that holds the name of the variable
    fn use_variable(&mut self, variable: &Variable<'ast>) -> Vec<FlatVariable> {
        let vars = self.issue_new_variables(variable.get_type().get_primitive_count());

        self.layout.insert(variable.id.clone(), vars.clone());
        vars
    }

    fn use_parameter(
        &mut self,
        parameter: &Parameter<'ast>,
        statements_flattened: &mut Vec<FlatStatement<T>>,
    ) -> Vec<FlatParameter> {
        let variables = self.use_variable(&parameter.id);

        match parameter.id.get_type() {
            Type::Uint(bitwidth) => {
                assert_eq!(variables.len(), 1);
                self.get_bits(variables[0].into(), bitwidth, statements_flattened);
            }
            _ => {}
        }

        variables
            .into_iter()
            .map(|v| FlatParameter {
                id: v,
                private: parameter.private,
            })
            .collect()
    }

    fn issue_new_variable(&mut self) -> FlatVariable {
        let var = FlatVariable::new(self.next_var_idx);
        self.next_var_idx += 1;
        var
    }

    fn issue_new_variables(&mut self, count: usize) -> Vec<FlatVariable> {
        (0..count).map(|_| self.issue_new_variable()).collect()
    }

    // create an internal variable. We do not register it in the layout
    fn use_sym(&mut self) -> FlatVariable {
        self.issue_new_variable()
    }

    fn get_function<'a>(
        &mut self,
        key: &'a FunctionKey<'ast>,
        symbols: &'a TypedFunctionSymbols<'ast, T>,
    ) -> FlatFunction<T> {
        let cached = self.flat_cache.get(&key).cloned();

        cached.unwrap_or_else(|| {
            let f = symbols.get(&key).unwrap().clone();
            let res = self.flatten_function_symbol(f);
            self.flat_cache.insert(key.clone(), res.clone());
            res
        })
    }
}

#[cfg(test)]
mod tests {
    use super::*;
    use crate::typed_absy::types::Signature;
    use crate::typed_absy::types::Type;
    use zokrates_field::field::FieldPrime;

    #[test]
    fn powers_zero() {
        // def main():
        //     field a = 7
        //     field b = a**0
        //     return b

        // def main():
        //     _0 = 7
        //     _1 = 1         // power flattening returns 1, definition introduces _7
        //     return _1
        let function = TypedFunction {
            arguments: vec![],
            statements: vec![
                TypedStatement::Definition(
                    TypedAssignee::Identifier(Variable::field_element("a")),
                    FieldElementExpression::Number(FieldPrime::from(7)).into(),
                ),
                TypedStatement::Definition(
                    TypedAssignee::Identifier(Variable::field_element("b")),
                    FieldElementExpression::Pow(
                        box FieldElementExpression::Identifier("a".into()),
                        box FieldElementExpression::Number(FieldPrime::from(0)),
                    )
                    .into(),
                ),
                TypedStatement::Return(vec![FieldElementExpression::Identifier("b".into()).into()]),
            ],
            signature: Signature {
                inputs: vec![],
                outputs: vec![Type::FieldElement],
            },
        };

        let mut flattener = Flattener::new();

        let expected = FlatFunction {
            arguments: vec![],
            statements: vec![
                FlatStatement::Definition(
                    FlatVariable::new(0),
                    FlatExpression::Number(FieldPrime::from(7)),
                ),
                FlatStatement::Definition(
                    FlatVariable::new(1),
                    FlatExpression::Number(FieldPrime::from(1)),
                ),
                FlatStatement::Return(FlatExpressionList {
                    expressions: vec![FlatExpression::Identifier(FlatVariable::new(1))],
                }),
            ],
        };

        let flattened = flattener.flatten_function(&mut HashMap::new(), function);

        assert_eq!(flattened, expected);
    }

    #[test]
    fn power_one() {
        // def main():
        //     field a = 7
        //     field b = a**1
        //     return b

        // def main():
        //     _0 = 7
        //     _1 = 1 * _0     // x**1
        //     _2 = _1         // power flattening returns _1, definition introduces _2
        //     return _2
        let function = TypedFunction {
            arguments: vec![],
            statements: vec![
                TypedStatement::Definition(
                    TypedAssignee::Identifier(Variable::field_element("a")),
                    FieldElementExpression::Number(FieldPrime::from(7)).into(),
                ),
                TypedStatement::Definition(
                    TypedAssignee::Identifier(Variable::field_element("b")),
                    FieldElementExpression::Pow(
                        box FieldElementExpression::Identifier("a".into()),
                        box FieldElementExpression::Number(FieldPrime::from(1)),
                    )
                    .into(),
                ),
                TypedStatement::Return(vec![FieldElementExpression::Identifier("b".into()).into()]),
            ],
            signature: Signature {
                inputs: vec![],
                outputs: vec![Type::FieldElement],
            },
        };

        let mut flattener = Flattener::new();

        let expected = FlatFunction {
            arguments: vec![],
            statements: vec![
                FlatStatement::Definition(
                    FlatVariable::new(0),
                    FlatExpression::Number(FieldPrime::from(7)),
                ),
                FlatStatement::Definition(
                    FlatVariable::new(1),
                    FlatExpression::Mult(
                        box FlatExpression::Number(FieldPrime::from(1)),
                        box FlatExpression::Identifier(FlatVariable::new(0)),
                    ),
                ),
                FlatStatement::Definition(
                    FlatVariable::new(2),
                    FlatExpression::Identifier(FlatVariable::new(1)),
                ),
                FlatStatement::Return(FlatExpressionList {
                    expressions: vec![FlatExpression::Identifier(FlatVariable::new(2))],
                }),
            ],
        };

        let flattened = flattener.flatten_function(&mut HashMap::new(), function);

        assert_eq!(flattened, expected);
    }

    #[test]
    fn power_13() {
        // def main():
        //     field a = 7
        //     field b = a**13
        //     return b

        // we apply double and add
        // 13 == 0b1101
        // a ** 13 == a**(2**0 + 2**2 + 2**3) == a**1 * a**4 * a**8

        // a_0 = a * a      // a**2
        // a_1 = a_0 * a_0  // a**4
        // a_2 = a_1 * a_1  // a**8

        // a_3 = a * a_1    // a * a**4 == a**5
        // a_4 = a_3 * a_2  // a**5 * a**8 == a**13

        // def main():
        //     _0 = 7
        //     _1 = (_0 * _0)  // a**2
        //     _2 = (_1 * _1)  // a**4
        //     _3 = (_2 * _2)  // a**8
        //
        //     _4 = 1 * _0     // a
        //     _5 = _4 * _2    // a**5
        //     _6 = _5 * _3    // a**13
        //     _7 = _6         // power flattening returns _6, definition introduces _7
        //     return _7

        let function = TypedFunction {
            arguments: vec![],
            statements: vec![
                TypedStatement::Definition(
                    TypedAssignee::Identifier(Variable::field_element("a")),
                    FieldElementExpression::Number(FieldPrime::from(7)).into(),
                ),
                TypedStatement::Definition(
                    TypedAssignee::Identifier(Variable::field_element("b")),
                    FieldElementExpression::Pow(
                        box FieldElementExpression::Identifier("a".into()),
                        box FieldElementExpression::Number(FieldPrime::from(13)),
                    )
                    .into(),
                ),
                TypedStatement::Return(vec![FieldElementExpression::Identifier("b".into()).into()]),
            ],
            signature: Signature {
                inputs: vec![],
                outputs: vec![Type::FieldElement],
            },
        };

        let mut flattener = Flattener::new();

        let expected = FlatFunction {
            arguments: vec![],
            statements: vec![
                FlatStatement::Definition(
                    FlatVariable::new(0),
                    FlatExpression::Number(FieldPrime::from(7)),
                ),
                FlatStatement::Definition(
                    FlatVariable::new(1),
                    FlatExpression::Mult(
                        box FlatExpression::Identifier(FlatVariable::new(0)),
                        box FlatExpression::Identifier(FlatVariable::new(0)),
                    ),
                ),
                FlatStatement::Definition(
                    FlatVariable::new(2),
                    FlatExpression::Mult(
                        box FlatExpression::Identifier(FlatVariable::new(1)),
                        box FlatExpression::Identifier(FlatVariable::new(1)),
                    ),
                ),
                FlatStatement::Definition(
                    FlatVariable::new(3),
                    FlatExpression::Mult(
                        box FlatExpression::Identifier(FlatVariable::new(2)),
                        box FlatExpression::Identifier(FlatVariable::new(2)),
                    ),
                ),
                FlatStatement::Definition(
                    FlatVariable::new(4),
                    FlatExpression::Mult(
                        box FlatExpression::Number(FieldPrime::from(1)),
                        box FlatExpression::Identifier(FlatVariable::new(0)),
                    ),
                ),
                FlatStatement::Definition(
                    FlatVariable::new(5),
                    FlatExpression::Mult(
                        box FlatExpression::Identifier(FlatVariable::new(4)),
                        box FlatExpression::Identifier(FlatVariable::new(2)),
                    ),
                ),
                FlatStatement::Definition(
                    FlatVariable::new(6),
                    FlatExpression::Mult(
                        box FlatExpression::Identifier(FlatVariable::new(5)),
                        box FlatExpression::Identifier(FlatVariable::new(3)),
                    ),
                ),
                FlatStatement::Definition(
                    FlatVariable::new(7),
                    FlatExpression::Identifier(FlatVariable::new(6)),
                ),
                FlatStatement::Return(FlatExpressionList {
                    expressions: vec![FlatExpression::Identifier(FlatVariable::new(7))],
                }),
            ],
        };

        let flattened = flattener.flatten_function(&mut HashMap::new(), function);

        assert_eq!(flattened, expected);
    }

    #[test]
    fn if_else() {
        let expression = FieldElementExpression::IfElse(
            box BooleanExpression::FieldEq(
                box FieldElementExpression::Number(FieldPrime::from(32)),
                box FieldElementExpression::Number(FieldPrime::from(4)),
            ),
            box FieldElementExpression::Number(FieldPrime::from(12)),
            box FieldElementExpression::Number(FieldPrime::from(51)),
        );

        let mut flattener = Flattener::new();

        flattener.flatten_field_expression(&HashMap::new(), &mut vec![], expression);
    }

    #[test]
    fn geq_leq() {
        let mut flattener = Flattener::new();
        let expression_le = BooleanExpression::Le(
            box FieldElementExpression::Number(FieldPrime::from(32)),
            box FieldElementExpression::Number(FieldPrime::from(4)),
        );
        flattener.flatten_boolean_expression(&HashMap::new(), &mut vec![], expression_le);

        let mut flattener = Flattener::new();
        let expression_ge = BooleanExpression::Ge(
            box FieldElementExpression::Number(FieldPrime::from(32)),
            box FieldElementExpression::Number(FieldPrime::from(4)),
        );
        flattener.flatten_boolean_expression(&HashMap::new(), &mut vec![], expression_ge);
    }

    #[test]
    fn bool_and() {
        let mut flattener = Flattener::new();

        let expression = FieldElementExpression::IfElse(
            box BooleanExpression::And(
                box BooleanExpression::FieldEq(
                    box FieldElementExpression::Number(FieldPrime::from(4)),
                    box FieldElementExpression::Number(FieldPrime::from(4)),
                ),
                box BooleanExpression::Lt(
                    box FieldElementExpression::Number(FieldPrime::from(4)),
                    box FieldElementExpression::Number(FieldPrime::from(20)),
                ),
            ),
            box FieldElementExpression::Number(FieldPrime::from(12)),
            box FieldElementExpression::Number(FieldPrime::from(51)),
        );

        flattener.flatten_field_expression(&HashMap::new(), &mut vec![], expression);
    }

    #[test]
    fn div() {
        // a = 5 / b / b

        let mut flattener = Flattener::new();
        let mut statements_flattened = vec![];

        let definition = TypedStatement::Definition(
            TypedAssignee::Identifier(Variable::field_element("b")),
            FieldElementExpression::Number(FieldPrime::from(42)).into(),
        );

        let statement = TypedStatement::Definition(
            TypedAssignee::Identifier(Variable::field_element("a")),
            FieldElementExpression::Div(
                box FieldElementExpression::Div(
                    box FieldElementExpression::Number(FieldPrime::from(5)),
                    box FieldElementExpression::Identifier("b".into()),
                ),
                box FieldElementExpression::Identifier("b".into()),
            )
            .into(),
        );

        flattener.flatten_statement(&HashMap::new(), &mut statements_flattened, definition);

        flattener.flatten_statement(&HashMap::new(), &mut statements_flattened, statement);

        // define b
        let b = FlatVariable::new(0);
        // define new wires for members of Div
        let five = FlatVariable::new(1);
        let b0 = FlatVariable::new(2);
        // Define inverse of denominator to prevent div by 0
        let invb0 = FlatVariable::new(3);
        // Define inverse
        let sym_0 = FlatVariable::new(4);
        // Define result, which is first member to next Div
        let sym_1 = FlatVariable::new(5);
        // Define second member
        let b1 = FlatVariable::new(6);
        // Define inverse of denominator to prevent div by 0
        let invb1 = FlatVariable::new(7);
        // Define inverse
        let sym_2 = FlatVariable::new(8);
        // Define left hand side
        let a = FlatVariable::new(9);

        assert_eq!(
            statements_flattened,
            vec![
                FlatStatement::Definition(b, FlatExpression::Number(FieldPrime::from(42))),
                // inputs to first div (5/b)
                FlatStatement::Definition(five, FlatExpression::Number(FieldPrime::from(5))),
                FlatStatement::Definition(b0, b.into()),
                // check div by 0
                FlatStatement::Directive(FlatDirective::new(
                    vec![invb0],
                    Solver::Div,
                    vec![FlatExpression::Number(FieldPrime::from(1)), b0.into()]
                )),
                FlatStatement::Condition(
                    FlatExpression::Number(FieldPrime::from(1)),
                    FlatExpression::Mult(box invb0.into(), box b0.into()),
                ),
                // execute div
                FlatStatement::Directive(FlatDirective::new(
                    vec![sym_0],
                    Solver::Div,
                    vec![five, b0]
                )),
                FlatStatement::Condition(
                    five.into(),
                    FlatExpression::Mult(box b0.into(), box sym_0.into()),
                ),
                // inputs to second div (res/b)
                FlatStatement::Definition(sym_1, sym_0.into()),
                FlatStatement::Definition(b1, b.into()),
                // check div by 0
                FlatStatement::Directive(FlatDirective::new(
                    vec![invb1],
                    Solver::Div,
                    vec![FlatExpression::Number(FieldPrime::from(1)), b1.into()]
                )),
                FlatStatement::Condition(
                    FlatExpression::Number(FieldPrime::from(1)),
                    FlatExpression::Mult(box invb1.into(), box b1.into()),
                ),
                // execute div
                FlatStatement::Directive(FlatDirective::new(
                    vec![sym_2],
                    Solver::Div,
                    vec![sym_1, b1]
                )),
                FlatStatement::Condition(
                    sym_1.into(),
                    FlatExpression::Mult(box b1.into(), box sym_2.into()),
                ),
                // result
                FlatStatement::Definition(a, sym_2.into()),
            ]
        );
    }

    #[test]
    fn field_array() {
        // foo = [ , , ]

        let mut flattener = Flattener::new();
        let mut statements_flattened = vec![];
        let statement = TypedStatement::Definition(
            TypedAssignee::Identifier(Variable::field_array("foo", 3)),
            ArrayExpressionInner::Value(vec![
                FieldElementExpression::Number(FieldPrime::from(1)).into(),
                FieldElementExpression::Number(FieldPrime::from(2)).into(),
                FieldElementExpression::Number(FieldPrime::from(3)).into(),
            ])
            .annotate(Type::FieldElement, 3)
            .into(),
        );
        let expression =
            ArrayExpressionInner::Identifier("foo".into()).annotate(Type::FieldElement, 3);

        flattener.flatten_statement(&HashMap::new(), &mut statements_flattened, statement);

        let expressions = flattener.flatten_array_expression::<FieldElementExpression<_>>(
            &HashMap::new(),
            &mut statements_flattened,
            expression,
        );

        assert_eq!(
            expressions,
            vec![
                FlatExpression::Identifier(FlatVariable::new(0)),
                FlatExpression::Identifier(FlatVariable::new(1)),
                FlatExpression::Identifier(FlatVariable::new(2)),
            ]
        );
    }

    #[test]
    fn array_definition() {
        // field[3] foo = [1, 2, 3]
        let mut flattener = Flattener::new();
        let mut statements_flattened = vec![];
        let statement = TypedStatement::Definition(
            TypedAssignee::Identifier(Variable::field_array("foo", 3)),
            ArrayExpressionInner::Value(vec![
                FieldElementExpression::Number(FieldPrime::from(1)).into(),
                FieldElementExpression::Number(FieldPrime::from(2)).into(),
                FieldElementExpression::Number(FieldPrime::from(3)).into(),
            ])
            .annotate(Type::FieldElement, 3)
            .into(),
        );

        flattener.flatten_statement(&HashMap::new(), &mut statements_flattened, statement);

        assert_eq!(
            statements_flattened,
            vec![
                FlatStatement::Definition(
                    FlatVariable::new(0),
                    FlatExpression::Number(FieldPrime::from(1))
                ),
                FlatStatement::Definition(
                    FlatVariable::new(1),
                    FlatExpression::Number(FieldPrime::from(2))
                ),
                FlatStatement::Definition(
                    FlatVariable::new(2),
                    FlatExpression::Number(FieldPrime::from(3))
                ),
            ]
        );
    }

    #[test]
    fn array_selection() {
        // field[3] foo = [1, 2, 3]
        // foo[1]

        let mut flattener = Flattener::new();
        let mut statements_flattened = vec![];
        let statement = TypedStatement::Definition(
            TypedAssignee::Identifier(Variable::field_array("foo", 3)),
            ArrayExpressionInner::Value(vec![
                FieldElementExpression::Number(FieldPrime::from(1)).into(),
                FieldElementExpression::Number(FieldPrime::from(2)).into(),
                FieldElementExpression::Number(FieldPrime::from(3)).into(),
            ])
            .annotate(Type::FieldElement, 3)
            .into(),
        );

        let expression = FieldElementExpression::Select(
            box ArrayExpressionInner::Identifier("foo".into()).annotate(Type::FieldElement, 3),
            box FieldElementExpression::Number(FieldPrime::from(1)),
        );

        flattener.flatten_statement(&HashMap::new(), &mut statements_flattened, statement);

        let flat_expression = flattener.flatten_field_expression(
            &HashMap::new(),
            &mut statements_flattened,
            expression,
        );

        assert_eq!(
            flat_expression,
            FlatExpression::Identifier(FlatVariable::new(1)),
        );
    }

    #[test]
    fn array_sum() {
        // field[3] foo = [1, 2, 3]
        // bar = foo[0] + foo[1] + foo[2]
        // we don't optimise detecting constants, this will be done in an optimiser pass

        let mut flattener = Flattener::new();

        let mut statements_flattened = vec![];
        let def = TypedStatement::Definition(
            TypedAssignee::Identifier(Variable::field_array("foo", 3)),
            ArrayExpressionInner::Value(vec![
                FieldElementExpression::Number(FieldPrime::from(1)).into(),
                FieldElementExpression::Number(FieldPrime::from(2)).into(),
                FieldElementExpression::Number(FieldPrime::from(3)).into(),
            ])
            .annotate(Type::FieldElement, 3)
            .into(),
        );

        let sum = TypedStatement::Definition(
            TypedAssignee::Identifier(Variable::field_element("bar")),
            FieldElementExpression::Add(
                box FieldElementExpression::Add(
                    box FieldElementExpression::Select(
                        box ArrayExpressionInner::Identifier("foo".into())
                            .annotate(Type::FieldElement, 3),
                        box FieldElementExpression::Number(FieldPrime::from(0)),
                    ),
                    box FieldElementExpression::Select(
                        box ArrayExpressionInner::Identifier("foo".into())
                            .annotate(Type::FieldElement, 3),
                        box FieldElementExpression::Number(FieldPrime::from(1)),
                    ),
                ),
                box FieldElementExpression::Select(
                    box ArrayExpressionInner::Identifier("foo".into())
                        .annotate(Type::FieldElement, 3),
                    box FieldElementExpression::Number(FieldPrime::from(2)),
                ),
            )
            .into(),
        );

        flattener.flatten_statement(&HashMap::new(), &mut statements_flattened, def);

        flattener.flatten_statement(&HashMap::new(), &mut statements_flattened, sum);

        assert_eq!(
            statements_flattened[3],
            FlatStatement::Definition(
                FlatVariable::new(3),
                FlatExpression::Add(
                    box FlatExpression::Add(
                        box FlatExpression::Identifier(FlatVariable::new(0)),
                        box FlatExpression::Identifier(FlatVariable::new(1)),
                    ),
                    box FlatExpression::Identifier(FlatVariable::new(2)),
                )
            )
        );
    }

    #[test]
    fn array_of_array_sum() {
        // field[2][2] foo = [[1, 2], [3, 4]]
        // bar = foo[0][0] + foo[0][1] + foo[1][0] + foo[1][1]
        // we don't optimise detecting constants, this will be done in an optimiser pass

        let mut flattener = Flattener::new();

        let mut statements_flattened = vec![];
        let def = TypedStatement::Definition(
            TypedAssignee::Identifier(Variable::field_array("foo", 4)),
            ArrayExpressionInner::Value(vec![
                ArrayExpressionInner::Value(vec![
                    FieldElementExpression::Number(FieldPrime::from(1)).into(),
                    FieldElementExpression::Number(FieldPrime::from(2)).into(),
                ])
                .annotate(Type::FieldElement, 2)
                .into(),
                ArrayExpressionInner::Value(vec![
                    FieldElementExpression::Number(FieldPrime::from(3)).into(),
                    FieldElementExpression::Number(FieldPrime::from(4)).into(),
                ])
                .annotate(Type::FieldElement, 2)
                .into(),
            ])
            .annotate(Type::array(Type::FieldElement, 2), 2)
            .into(),
        );

        let sum = TypedStatement::Definition(
            TypedAssignee::Identifier(Variable::field_element("bar")),
            FieldElementExpression::Add(
                box FieldElementExpression::Add(
                    box FieldElementExpression::Add(
                        box FieldElementExpression::Select(
                            box ArrayExpressionInner::Select(
                                box ArrayExpressionInner::Identifier("foo".into())
                                    .annotate(Type::array(Type::FieldElement, 2), 2),
                                box FieldElementExpression::Number(FieldPrime::from(0)),
                            )
                            .annotate(Type::FieldElement, 2),
                            box FieldElementExpression::Number(FieldPrime::from(0)),
                        ),
                        box FieldElementExpression::Select(
                            box ArrayExpressionInner::Select(
                                box ArrayExpressionInner::Identifier("foo".into())
                                    .annotate(Type::array(Type::FieldElement, 2), 2),
                                box FieldElementExpression::Number(FieldPrime::from(0)),
                            )
                            .annotate(Type::FieldElement, 2),
                            box FieldElementExpression::Number(FieldPrime::from(1)),
                        ),
                    ),
                    box FieldElementExpression::Select(
                        box ArrayExpressionInner::Select(
                            box ArrayExpressionInner::Identifier("foo".into())
                                .annotate(Type::array(Type::FieldElement, 2), 2),
                            box FieldElementExpression::Number(FieldPrime::from(1)),
                        )
                        .annotate(Type::FieldElement, 2),
                        box FieldElementExpression::Number(FieldPrime::from(0)),
                    ),
                ),
                box FieldElementExpression::Select(
                    box ArrayExpressionInner::Select(
                        box ArrayExpressionInner::Identifier("foo".into())
                            .annotate(Type::array(Type::FieldElement, 2), 2),
                        box FieldElementExpression::Number(FieldPrime::from(1)),
                    )
                    .annotate(Type::FieldElement, 2),
                    box FieldElementExpression::Number(FieldPrime::from(1)),
                ),
            )
            .into(),
        );

        flattener.flatten_statement(&HashMap::new(), &mut statements_flattened, def);

        flattener.flatten_statement(&HashMap::new(), &mut statements_flattened, sum);

        assert_eq!(
            statements_flattened[4],
            FlatStatement::Definition(
                FlatVariable::new(4),
                FlatExpression::Add(
                    box FlatExpression::Add(
                        box FlatExpression::Add(
                            box FlatExpression::Identifier(FlatVariable::new(0)),
                            box FlatExpression::Identifier(FlatVariable::new(1)),
                        ),
                        box FlatExpression::Identifier(FlatVariable::new(2))
                    ),
                    box FlatExpression::Identifier(FlatVariable::new(3)),
                )
            )
        );
    }

    #[test]
    fn array_if() {
        // if 1 == 1 then [1] else [3] fi
        let with_arrays = {
            let mut flattener = Flattener::new();
            let mut statements_flattened = vec![];

            let e = ArrayExpressionInner::IfElse(
                box BooleanExpression::FieldEq(
                    box FieldElementExpression::Number(FieldPrime::from(1)),
                    box FieldElementExpression::Number(FieldPrime::from(1)),
                ),
                box ArrayExpressionInner::Value(vec![FieldElementExpression::Number(
                    FieldPrime::from(1),
                )
                .into()])
                .annotate(Type::FieldElement, 1),
                box ArrayExpressionInner::Value(vec![FieldElementExpression::Number(
                    FieldPrime::from(3),
                )
                .into()])
                .annotate(Type::FieldElement, 2),
            )
            .annotate(Type::FieldElement, 1);

            (
                flattener.flatten_array_expression::<FieldElementExpression<_>>(
                    &HashMap::new(),
                    &mut statements_flattened,
                    e,
                )[0]
                .clone(),
                statements_flattened,
            )
        };

        let without_arrays = {
            let mut statements_flattened = vec![];
            let mut flattener = Flattener::new();
            // if 1 == 1 then 1 else 3 fi
            let e = FieldElementExpression::IfElse(
                box BooleanExpression::FieldEq(
                    box FieldElementExpression::Number(FieldPrime::from(1)),
                    box FieldElementExpression::Number(FieldPrime::from(1)),
                ),
                box FieldElementExpression::Number(FieldPrime::from(1)),
                box FieldElementExpression::Number(FieldPrime::from(3)),
            );

            (
                flattener.flatten_field_expression(&HashMap::new(), &mut statements_flattened, e),
                statements_flattened,
            )
        };

        assert_eq!(with_arrays, without_arrays);
    }

    #[test]
    fn next_variable() {
        let mut flattener: Flattener<FieldPrime> = Flattener::new();
        assert_eq!(
            vec![FlatVariable::new(0)],
            flattener.use_variable(&Variable::field_element("a"))
        );
        assert_eq!(
            flattener.layout.get(&"a".into()),
            Some(&vec![FlatVariable::new(0)])
        );
        assert_eq!(
            vec![FlatVariable::new(1)],
            flattener.use_variable(&Variable::field_element("a"))
        );
        assert_eq!(
            flattener.layout.get(&"a".into()),
            Some(&vec![FlatVariable::new(1)])
        );
        assert_eq!(
            vec![FlatVariable::new(2)],
            flattener.use_variable(&Variable::field_element("a"))
        );
        assert_eq!(
            flattener.layout.get(&"a".into()),
            Some(&vec![FlatVariable::new(2)])
        );
    }
}<|MERGE_RESOLUTION|>--- conflicted
+++ resolved
@@ -630,11 +630,7 @@
                     // add a directive to get the bits
                     statements_flattened.push(FlatStatement::Directive(FlatDirective::new(
                         lhs_bits_be.clone(),
-<<<<<<< HEAD
-                        Helper::bits(T::get_required_bits()),
-=======
-                        Solver::bits(),
->>>>>>> 84c144a7
+                        Solver::bits(T::get_required_bits()),
                         vec![lhs_id],
                     )));
 
@@ -681,11 +677,7 @@
                     // add a directive to get the bits
                     statements_flattened.push(FlatStatement::Directive(FlatDirective::new(
                         rhs_bits_be.clone(),
-<<<<<<< HEAD
-                        Helper::bits(T::get_required_bits()),
-=======
-                        Solver::bits(),
->>>>>>> 84c144a7
+                        Solver::bits(T::get_required_bits()),
                         vec![rhs_id],
                     )));
 
@@ -738,11 +730,7 @@
                 // add a directive to get the bits
                 statements_flattened.push(FlatStatement::Directive(FlatDirective::new(
                     sub_bits_be.clone(),
-<<<<<<< HEAD
-                    Helper::bits(T::get_required_bits()),
-=======
-                    Solver::bits(),
->>>>>>> 84c144a7
+                    Solver::bits(T::get_required_bits()),
                     vec![subtraction_result.clone()],
                 )));
 
@@ -1285,9 +1273,9 @@
             Entry::Occupied(entry) => entry.get().clone().into_iter().map(|e| e.into()).collect(),
             Entry::Vacant(_) => {
                 let bits = (0..bitwidth).map(|_| self.use_sym()).collect::<Vec<_>>();
-                statements_flattened.push(FlatStatement::Directive(DirectiveStatement::new(
+                statements_flattened.push(FlatStatement::Directive(FlatDirective::new(
                     bits.clone(),
-                    Helper::Rust(RustHelper::Bits(bitwidth)),
+                    Solver::Bits(bitwidth),
                     vec![e.clone()],
                 )));
 
@@ -1619,8 +1607,8 @@
                         .flatten(self, symbols, statements_flattened),
                         Type::Uint(..) => UExpression::if_else(
                             condition.clone(),
-                            UExpression::member(consequence.clone(), id.clone()),
-                            UExpression::member(alternative.clone(), id.clone()),
+                            UExpression::member(consequence.clone(), member.id.clone()),
+                            UExpression::member(alternative.clone(), member.id.clone()),
                         )
                         .flatten(self, symbols, statements_flattened),
                         Type::Boolean => BooleanExpression::if_else(
