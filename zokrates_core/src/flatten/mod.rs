--- conflicted
+++ resolved
@@ -6,16 +6,10 @@
 //! @date 2017
 
 use crate::flat_absy::*;
-<<<<<<< HEAD
-use crate::helpers::{DirectiveStatement, Helper, RustHelper};
 use crate::zir::types::{FunctionIdentifier, Type, Signature, FunctionKey};
 use crate::zir::*;
 use std::collections::hash_map::Entry;
-=======
 use crate::solvers::Solver;
-use crate::typed_absy::types::{FunctionIdentifier, FunctionKey, MemberId, Signature, Type};
-use crate::typed_absy::*;
->>>>>>> be902573
 use std::collections::HashMap;
 use std::convert::TryFrom;
 use zokrates_field::field::Field;
@@ -185,343 +179,6 @@
         res.into_iter().map(|r| r.into()).collect()
     }
 
-<<<<<<< HEAD
-=======
-    fn flatten_member_expression(
-        &mut self,
-        symbols: &TypedFunctionSymbols<'ast, T>,
-        statements_flattened: &mut Vec<FlatStatement<T>>,
-        s: StructExpression<'ast, T>,
-        member_id: MemberId,
-    ) -> Vec<FlatExpression<T>> {
-        let members = s.ty().clone();
-        let expected_output_size = members
-            .iter()
-            .find(|member| *member.id == member_id)
-            .unwrap()
-            .ty
-            .get_primitive_count();
-
-        let res =
-            match s.into_inner() {
-                StructExpressionInner::Value(values) => {
-                    // If the struct has an explicit value, we get the value at the given member
-                    assert_eq!(values.len(), members.len());
-                    values
-                        .into_iter()
-                        .zip(members.into_iter())
-                        .filter(|(_, member)| *member.id == member_id)
-                        .flat_map(|(v, member)| match *member.ty {
-                            Type::FieldElement => FieldElementExpression::try_from(v)
-                                .unwrap()
-                                .flatten(self, symbols, statements_flattened),
-                            Type::Boolean => BooleanExpression::try_from(v).unwrap().flatten(
-                                self,
-                                symbols,
-                                statements_flattened,
-                            ),
-                            Type::Array(..) => ArrayExpression::try_from(v).unwrap().flatten(
-                                self,
-                                symbols,
-                                statements_flattened,
-                            ),
-                            Type::Struct(..) => StructExpression::try_from(v).unwrap().flatten(
-                                self,
-                                symbols,
-                                statements_flattened,
-                            ),
-                        })
-                        .collect()
-                }
-                StructExpressionInner::Identifier(id) => {
-                    // If the struct is an identifier, we allocated variables in the layout for that identifier. We need to access a subset of these values.
-                    // the struct is encoded as a sequence, so we need to identify the offset at which this member starts
-                    let offset = members
-                        .iter()
-                        .take_while(|member| *member.id != member_id)
-                        .map(|member| member.ty.get_primitive_count())
-                        .sum();
-
-                    // we also need the size of this member
-                    let size = members
-                        .iter()
-                        .find(|member| *member.id == member_id)
-                        .unwrap()
-                        .ty
-                        .get_primitive_count();
-                    self.layout.get(&id).unwrap()[offset..(offset + size)]
-                        .into_iter()
-                        .map(|i| i.clone().into())
-                        .collect()
-                }
-                StructExpressionInner::Select(box array, box index) => {
-                    let offset = members
-                        .iter()
-                        .take_while(|member| *member.id != member_id)
-                        .map(|member| member.ty.get_primitive_count())
-                        .sum();
-
-                    // we also need the size of this member
-                    let size = members
-                        .iter()
-                        .find(|member| *member.id == member_id)
-                        .unwrap()
-                        .ty
-                        .get_primitive_count();
-
-                    self.flatten_select_expression::<StructExpression<'ast, T>>(
-                        symbols,
-                        statements_flattened,
-                        array,
-                        index,
-                    )[offset..offset + size]
-                        .to_vec()
-                }
-                StructExpressionInner::FunctionCall(..) => unreachable!(),
-                StructExpressionInner::IfElse(box condition, box consequence, box alternative) => {
-                    // if the struct is `(if c then a else b)`, we want to access `(if c then a else b).member`
-                    // we reduce to `if c then a.member else b.member`
-                    let ty = *members
-                        .clone()
-                        .into_iter()
-                        .find(|member| *member.id == member_id)
-                        .unwrap()
-                        .ty;
-
-                    match ty {
-                        Type::FieldElement => self.flatten_if_else_expression(
-                            symbols,
-                            statements_flattened,
-                            condition.clone(),
-                            FieldElementExpression::member(consequence.clone(), member_id.clone()),
-                            FieldElementExpression::member(alternative.clone(), member_id),
-                        ),
-                        Type::Boolean => self.flatten_if_else_expression(
-                            symbols,
-                            statements_flattened,
-                            condition.clone(),
-                            BooleanExpression::member(consequence.clone(), member_id.clone()),
-                            BooleanExpression::member(alternative.clone(), member_id),
-                        ),
-                        Type::Struct(..) => self.flatten_if_else_expression(
-                            symbols,
-                            statements_flattened,
-                            condition.clone(),
-                            StructExpression::member(consequence.clone(), member_id.clone()),
-                            StructExpression::member(alternative.clone(), member_id),
-                        ),
-                        Type::Array(..) => self.flatten_if_else_expression(
-                            symbols,
-                            statements_flattened,
-                            condition.clone(),
-                            ArrayExpression::member(consequence.clone(), member_id.clone()),
-                            ArrayExpression::member(alternative.clone(), member_id),
-                        ),
-                    }
-                }
-                StructExpressionInner::Member(box s0, m_id) => {
-                    let e = self.flatten_member_expression(symbols, statements_flattened, s0, m_id);
-
-                    let offset = members
-                        .iter()
-                        .take_while(|member| *member.id != member_id)
-                        .map(|member| member.ty.get_primitive_count())
-                        .sum();
-
-                    // we also need the size of this member
-                    let size = members
-                        .iter()
-                        .find(|member| *member.id == member_id)
-                        .unwrap()
-                        .ty
-                        .get_primitive_count();
-
-                    e[offset..(offset + size)].into()
-                }
-            };
-
-        assert_eq!(res.len(), expected_output_size);
-        res
-    }
-
-    /// Flatten an array selection expression
-    ///
-    /// # Arguments
-    ///
-    /// * `symbols` - Available functions in this context
-    /// * `statements_flattened` - Vector where new flattened statements can be added.
-    /// * `expression` - `TypedExpression` that will be flattened.
-    /// # Remarks
-    /// * U is the type of the expression
-    fn flatten_select_expression<U: Flatten<'ast, T>>(
-        &mut self,
-        symbols: &TypedFunctionSymbols<'ast, T>,
-        statements_flattened: &mut Vec<FlatStatement<T>>,
-        array: ArrayExpression<'ast, T>,
-        index: FieldElementExpression<'ast, T>,
-    ) -> Vec<FlatExpression<T>> {
-        let size = array.size();
-        let ty = array.inner_type().clone();
-
-        let element_size = ty.get_primitive_count();
-
-        match index {
-            FieldElementExpression::Number(n) => match array.into_inner() {
-                ArrayExpressionInner::Identifier(id) => {
-                    assert!(n < T::from(size));
-                    let n = n.to_dec_string().parse::<usize>().unwrap();
-                    self.layout.get(&id).unwrap()[n * element_size..(n + 1) * element_size]
-                        .into_iter()
-                        .map(|i| i.clone().into())
-                        .collect()
-                }
-                ArrayExpressionInner::Value(expressions) => {
-                    assert!(n < T::from(size));
-                    let n = n.to_dec_string().parse::<usize>().unwrap();
-                    U::try_from(expressions[n].clone()).unwrap().flatten(
-                        self,
-                        symbols,
-                        statements_flattened,
-                    )
-                }
-                ArrayExpressionInner::FunctionCall(..) => unreachable!(),
-                ArrayExpressionInner::IfElse(condition, consequence, alternative) => {
-                    // [if cond then [a, b] else [c, d]][1] == if cond then [a, b][1] else [c, d][1]
-                    U::if_else(
-                        *condition,
-                        U::select(*consequence, FieldElementExpression::Number(n.clone())),
-                        U::select(*alternative, FieldElementExpression::Number(n)),
-                    )
-                    .flatten(self, symbols, statements_flattened)
-                }
-                ArrayExpressionInner::Member(box s, id) => {
-                    assert!(n < T::from(size));
-                    let n = n.to_dec_string().parse::<usize>().unwrap();
-                    self.flatten_member_expression(symbols, statements_flattened, s, id)
-                        [n * ty.get_primitive_count()..(n + 1) * ty.get_primitive_count()]
-                        .to_vec()
-                }
-                ArrayExpressionInner::Select(box array, box index) => {
-                    assert!(n < T::from(size));
-                    let n = n.to_dec_string().parse::<usize>().unwrap();
-
-                    let e = match array.inner_type() {
-                        Type::FieldElement => self
-                            .flatten_select_expression::<FieldElementExpression<'ast, T>>(
-                                symbols,
-                                statements_flattened,
-                                array,
-                                index,
-                            ),
-                        Type::Boolean => self
-                            .flatten_select_expression::<BooleanExpression<'ast, T>>(
-                                symbols,
-                                statements_flattened,
-                                array,
-                                index,
-                            ),
-                        Type::Array(..) => self
-                            .flatten_select_expression::<ArrayExpression<'ast, T>>(
-                                symbols,
-                                statements_flattened,
-                                array,
-                                index,
-                            ),
-                        Type::Struct(..) => self
-                            .flatten_select_expression::<StructExpression<'ast, T>>(
-                                symbols,
-                                statements_flattened,
-                                array,
-                                index,
-                            ),
-                    };
-
-                    e[n * element_size..(n + 1) * element_size]
-                        .into_iter()
-                        .map(|i| i.clone().into())
-                        .collect()
-                }
-            },
-            e => {
-                // we have array[e] with e an arbitrary expression
-                // first we check that e is in 0..array.len(), so we check that sum(if e == i then 1 else 0) == 1
-                // here depending on the size, we could use a proper range check based on bits
-                let range_check = (0..size)
-                    .map(|i| {
-                        FieldElementExpression::IfElse(
-                            box BooleanExpression::FieldEq(
-                                box e.clone(),
-                                box FieldElementExpression::Number(T::from(i)),
-                            ),
-                            box FieldElementExpression::Number(T::from(1)),
-                            box FieldElementExpression::Number(T::from(0)),
-                        )
-                    })
-                    .fold(FieldElementExpression::Number(T::from(0)), |acc, e| {
-                        FieldElementExpression::Add(box acc, box e)
-                    });
-
-                let range_check_statement = TypedStatement::Condition(
-                    FieldElementExpression::Number(T::from(1)).into(),
-                    range_check.into(),
-                );
-
-                self.flatten_statement(symbols, statements_flattened, range_check_statement);
-
-                // now we flatten to sum(if e == i then array[i] else false)
-                (0..size)
-                    .map(|i| {
-                        let term = match array.clone().into_inner() {
-                            // a[i] = a[i]
-                            ArrayExpressionInner::Identifier(id) => U::select(
-                                ArrayExpressionInner::Identifier(id).annotate(ty.clone(), size),
-                                FieldElementExpression::Number(T::from(i)),
-                            ),
-                            // [a_0, ..., a_n][i] = a_i
-                            ArrayExpressionInner::Value(expressions) => {
-                                assert_eq!(size, expressions.len());
-                                U::try_from(expressions[i].clone()).unwrap()
-                            }
-                            ArrayExpressionInner::FunctionCall(..) => unreachable!(),
-                            // (if c then a else b fi)[i] = if c then a[i] else b[i]
-                            ArrayExpressionInner::IfElse(condition, consequence, alternative) => {
-                                U::if_else(
-                                    *condition,
-                                    U::select(
-                                        *consequence,
-                                        FieldElementExpression::Number(T::from(i)),
-                                    ),
-                                    U::select(
-                                        *alternative,
-                                        FieldElementExpression::Number(T::from(i)),
-                                    ),
-                                )
-                            }
-                            ArrayExpressionInner::Member(box s, id) => U::member(s, id),
-                            ArrayExpressionInner::Select(box array, box index) => U::select(
-                                ArrayExpressionInner::Select(box array, box index)
-                                    .annotate(ty.clone(), size),
-                                FieldElementExpression::Number(T::from(i)),
-                            ),
-                        };
-
-                        (term, FieldElementExpression::Number(T::from(i)))
-                    })
-                    .fold(None, |acc, (term, index)| match acc {
-                        None => Some(term),
-                        Some(acc) => Some(U::if_else(
-                            BooleanExpression::FieldEq(box e.clone(), box index),
-                            term,
-                            acc,
-                        )),
-                    })
-                    .unwrap()
-                    .flatten(self, symbols, statements_flattened)
-            }
-        }
-    }
-
->>>>>>> be902573
     /// Flattens a boolean expression
     ///
     /// # Arguments
@@ -572,11 +229,7 @@
                     // add a directive to get the bits
                     statements_flattened.push(FlatStatement::Directive(FlatDirective::new(
                         lhs_bits_be.clone(),
-<<<<<<< HEAD
-                        Helper::bits(T::get_required_bits()),
-=======
-                        Solver::bits(),
->>>>>>> be902573
+                        Solver::Bits(T::get_required_bits()),
                         vec![lhs_id],
                     )));
 
@@ -623,11 +276,7 @@
                     // add a directive to get the bits
                     statements_flattened.push(FlatStatement::Directive(FlatDirective::new(
                         rhs_bits_be.clone(),
-<<<<<<< HEAD
-                        Helper::bits(T::get_required_bits()),
-=======
-                        Solver::bits(),
->>>>>>> be902573
+                        Solver::Bits(T::get_required_bits()),
                         vec![rhs_id],
                     )));
 
@@ -680,11 +329,7 @@
                 // add a directive to get the bits
                 statements_flattened.push(FlatStatement::Directive(FlatDirective::new(
                     sub_bits_be.clone(),
-<<<<<<< HEAD
-                    Helper::bits(T::get_required_bits()),
-=======
-                    Solver::bits(),
->>>>>>> be902573
+                    Solver::Bits(T::get_required_bits()),
                     vec![subtraction_result.clone()],
                 )));
 
@@ -1215,9 +860,9 @@
             Entry::Occupied(entry) => entry.get().clone().into_iter().map(|e| e.into()).collect(),
             Entry::Vacant(_) => {
                 let bits = (0..bitwidth).map(|_| self.use_sym()).collect::<Vec<_>>();
-                statements_flattened.push(FlatStatement::Directive(DirectiveStatement::new(
+                statements_flattened.push(FlatStatement::Directive(FlatDirective::new(
                     bits.clone(),
-                    Helper::Rust(RustHelper::Bits(bitwidth)),
+                    Solver::Bits(bitwidth),
                     vec![e.clone()],
                 )));
 
@@ -1484,185 +1129,6 @@
                 assert!(exprs_flattened.expressions.len() == 1); // outside of MultipleDefinition, FunctionCalls must return a single value
                 exprs_flattened.expressions[0].clone()
             }
-<<<<<<< HEAD
-=======
-            FieldElementExpression::Member(box s, id) => {
-                self.flatten_member_expression(symbols, statements_flattened, s, id)[0].clone()
-            }
-            FieldElementExpression::Select(box array, box index) => self
-                .flatten_select_expression::<FieldElementExpression<'ast, T>>(
-                    symbols,
-                    statements_flattened,
-                    array,
-                    index,
-                )[0]
-            .clone(),
-        }
-    }
-
-    /// Flattens an array expression
-    ///
-    /// # Arguments
-    ///
-    /// * `symbols` - Available functions in in this context
-    /// * `statements_flattened` - Vector where new flattened statements can be added.
-    /// * `expr` - `StructExpression` that will be flattened.
-    fn flatten_struct_expression(
-        &mut self,
-        symbols: &TypedFunctionSymbols<'ast, T>,
-        statements_flattened: &mut Vec<FlatStatement<T>>,
-        expr: StructExpression<'ast, T>,
-    ) -> Vec<FlatExpression<T>> {
-        let ty = expr.get_type();
-        let expected_output_size = expr.get_type().get_primitive_count();
-        let members = expr.ty().clone();
-
-        let res = match expr.into_inner() {
-            StructExpressionInner::Identifier(x) => self
-                .layout
-                .get(&x)
-                .unwrap()
-                .iter()
-                .map(|v| FlatExpression::Identifier(v.clone()))
-                .collect(),
-            StructExpressionInner::Value(values) => values
-                .into_iter()
-                .flat_map(|v| self.flatten_expression(symbols, statements_flattened, v))
-                .collect(),
-            StructExpressionInner::FunctionCall(key, param_expressions) => {
-                let exprs_flattened = self.flatten_function_call(
-                    symbols,
-                    statements_flattened,
-                    key.id,
-                    vec![ty],
-                    param_expressions,
-                );
-                exprs_flattened.expressions
-            }
-            StructExpressionInner::IfElse(box condition, box consequence, box alternative) => {
-                members
-                    .into_iter()
-                    .flat_map(|member| match ty {
-                        Type::FieldElement => FieldElementExpression::if_else(
-                            condition.clone(),
-                            FieldElementExpression::member(consequence.clone(), member.id.clone()),
-                            FieldElementExpression::member(alternative.clone(), member.id.clone()),
-                        )
-                        .flatten(self, symbols, statements_flattened),
-                        Type::Boolean => BooleanExpression::if_else(
-                            condition.clone(),
-                            BooleanExpression::member(consequence.clone(), member.id.clone()),
-                            BooleanExpression::member(alternative.clone(), member.id.clone()),
-                        )
-                        .flatten(self, symbols, statements_flattened),
-                        Type::Struct(..) => StructExpression::if_else(
-                            condition.clone(),
-                            StructExpression::member(consequence.clone(), member.id.clone()),
-                            StructExpression::member(alternative.clone(), member.id.clone()),
-                        )
-                        .flatten(self, symbols, statements_flattened),
-                        Type::Array(..) => ArrayExpression::if_else(
-                            condition.clone(),
-                            ArrayExpression::member(consequence.clone(), member.id.clone()),
-                            ArrayExpression::member(alternative.clone(), member.id.clone()),
-                        )
-                        .flatten(self, symbols, statements_flattened),
-                    })
-                    .collect()
-            }
-            StructExpressionInner::Member(box s, id) => {
-                self.flatten_member_expression(symbols, statements_flattened, s, id)
-            }
-            StructExpressionInner::Select(box array, box index) => self
-                .flatten_select_expression::<StructExpression<'ast, T>>(
-                    symbols,
-                    statements_flattened,
-                    array,
-                    index,
-                ),
-        };
-
-        assert_eq!(res.len(), expected_output_size);
-        res
-    }
-
-    /// Flattens an array expression
-    ///
-    /// # Arguments
-    ///
-    /// * `symbols` - Available functions in in this context
-    /// * `statements_flattened` - Vector where new flattened statements can be added.
-    /// * `expr` - `ArrayExpression` that will be flattened.
-    /// # Remarks
-    /// * U is the inner type of the array
-    fn flatten_array_expression<U: Flatten<'ast, T>>(
-        &mut self,
-        symbols: &HashMap<FunctionKey<'ast>, TypedFunctionSymbol<'ast, T>>,
-        statements_flattened: &mut Vec<FlatStatement<T>>,
-        expr: ArrayExpression<'ast, T>,
-    ) -> Vec<FlatExpression<T>> {
-        let ty = expr.get_type();
-
-        let size = expr.size();
-
-        match expr.into_inner() {
-            ArrayExpressionInner::Identifier(x) => self
-                .layout
-                .get(&x)
-                .unwrap()
-                .iter()
-                .map(|v| FlatExpression::Identifier(v.clone()))
-                .collect(),
-            ArrayExpressionInner::Value(values) => {
-                assert_eq!(size, values.len());
-                values
-                    .into_iter()
-                    .flat_map(|v| {
-                        U::try_from(v)
-                            .unwrap()
-                            .flatten(self, symbols, statements_flattened)
-                    })
-                    .collect()
-            }
-            ArrayExpressionInner::FunctionCall(key, param_expressions) => {
-                let exprs_flattened = self.flatten_function_call(
-                    symbols,
-                    statements_flattened,
-                    key.id,
-                    vec![ty],
-                    param_expressions,
-                );
-                assert!(exprs_flattened.expressions.len() == size); // outside of MultipleDefinition, FunctionCalls must return a single value
-                exprs_flattened.expressions
-            }
-            ArrayExpressionInner::IfElse(ref condition, ref consequence, ref alternative) => (0
-                ..size)
-                .flat_map(|i| {
-                    U::if_else(
-                        *condition.clone(),
-                        U::select(
-                            *consequence.clone(),
-                            FieldElementExpression::Number(T::from(i)),
-                        ),
-                        U::select(
-                            *alternative.clone(),
-                            FieldElementExpression::Number(T::from(i)),
-                        ),
-                    )
-                    .flatten(self, symbols, statements_flattened)
-                })
-                .collect(),
-            ArrayExpressionInner::Member(box s, id) => {
-                self.flatten_member_expression(symbols, statements_flattened, s, id)
-            }
-            ArrayExpressionInner::Select(box array, box index) => self
-                .flatten_select_expression::<ArrayExpression<'ast, T>>(
-                    symbols,
-                    statements_flattened,
-                    array,
-                    index,
-                ),
->>>>>>> be902573
         }
     }
 
