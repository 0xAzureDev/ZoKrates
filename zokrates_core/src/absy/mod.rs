--- conflicted
+++ resolved
@@ -492,15 +492,11 @@
     ),
     Member(Box<ExpressionNode<'ast, T>>, Box<Identifier<'ast>>),
     Or(Box<ExpressionNode<'ast, T>>, Box<ExpressionNode<'ast, T>>),
-<<<<<<< HEAD
-    Xor(Box<ExpressionNode<'ast, T>>, Box<ExpressionNode<'ast, T>>),
-=======
     BitXor(Box<ExpressionNode<'ast, T>>, Box<ExpressionNode<'ast, T>>),
     BitAnd(Box<ExpressionNode<'ast, T>>, Box<ExpressionNode<'ast, T>>),
     BitOr(Box<ExpressionNode<'ast, T>>, Box<ExpressionNode<'ast, T>>),
     LeftShift(Box<ExpressionNode<'ast, T>>, Box<ExpressionNode<'ast, T>>),
     RightShift(Box<ExpressionNode<'ast, T>>, Box<ExpressionNode<'ast, T>>),
->>>>>>> b0382ea6
 }
 
 pub type ExpressionNode<'ast, T> = Node<Expression<'ast, T>>;
@@ -563,17 +559,12 @@
             }
             Expression::Select(ref array, ref index) => write!(f, "{}[{}]", array, index),
             Expression::Member(ref struc, ref id) => write!(f, "{}.{}", struc, id),
-<<<<<<< HEAD
-            Expression::Or(ref lhs, ref rhs) => write!(f, "{} || {}", lhs, rhs),
-            Expression::Xor(ref lhs, ref rhs) => write!(f, "{} ^ {}", lhs, rhs),
-=======
             Expression::Or(ref lhs, ref rhs) => write!(f, "({} || {})", lhs, rhs),
             Expression::BitXor(ref lhs, ref rhs) => write!(f, "({} ^ {})", lhs, rhs),
             Expression::BitAnd(ref lhs, ref rhs) => write!(f, "({} & {})", lhs, rhs),
             Expression::BitOr(ref lhs, ref rhs) => write!(f, "({} | {})", lhs, rhs),
             Expression::LeftShift(ref lhs, ref rhs) => write!(f, "({} << {})", lhs, rhs),
             Expression::RightShift(ref lhs, ref rhs) => write!(f, "({} >> {})", lhs, rhs),
->>>>>>> b0382ea6
         }
     }
 }
@@ -622,11 +613,6 @@
             Expression::Select(ref array, ref index) => {
                 write!(f, "Select({:?}, {:?})", array, index)
             }
-<<<<<<< HEAD
-            Expression::Member(ref struc, ref id) => write!(f, "{}.{}", struc, id),
-            Expression::Or(ref lhs, ref rhs) => write!(f, "{} || {}", lhs, rhs),
-            Expression::Xor(ref lhs, ref rhs) => write!(f, "{} ^ {}", lhs, rhs),
-=======
             Expression::Member(ref struc, ref id) => write!(f, "Member({:?}, {:?})", struc, id),
             Expression::Or(ref lhs, ref rhs) => write!(f, "Or({:?}, {:?})", lhs, rhs),
             Expression::BitXor(ref lhs, ref rhs) => write!(f, "BitXor({:?}, {:?})", lhs, rhs),
@@ -636,7 +622,6 @@
             Expression::RightShift(ref lhs, ref rhs) => {
                 write!(f, "RightShift({:?}, {:?})", lhs, rhs)
             }
->>>>>>> b0382ea6
         }
     }
 }
