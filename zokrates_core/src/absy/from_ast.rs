use crate::absy;

use num_bigint::BigUint;
use std::path::Path;
use zokrates_pest_ast as pest;

impl<'ast> From<pest::File<'ast>> for absy::Module<'ast> {
    fn from(file: pest::File<'ast>) -> absy::Module<'ast> {
        absy::Module::with_symbols(file.declarations.into_iter().flat_map(|d| match d {
            pest::SymbolDeclaration::Import(i) => import_directive_to_symbol_vec(i),
            pest::SymbolDeclaration::Constant(c) => vec![c.into()],
            pest::SymbolDeclaration::Struct(s) => vec![s.into()],
            pest::SymbolDeclaration::Function(f) => vec![f.into()],
        }))
    }
}

fn import_directive_to_symbol_vec(
    import: pest::ImportDirective,
) -> Vec<absy::SymbolDeclarationNode> {
    use crate::absy::NodeValue;

    match import {
        pest::ImportDirective::Main(import) => {
            let span = import.span;
            let source = Path::new(import.source.span.as_str());
            let id = "main";
            let alias = import.alias.map(|a| a.span.as_str());

            let import = absy::CanonicalImport {
                source,
                id: absy::SymbolIdentifier::from(id).alias(alias),
            }
            .span(span.clone());

            vec![absy::SymbolDeclaration {
                id: alias.unwrap_or(id),
                symbol: absy::Symbol::Here(absy::SymbolDefinition::Import(import)),
            }
            .span(span.clone())]
        }
        pest::ImportDirective::From(import) => {
            let span = import.span;
            let source = Path::new(import.source.span.as_str());
            import
                .symbols
                .into_iter()
                .map(|symbol| {
                    let alias = symbol
                        .alias
                        .as_ref()
                        .map(|a| a.span.as_str())
                        .unwrap_or_else(|| symbol.id.span.as_str());

                    let import = absy::CanonicalImport {
                        source,
                        id: absy::SymbolIdentifier::from(symbol.id.span.as_str())
                            .alias(Some(alias)),
                    }
                    .span(span.clone());

                    absy::SymbolDeclaration {
                        id: alias,
                        symbol: absy::Symbol::Here(absy::SymbolDefinition::Import(import)),
                    }
                    .span(span.clone())
                })
                .collect()
        }
    }
}

impl<'ast> From<pest::StructDefinition<'ast>> for absy::SymbolDeclarationNode<'ast> {
    fn from(definition: pest::StructDefinition<'ast>) -> absy::SymbolDeclarationNode<'ast> {
        use crate::absy::NodeValue;

        let span = definition.span;

        let id = definition.id.span.as_str();

        let ty = absy::StructDefinition {
            generics: definition
                .generics
                .into_iter()
                .map(absy::ConstantGenericNode::from)
                .collect(),
            fields: definition
                .fields
                .into_iter()
                .map(absy::StructDefinitionFieldNode::from)
                .collect(),
        }
        .span(span.clone());

        absy::SymbolDeclaration {
            id,
            symbol: absy::Symbol::Here(absy::SymbolDefinition::Struct(ty)),
        }
        .span(span)
    }
}

impl<'ast> From<pest::StructField<'ast>> for absy::StructDefinitionFieldNode<'ast> {
    fn from(field: pest::StructField<'ast>) -> absy::StructDefinitionFieldNode<'ast> {
        use crate::absy::NodeValue;

        let span = field.span;

        let id = field.id.span.as_str();

        let ty = absy::UnresolvedTypeNode::from(field.ty);

        absy::StructDefinitionField { id, ty }.span(span)
    }
}

impl<'ast> From<pest::ConstantDefinition<'ast>> for absy::SymbolDeclarationNode<'ast> {
    fn from(definition: pest::ConstantDefinition<'ast>) -> absy::SymbolDeclarationNode<'ast> {
        use crate::absy::NodeValue;

        let span = definition.span;
        let id = definition.id.span.as_str();

        let ty = absy::ConstantDefinition {
            ty: definition.ty.into(),
            expression: definition.expression.into(),
        }
        .span(span.clone());

        absy::SymbolDeclaration {
            id,
            symbol: absy::Symbol::Here(absy::SymbolDefinition::Constant(ty)),
        }
        .span(span)
    }
}

impl<'ast> From<pest::FunctionDefinition<'ast>> for absy::SymbolDeclarationNode<'ast> {
    fn from(function: pest::FunctionDefinition<'ast>) -> absy::SymbolDeclarationNode<'ast> {
        use crate::absy::NodeValue;

        let span = function.span;

        let signature = absy::UnresolvedSignature::new()
            .generics(
                function
                    .generics
                    .into_iter()
                    .map(absy::ConstantGenericNode::from)
                    .collect(),
            )
            .inputs(
                function
                    .parameters
                    .clone()
                    .into_iter()
                    .map(|p| absy::UnresolvedTypeNode::from(p.ty))
                    .collect(),
            )
            .outputs(
                function
                    .returns
                    .clone()
                    .into_iter()
                    .map(absy::UnresolvedTypeNode::from)
                    .collect(),
            );

        let id = function.id.span.as_str();

        let function = absy::Function {
            arguments: function
                .parameters
                .into_iter()
                .map(absy::ParameterNode::from)
                .collect(),
            statements: function
                .statements
                .into_iter()
                .flat_map(statements_from_statement)
                .collect(),
            signature,
        }
        .span(span.clone());

        absy::SymbolDeclaration {
            id,
            symbol: absy::Symbol::Here(absy::SymbolDefinition::Function(function)),
        }
        .span(span)
    }
}

impl<'ast> From<pest::IdentifierExpression<'ast>> for absy::ConstantGenericNode<'ast> {
    fn from(g: pest::IdentifierExpression<'ast>) -> absy::ConstantGenericNode<'ast> {
        use absy::NodeValue;

        let name = g.span.as_str();

        name.span(g.span)
    }
}

impl<'ast> From<pest::Parameter<'ast>> for absy::ParameterNode<'ast> {
    fn from(param: pest::Parameter<'ast>) -> absy::ParameterNode<'ast> {
        use crate::absy::NodeValue;

        let private = param
            .visibility
            .map(|v| match v {
                pest::Visibility::Private(_) => true,
                pest::Visibility::Public(_) => false,
            })
            .unwrap_or(false);

        let variable = absy::Variable::new(
            param.id.span.as_str(),
            absy::UnresolvedTypeNode::from(param.ty),
        )
        .span(param.id.span);

        absy::Parameter::new(variable, private).span(param.span)
    }
}

fn statements_from_statement(statement: pest::Statement) -> Vec<absy::StatementNode> {
    match statement {
        pest::Statement::Definition(s) => statements_from_definition(s),
        pest::Statement::Iteration(s) => vec![absy::StatementNode::from(s)],
        pest::Statement::Assertion(s) => vec![absy::StatementNode::from(s)],
        pest::Statement::Return(s) => vec![absy::StatementNode::from(s)],
    }
}

fn statements_from_definition(definition: pest::DefinitionStatement) -> Vec<absy::StatementNode> {
    use crate::absy::NodeValue;

    let lhs = definition.lhs;

    match lhs.len() {
        1 => {
            // Definition or assignment
            let a = lhs[0].clone();

            let e: absy::ExpressionNode = absy::ExpressionNode::from(definition.expression);

            match a {
                pest::TypedIdentifierOrAssignee::TypedIdentifier(i) => {
                    let declaration = absy::Statement::Declaration(
                        absy::Variable::new(
                            i.identifier.span.as_str(),
                            absy::UnresolvedTypeNode::from(i.ty),
                        )
                        .span(i.identifier.span.clone()),
                    )
                    .span(definition.span.clone());

                    let s = match e.value {
                        absy::Expression::FunctionCall(..) => absy::Statement::MultipleDefinition(
                            vec![absy::AssigneeNode::from(i.identifier.clone())],
                            e,
                        ),
                        _ => absy::Statement::Definition(
                            absy::AssigneeNode::from(i.identifier.clone()),
                            e,
                        ),
                    };

                    vec![declaration, s.span(definition.span)]
                }
                pest::TypedIdentifierOrAssignee::Assignee(a) => {
                    let s = match e.value {
                        absy::Expression::FunctionCall(..) => absy::Statement::MultipleDefinition(
                            vec![absy::AssigneeNode::from(a)],
                            e,
                        ),
                        _ => absy::Statement::Definition(absy::AssigneeNode::from(a), e),
                    };

                    vec![s.span(definition.span)]
                }
            }
        }
        _ => {
            // Multidefinition
            let declarations = lhs.clone().into_iter().filter_map(|i| match i {
                pest::TypedIdentifierOrAssignee::TypedIdentifier(i) => {
                    let ty = i.ty;
                    let id = i.identifier;

                    Some(
                        absy::Statement::Declaration(
                            absy::Variable::new(
                                id.span.as_str(),
                                absy::UnresolvedTypeNode::from(ty),
                            )
                            .span(id.span),
                        )
                        .span(i.span),
                    )
                }
                _ => None,
            });

            let lhs = lhs
                .into_iter()
                .map(|i| match i {
                    pest::TypedIdentifierOrAssignee::TypedIdentifier(i) => {
                        absy::Assignee::Identifier(i.identifier.span.as_str())
                            .span(i.identifier.span)
                    }
                    pest::TypedIdentifierOrAssignee::Assignee(a) => absy::AssigneeNode::from(a),
                })
                .collect();

            let multi_def = absy::Statement::MultipleDefinition(
                lhs,
                absy::ExpressionNode::from(definition.expression),
            )
            .span(definition.span);

            declarations.chain(std::iter::once(multi_def)).collect()
        }
    }
}

impl<'ast> From<pest::ReturnStatement<'ast>> for absy::StatementNode<'ast> {
    fn from(statement: pest::ReturnStatement<'ast>) -> absy::StatementNode<'ast> {
        use crate::absy::NodeValue;

        absy::Statement::Return(
            absy::ExpressionList {
                expressions: statement
                    .expressions
                    .into_iter()
                    .map(absy::ExpressionNode::from)
                    .collect(),
            }
            .span(statement.span.clone()),
        )
        .span(statement.span)
    }
}

impl<'ast> From<pest::AssertionStatement<'ast>> for absy::StatementNode<'ast> {
    fn from(statement: pest::AssertionStatement<'ast>) -> absy::StatementNode<'ast> {
        use crate::absy::NodeValue;

        absy::Statement::Assertion(absy::ExpressionNode::from(statement.expression))
            .span(statement.span)
    }
}

impl<'ast> From<pest::IterationStatement<'ast>> for absy::StatementNode<'ast> {
    fn from(statement: pest::IterationStatement<'ast>) -> absy::StatementNode<'ast> {
        use crate::absy::NodeValue;
        let from = absy::ExpressionNode::from(statement.from);
        let to = absy::ExpressionNode::from(statement.to);
        let index = statement.index.span.as_str();
        let ty = absy::UnresolvedTypeNode::from(statement.ty);
        let statements: Vec<absy::StatementNode<'ast>> = statement
            .statements
            .into_iter()
            .flat_map(statements_from_statement)
            .collect();

        let var = absy::Variable::new(index, ty).span(statement.index.span);

        absy::Statement::For(var, from, to, statements).span(statement.span)
    }
}

impl<'ast> From<pest::Expression<'ast>> for absy::ExpressionNode<'ast> {
    fn from(expression: pest::Expression<'ast>) -> absy::ExpressionNode<'ast> {
        match expression {
            pest::Expression::Binary(e) => absy::ExpressionNode::from(e),
            pest::Expression::Ternary(e) => absy::ExpressionNode::from(e),
            pest::Expression::Literal(e) => absy::ExpressionNode::from(e),
            pest::Expression::Identifier(e) => absy::ExpressionNode::from(e),
            pest::Expression::Postfix(e) => absy::ExpressionNode::from(e),
            pest::Expression::InlineArray(e) => absy::ExpressionNode::from(e),
            pest::Expression::InlineStruct(e) => absy::ExpressionNode::from(e),
            pest::Expression::ArrayInitializer(e) => absy::ExpressionNode::from(e),
            pest::Expression::Unary(e) => absy::ExpressionNode::from(e),
        }
    }
}

impl<'ast> From<pest::BinaryExpression<'ast>> for absy::ExpressionNode<'ast> {
    fn from(expression: pest::BinaryExpression<'ast>) -> absy::ExpressionNode<'ast> {
        use crate::absy::NodeValue;
        match expression.op {
            pest::BinaryOperator::Add => absy::Expression::Add(
                box absy::ExpressionNode::from(*expression.left),
                box absy::ExpressionNode::from(*expression.right),
            ),
            pest::BinaryOperator::Sub => absy::Expression::Sub(
                box absy::ExpressionNode::from(*expression.left),
                box absy::ExpressionNode::from(*expression.right),
            ),
            pest::BinaryOperator::Mul => absy::Expression::Mult(
                box absy::ExpressionNode::from(*expression.left),
                box absy::ExpressionNode::from(*expression.right),
            ),
            pest::BinaryOperator::Div => absy::Expression::Div(
                box absy::ExpressionNode::from(*expression.left),
                box absy::ExpressionNode::from(*expression.right),
            ),
            pest::BinaryOperator::Rem => absy::Expression::Rem(
                box absy::ExpressionNode::from(*expression.left),
                box absy::ExpressionNode::from(*expression.right),
            ),
            pest::BinaryOperator::Eq => absy::Expression::Eq(
                box absy::ExpressionNode::from(*expression.left),
                box absy::ExpressionNode::from(*expression.right),
            ),
            pest::BinaryOperator::Lt => absy::Expression::Lt(
                box absy::ExpressionNode::from(*expression.left),
                box absy::ExpressionNode::from(*expression.right),
            ),
            pest::BinaryOperator::Lte => absy::Expression::Le(
                box absy::ExpressionNode::from(*expression.left),
                box absy::ExpressionNode::from(*expression.right),
            ),
            pest::BinaryOperator::Gt => absy::Expression::Gt(
                box absy::ExpressionNode::from(*expression.left),
                box absy::ExpressionNode::from(*expression.right),
            ),
            pest::BinaryOperator::Gte => absy::Expression::Ge(
                box absy::ExpressionNode::from(*expression.left),
                box absy::ExpressionNode::from(*expression.right),
            ),
            pest::BinaryOperator::And => absy::Expression::And(
                box absy::ExpressionNode::from(*expression.left),
                box absy::ExpressionNode::from(*expression.right),
            ),
            pest::BinaryOperator::Or => absy::Expression::Or(
                box absy::ExpressionNode::from(*expression.left),
                box absy::ExpressionNode::from(*expression.right),
            ),
            pest::BinaryOperator::Pow => absy::Expression::Pow(
                box absy::ExpressionNode::from(*expression.left),
                box absy::ExpressionNode::from(*expression.right),
            ),
            pest::BinaryOperator::BitXor => absy::Expression::BitXor(
                box absy::ExpressionNode::from(*expression.left),
                box absy::ExpressionNode::from(*expression.right),
            ),
            pest::BinaryOperator::LeftShift => absy::Expression::LeftShift(
                box absy::ExpressionNode::from(*expression.left),
                box absy::ExpressionNode::from(*expression.right),
            ),
            pest::BinaryOperator::RightShift => absy::Expression::RightShift(
                box absy::ExpressionNode::from(*expression.left),
                box absy::ExpressionNode::from(*expression.right),
            ),
            pest::BinaryOperator::BitAnd => absy::Expression::BitAnd(
                box absy::ExpressionNode::from(*expression.left),
                box absy::ExpressionNode::from(*expression.right),
            ),
            pest::BinaryOperator::BitOr => absy::Expression::BitOr(
                box absy::ExpressionNode::from(*expression.left),
                box absy::ExpressionNode::from(*expression.right),
            ),
            // rewrite (a != b)` as `!(a == b)`
            pest::BinaryOperator::NotEq => absy::Expression::Not(
                box absy::Expression::Eq(
                    box absy::ExpressionNode::from(*expression.left),
                    box absy::ExpressionNode::from(*expression.right),
                )
                .span(expression.span.clone()),
            ),
        }
        .span(expression.span)
    }
}

impl<'ast> From<pest::TernaryExpression<'ast>> for absy::ExpressionNode<'ast> {
    fn from(expression: pest::TernaryExpression<'ast>) -> absy::ExpressionNode<'ast> {
        use crate::absy::NodeValue;
        absy::Expression::IfElse(
            box absy::ExpressionNode::from(*expression.first),
            box absy::ExpressionNode::from(*expression.second),
            box absy::ExpressionNode::from(*expression.third),
        )
        .span(expression.span)
    }
}

impl<'ast> From<pest::Spread<'ast>> for absy::SpreadNode<'ast> {
    fn from(spread: pest::Spread<'ast>) -> absy::SpreadNode<'ast> {
        use crate::absy::NodeValue;
        absy::Spread {
            expression: absy::ExpressionNode::from(spread.expression),
        }
        .span(spread.span)
    }
}

impl<'ast> From<pest::Range<'ast>> for absy::RangeNode<'ast> {
    fn from(range: pest::Range<'ast>) -> absy::RangeNode<'ast> {
        use crate::absy::NodeValue;

        let from = range.from.map(|e| absy::ExpressionNode::from(e.0));

        let to = range.to.map(|e| absy::ExpressionNode::from(e.0));

        absy::Range { from, to }.span(range.span)
    }
}

impl<'ast> From<pest::RangeOrExpression<'ast>> for absy::RangeOrExpression<'ast> {
    fn from(range_or_expression: pest::RangeOrExpression<'ast>) -> absy::RangeOrExpression<'ast> {
        match range_or_expression {
            pest::RangeOrExpression::Expression(e) => {
                absy::RangeOrExpression::Expression(absy::ExpressionNode::from(e))
            }
            pest::RangeOrExpression::Range(r) => {
                absy::RangeOrExpression::Range(absy::RangeNode::from(r))
            }
        }
    }
}

impl<'ast> From<pest::SpreadOrExpression<'ast>> for absy::SpreadOrExpression<'ast> {
    fn from(
        spread_or_expression: pest::SpreadOrExpression<'ast>,
    ) -> absy::SpreadOrExpression<'ast> {
        match spread_or_expression {
            pest::SpreadOrExpression::Expression(e) => {
                absy::SpreadOrExpression::Expression(absy::ExpressionNode::from(e))
            }
            pest::SpreadOrExpression::Spread(s) => {
                absy::SpreadOrExpression::Spread(absy::SpreadNode::from(s))
            }
        }
    }
}

impl<'ast> From<pest::InlineArrayExpression<'ast>> for absy::ExpressionNode<'ast> {
    fn from(array: pest::InlineArrayExpression<'ast>) -> absy::ExpressionNode<'ast> {
        use crate::absy::NodeValue;
        absy::Expression::InlineArray(
            array
                .expressions
                .into_iter()
                .map(absy::SpreadOrExpression::from)
                .collect(),
        )
        .span(array.span)
    }
}

impl<'ast> From<pest::InlineStructExpression<'ast>> for absy::ExpressionNode<'ast> {
    fn from(s: pest::InlineStructExpression<'ast>) -> absy::ExpressionNode<'ast> {
        use crate::absy::NodeValue;
        absy::Expression::InlineStruct(
            s.ty.span.as_str().to_string(),
            s.members
                .into_iter()
                .map(|member| {
                    (
                        member.id.span.as_str(),
                        absy::ExpressionNode::from(member.expression),
                    )
                })
                .collect(),
        )
        .span(s.span)
    }
}

impl<'ast> From<pest::ArrayInitializerExpression<'ast>> for absy::ExpressionNode<'ast> {
    fn from(initializer: pest::ArrayInitializerExpression<'ast>) -> absy::ExpressionNode<'ast> {
        use crate::absy::NodeValue;

        let value = absy::ExpressionNode::from(*initializer.value);
        let count = absy::ExpressionNode::from(*initializer.count);
        absy::Expression::ArrayInitializer(box value, box count).span(initializer.span)
    }
}

impl<'ast> From<pest::UnaryExpression<'ast>> for absy::ExpressionNode<'ast> {
    fn from(unary: pest::UnaryExpression<'ast>) -> absy::ExpressionNode<'ast> {
        use crate::absy::NodeValue;

        let expression = Box::new(absy::ExpressionNode::from(*unary.expression));

        match unary.op {
            pest::UnaryOperator::Not(..) => absy::Expression::Not(expression),
            pest::UnaryOperator::Neg(..) => absy::Expression::Neg(expression),
            pest::UnaryOperator::Pos(..) => absy::Expression::Pos(expression),
        }
        .span(unary.span)
    }
}

impl<'ast> From<pest::PostfixExpression<'ast>> for absy::ExpressionNode<'ast> {
    fn from(expression: pest::PostfixExpression<'ast>) -> absy::ExpressionNode<'ast> {
        use crate::absy::NodeValue;

        let id_str = expression.id.span.as_str();
        let id = absy::ExpressionNode::from(expression.id);

        // pest::PostFixExpression contains an array of "accesses": `a(34)[42]` is represented as `[a, [Call(34), Select(42)]]`, but absy::ExpressionNode
        // is recursive, so it is `Select(Call(a, 34), 42)`. We apply this transformation here

        // we start with the id, and we fold the array of accesses by wrapping the current value
        expression.accesses.into_iter().fold(id, |acc, a| match a {
            pest::Access::Call(a) => match acc.value {
                absy::Expression::Identifier(_) => absy::Expression::FunctionCall(
                    &id_str,
                    a.explicit_generics.map(|explicit_generics| {
                        explicit_generics
                            .values
                            .into_iter()
                            .map(|i| match i {
                                pest::ConstantGenericValue::Underscore(_) => None,
                                pest::ConstantGenericValue::Value(v) => {
                                    Some(absy::ExpressionNode::from(v))
                                }
                                pest::ConstantGenericValue::Identifier(i) => {
                                    Some(absy::Expression::Identifier(i.span.as_str()).span(i.span))
                                }
                            })
                            .collect()
                    }),
                    a.arguments
                        .expressions
                        .into_iter()
                        .map(absy::ExpressionNode::from)
                        .collect(),
                ),
                e => unimplemented!("only identifiers are callable, found \"{}\"", e),
            }
            .span(a.span),
            pest::Access::Select(a) => {
                absy::Expression::Select(box acc, box absy::RangeOrExpression::from(a.expression))
                    .span(a.span)
            }
            pest::Access::Member(m) => {
                absy::Expression::Member(box acc, box m.id.span.as_str()).span(m.span)
            }
        })
    }
}

impl<'ast> From<pest::DecimalLiteralExpression<'ast>> for absy::ExpressionNode<'ast> {
    fn from(expression: pest::DecimalLiteralExpression<'ast>) -> absy::ExpressionNode<'ast> {
        use crate::absy::NodeValue;

        match expression.suffix {
            Some(suffix) => match suffix {
                pest::DecimalSuffix::Field(_) => absy::Expression::FieldConstant(
                    BigUint::parse_bytes(&expression.value.span.as_str().as_bytes(), 10).unwrap(),
                ),
                pest::DecimalSuffix::U64(_) => {
                    absy::Expression::U64Constant(expression.value.span.as_str().parse().unwrap())
                }
                pest::DecimalSuffix::U32(_) => {
                    absy::Expression::U32Constant(expression.value.span.as_str().parse().unwrap())
                }
                pest::DecimalSuffix::U16(_) => {
                    absy::Expression::U16Constant(expression.value.span.as_str().parse().unwrap())
                }
                pest::DecimalSuffix::U8(_) => {
                    absy::Expression::U8Constant(expression.value.span.as_str().parse().unwrap())
                }
            }
            .span(expression.span),
            None => absy::Expression::IntConstant(
                BigUint::parse_bytes(&expression.value.span.as_str().as_bytes(), 10).unwrap(),
            )
            .span(expression.span),
        }
    }
}

impl<'ast> From<pest::HexLiteralExpression<'ast>> for absy::ExpressionNode<'ast> {
    fn from(expression: pest::HexLiteralExpression<'ast>) -> absy::ExpressionNode<'ast> {
        use crate::absy::NodeValue;

        match expression.value {
            pest::HexNumberExpression::U64(e) => {
                absy::Expression::U64Constant(u64::from_str_radix(&e.span.as_str(), 16).unwrap())
            }
            pest::HexNumberExpression::U32(e) => {
                absy::Expression::U32Constant(u32::from_str_radix(&e.span.as_str(), 16).unwrap())
            }
            pest::HexNumberExpression::U16(e) => {
                absy::Expression::U16Constant(u16::from_str_radix(&e.span.as_str(), 16).unwrap())
            }
            pest::HexNumberExpression::U8(e) => {
                absy::Expression::U8Constant(u8::from_str_radix(&e.span.as_str(), 16).unwrap())
            }
        }
        .span(expression.span)
    }
}

impl<'ast> From<pest::LiteralExpression<'ast>> for absy::ExpressionNode<'ast> {
    fn from(expression: pest::LiteralExpression<'ast>) -> absy::ExpressionNode<'ast> {
        use crate::absy::NodeValue;

        match expression {
            pest::LiteralExpression::BooleanLiteral(c) => {
                absy::Expression::BooleanConstant(c.value.parse().unwrap()).span(c.span)
            }
            pest::LiteralExpression::DecimalLiteral(n) => absy::ExpressionNode::from(n),
            pest::LiteralExpression::HexLiteral(n) => absy::ExpressionNode::from(n),
        }
    }
}

impl<'ast> From<pest::IdentifierExpression<'ast>> for absy::ExpressionNode<'ast> {
    fn from(expression: pest::IdentifierExpression<'ast>) -> absy::ExpressionNode<'ast> {
        use crate::absy::NodeValue;
        absy::Expression::Identifier(expression.span.as_str()).span(expression.span)
    }
}

impl<'ast> From<pest::IdentifierExpression<'ast>> for absy::AssigneeNode<'ast> {
    fn from(expression: pest::IdentifierExpression<'ast>) -> absy::AssigneeNode<'ast> {
        use crate::absy::NodeValue;

        absy::Assignee::Identifier(expression.span.as_str()).span(expression.span)
    }
}

impl<'ast> From<pest::Assignee<'ast>> for absy::AssigneeNode<'ast> {
    fn from(assignee: pest::Assignee<'ast>) -> absy::AssigneeNode<'ast> {
        use crate::absy::NodeValue;

        let a = absy::AssigneeNode::from(assignee.id);
        let span = assignee.span;

        assignee.accesses.into_iter().fold(a, |acc, s| {
            match s {
                pest::AssigneeAccess::Select(s) => {
                    absy::Assignee::Select(box acc, box absy::RangeOrExpression::from(s.expression))
                }
                pest::AssigneeAccess::Member(m) => {
                    absy::Assignee::Member(box acc, box m.id.span.as_str())
                }
            }
            .span(span.clone())
        })
    }
}

impl<'ast> From<pest::Type<'ast>> for absy::UnresolvedTypeNode<'ast> {
    fn from(t: pest::Type<'ast>) -> absy::UnresolvedTypeNode<'ast> {
        use crate::absy::types::UnresolvedType;
        use crate::absy::NodeValue;

        match t {
            pest::Type::Basic(t) => match t {
                pest::BasicType::Field(t) => UnresolvedType::FieldElement.span(t.span),
                pest::BasicType::Boolean(t) => UnresolvedType::Boolean.span(t.span),
                pest::BasicType::U8(t) => UnresolvedType::Uint(8).span(t.span),
                pest::BasicType::U16(t) => UnresolvedType::Uint(16).span(t.span),
                pest::BasicType::U32(t) => UnresolvedType::Uint(32).span(t.span),
                pest::BasicType::U64(t) => UnresolvedType::Uint(64).span(t.span),
            },
            pest::Type::Array(t) => {
                let inner_type = match t.ty {
                    pest::BasicOrStructType::Basic(t) => match t {
                        pest::BasicType::Field(t) => UnresolvedType::FieldElement.span(t.span),
                        pest::BasicType::Boolean(t) => UnresolvedType::Boolean.span(t.span),
                        pest::BasicType::U8(t) => UnresolvedType::Uint(8).span(t.span),
                        pest::BasicType::U16(t) => UnresolvedType::Uint(16).span(t.span),
                        pest::BasicType::U32(t) => UnresolvedType::Uint(32).span(t.span),
                        pest::BasicType::U64(t) => UnresolvedType::Uint(64).span(t.span),
                    },
                    pest::BasicOrStructType::Struct(t) => UnresolvedType::User(
<<<<<<< HEAD
                        t.span.as_str().to_string(),
=======
                        t.id.span.as_str().to_string(),
>>>>>>> f92df0fa
                        t.explicit_generics.map(|explicit_generics| {
                            explicit_generics
                                .values
                                .into_iter()
                                .map(|i| match i {
                                    pest::ConstantGenericValue::Underscore(_) => None,
                                    pest::ConstantGenericValue::Value(v) => {
                                        Some(absy::ExpressionNode::from(v))
                                    }
                                    pest::ConstantGenericValue::Identifier(i) => Some(
                                        absy::Expression::Identifier(i.span.as_str()).span(i.span),
                                    ),
                                })
                                .collect()
                        }),
                    )
                    .span(t.span),
                };

                let span = t.span;

                t.dimensions
                    .into_iter()
                    .map(absy::ExpressionNode::from)
                    .rev()
                    .fold(None, |acc, s| match acc {
                        None => Some(UnresolvedType::array(inner_type.clone(), s)),
                        Some(acc) => Some(UnresolvedType::array(acc.span(span.clone()), s)),
                    })
                    .unwrap()
                    .span(span.clone())
            }
            pest::Type::Struct(s) => UnresolvedType::User(
                s.id.span.as_str().to_string(),
                s.explicit_generics.map(|explicit_generics| {
                    explicit_generics
                        .values
                        .into_iter()
                        .map(|i| match i {
                            pest::ConstantGenericValue::Underscore(_) => None,
                            pest::ConstantGenericValue::Value(v) => {
                                Some(absy::ExpressionNode::from(v))
                            }
                            pest::ConstantGenericValue::Identifier(i) => {
                                Some(absy::Expression::Identifier(i.span.as_str()).span(i.span))
                            }
                        })
                        .collect()
                }),
            )
            .span(s.span),
        }
    }
}

#[cfg(test)]
mod tests {
    use super::*;
    use crate::absy::types::{UnresolvedSignature, UnresolvedType};
    use crate::absy::NodeValue;

    #[test]
    fn return_forty_two() {
        let source = "def main() -> field: return 42";
        let ast = pest::generate_ast(&source).unwrap();
        let expected: absy::Module = absy::Module {
            symbols: vec![absy::SymbolDeclaration {
                id: &source[4..8],
                symbol: absy::Symbol::Here(absy::SymbolDefinition::Function(
                    absy::Function {
                        arguments: vec![],
                        statements: vec![absy::Statement::Return(
                            absy::ExpressionList {
                                expressions: vec![
                                    absy::Expression::IntConstant(42usize.into()).into()
                                ],
                            }
                            .into(),
                        )
                        .into()],
                        signature: UnresolvedSignature::new()
                            .inputs(vec![])
                            .outputs(vec![UnresolvedType::FieldElement.mock()]),
                    }
                    .into(),
                )),
            }
            .into()],
        };
        assert_eq!(absy::Module::from(ast), expected);
    }

    #[test]
    fn return_true() {
        let source = "def main() -> bool: return true";
        let ast = pest::generate_ast(&source).unwrap();
        let expected: absy::Module = absy::Module {
            symbols: vec![absy::SymbolDeclaration {
                id: &source[4..8],
                symbol: absy::Symbol::Here(absy::SymbolDefinition::Function(
                    absy::Function {
                        arguments: vec![],
                        statements: vec![absy::Statement::Return(
                            absy::ExpressionList {
                                expressions: vec![absy::Expression::BooleanConstant(true).into()],
                            }
                            .into(),
                        )
                        .into()],
                        signature: UnresolvedSignature::new()
                            .inputs(vec![])
                            .outputs(vec![UnresolvedType::Boolean.mock()]),
                    }
                    .into(),
                )),
            }
            .into()],
        };
        assert_eq!(absy::Module::from(ast), expected);
    }

    #[test]
    fn arguments() {
        let source = "def main(private field a, bool b) -> field: return 42";
        let ast = pest::generate_ast(&source).unwrap();

        let expected: absy::Module = absy::Module {
            symbols: vec![absy::SymbolDeclaration {
                id: &source[4..8],
                symbol: absy::Symbol::Here(absy::SymbolDefinition::Function(
                    absy::Function {
                        arguments: vec![
                            absy::Parameter::private(
                                absy::Variable::new(
                                    &source[23..24],
                                    UnresolvedType::FieldElement.mock(),
                                )
                                .into(),
                            )
                            .into(),
                            absy::Parameter::public(
                                absy::Variable::new(
                                    &source[31..32],
                                    UnresolvedType::Boolean.mock(),
                                )
                                .into(),
                            )
                            .into(),
                        ],
                        statements: vec![absy::Statement::Return(
                            absy::ExpressionList {
                                expressions: vec![
                                    absy::Expression::IntConstant(42usize.into()).into()
                                ],
                            }
                            .into(),
                        )
                        .into()],
                        signature: UnresolvedSignature::new()
                            .inputs(vec![
                                UnresolvedType::FieldElement.mock(),
                                UnresolvedType::Boolean.mock(),
                            ])
                            .outputs(vec![UnresolvedType::FieldElement.mock()]),
                    }
                    .into(),
                )),
            }
            .into()],
        };

        assert_eq!(absy::Module::from(ast), expected);
    }

    mod types {
        use super::*;

        /// Helper method to generate the ast for `def main(private {ty} a): return` which we use to check ty
        fn wrap(ty: UnresolvedType<'static>) -> absy::Module<'static> {
            absy::Module {
                symbols: vec![absy::SymbolDeclaration {
                    id: "main",
                    symbol: absy::Symbol::Here(absy::SymbolDefinition::Function(
                        absy::Function {
                            arguments: vec![absy::Parameter::private(
                                absy::Variable::new("a", ty.clone().mock()).into(),
                            )
                            .into()],
                            statements: vec![absy::Statement::Return(
                                absy::ExpressionList {
                                    expressions: vec![],
                                }
                                .into(),
                            )
                            .into()],
                            signature: UnresolvedSignature::new().inputs(vec![ty.mock()]),
                        }
                        .into(),
                    )),
                }
                .into()],
            }
        }

        #[test]
        fn array() {
            let vectors = vec![
                ("field", UnresolvedType::FieldElement),
                ("bool", UnresolvedType::Boolean),
                (
                    "field[2]",
                    absy::UnresolvedType::Array(
                        box absy::UnresolvedType::FieldElement.mock(),
                        absy::Expression::IntConstant(2usize.into()).mock(),
                    ),
                ),
                (
                    "field[2][3]",
                    absy::UnresolvedType::Array(
                        box absy::UnresolvedType::Array(
                            box absy::UnresolvedType::FieldElement.mock(),
                            absy::Expression::IntConstant(3usize.into()).mock(),
                        )
                        .mock(),
                        absy::Expression::IntConstant(2usize.into()).mock(),
                    ),
                ),
                (
                    "bool[2][3u32]",
                    absy::UnresolvedType::Array(
                        box absy::UnresolvedType::Array(
                            box absy::UnresolvedType::Boolean.mock(),
                            absy::Expression::U32Constant(3u32).mock(),
                        )
                        .mock(),
                        absy::Expression::IntConstant(2usize.into()).mock(),
                    ),
                ),
            ];

            for (ty, expected) in vectors {
                let source = format!("def main(private {} a): return", ty);
                let expected = wrap(expected);
                let ast = pest::generate_ast(&source).unwrap();
                assert_eq!(absy::Module::from(ast), expected);
            }
        }
    }

    mod postfix {
        use super::*;
        fn wrap(expression: absy::Expression<'static>) -> absy::Module {
            absy::Module {
                symbols: vec![absy::SymbolDeclaration {
                    id: "main",
                    symbol: absy::Symbol::Here(absy::SymbolDefinition::Function(
                        absy::Function {
                            arguments: vec![],
                            statements: vec![absy::Statement::Return(
                                absy::ExpressionList {
                                    expressions: vec![expression.into()],
                                }
                                .into(),
                            )
                            .into()],
                            signature: UnresolvedSignature::new(),
                        }
                        .into(),
                    )),
                }
                .into()],
            }
        }

        #[test]
        fn success() {
            // we basically accept `()?[]*` : an optional call at first, then only array accesses

            let vectors = vec![
                ("a", absy::Expression::Identifier("a")),
                (
                    "a[3]",
                    absy::Expression::Select(
                        box absy::Expression::Identifier("a").into(),
                        box absy::RangeOrExpression::Expression(
                            absy::Expression::IntConstant(3usize.into()).into(),
                        ),
                    ),
                ),
                (
                    "a[3][4]",
                    absy::Expression::Select(
                        box absy::Expression::Select(
                            box absy::Expression::Identifier("a").into(),
                            box absy::RangeOrExpression::Expression(
                                absy::Expression::IntConstant(3usize.into()).into(),
                            ),
                        )
                        .into(),
                        box absy::RangeOrExpression::Expression(
                            absy::Expression::IntConstant(4usize.into()).into(),
                        ),
                    ),
                ),
                (
                    "a(3)[4]",
                    absy::Expression::Select(
                        box absy::Expression::FunctionCall(
                            "a",
                            None,
                            vec![absy::Expression::IntConstant(3usize.into()).into()],
                        )
                        .into(),
                        box absy::RangeOrExpression::Expression(
                            absy::Expression::IntConstant(4usize.into()).into(),
                        ),
                    ),
                ),
                (
                    "a(3)[4][5]",
                    absy::Expression::Select(
                        box absy::Expression::Select(
                            box absy::Expression::FunctionCall(
                                "a",
                                None,
                                vec![absy::Expression::IntConstant(3usize.into()).into()],
                            )
                            .into(),
                            box absy::RangeOrExpression::Expression(
                                absy::Expression::IntConstant(4usize.into()).into(),
                            ),
                        )
                        .into(),
                        box absy::RangeOrExpression::Expression(
                            absy::Expression::IntConstant(5usize.into()).into(),
                        ),
                    ),
                ),
            ];

            for (source, expected) in vectors {
                let source = format!("def main(): return {}", source);
                let expected = wrap(expected);
                let ast = pest::generate_ast(&source).unwrap();
                assert_eq!(absy::Module::from(ast), expected);
            }
        }

        #[test]
        #[should_panic]
        fn call_array_element() {
            // a call after an array access should be rejected
            let source = "def main(): return a[2](3)";
            let ast = pest::generate_ast(&source).unwrap();
            absy::Module::from(ast);
        }

        #[test]
        #[should_panic]
        fn call_call_result() {
            // a call after a call should be rejected
            let source = "def main(): return a(2)(3)";
            let ast = pest::generate_ast(&source).unwrap();
            absy::Module::from(ast);
        }
    }
    #[test]
    fn declarations() {
        use self::pest::Span;

        let span = Span::new(&"", 0, 0).unwrap();

        // For different definitions, we generate declarations
        // Case 1: `id = expr` where `expr` is not a function call
        // This is a simple assignment, doesn't implicitely declare a variable
        // A `Definition` is generated and no `Declaration`s

        let definition = pest::DefinitionStatement {
            lhs: vec![pest::TypedIdentifierOrAssignee::Assignee(pest::Assignee {
                id: pest::IdentifierExpression {
                    value: String::from("a"),
                    span: span.clone(),
                },
                accesses: vec![],
                span: span.clone(),
            })],
            expression: pest::Expression::Literal(pest::LiteralExpression::DecimalLiteral(
                pest::DecimalLiteralExpression {
                    value: pest::DecimalNumber {
                        span: Span::new(&"1", 0, 1).unwrap(),
                    },
                    suffix: None,
                    span: span.clone(),
                },
            )),
            span: span.clone(),
        };

        let statements: Vec<absy::StatementNode> = statements_from_definition(definition);

        assert_eq!(statements.len(), 1);
        match &statements[0].value {
            absy::Statement::Definition(..) => {}
            s => {
                panic!("should be a Definition, found {}", s);
            }
        };

        // Case 2: `id = expr` where `expr` is a function call
        // A MultiDef is generated

        let definition = pest::DefinitionStatement {
            lhs: vec![pest::TypedIdentifierOrAssignee::Assignee(pest::Assignee {
                id: pest::IdentifierExpression {
                    value: String::from("a"),
                    span: span.clone(),
                },
                accesses: vec![],
                span: span.clone(),
            })],
            expression: pest::Expression::Postfix(pest::PostfixExpression {
                id: pest::IdentifierExpression {
                    value: String::from("foo"),
                    span: span.clone(),
                },
                accesses: vec![pest::Access::Call(pest::CallAccess {
                    explicit_generics: None,
                    arguments: pest::Arguments {
                        expressions: vec![],
                        span: span.clone(),
                    },
                    span: span.clone(),
                })],
                span: span.clone(),
            }),
            span: span.clone(),
        };

        let statements: Vec<absy::StatementNode> = statements_from_definition(definition);

        assert_eq!(statements.len(), 1);
        match &statements[0].value {
            absy::Statement::MultipleDefinition(..) => {}
            s => {
                panic!("should be a Definition, found {}", s);
            }
        };
        // Case 3: `ids = expr` where `expr` is a function call
        // This implicitely declares all variables which are type annotated

        // `field a, b = foo()`

        let definition = pest::DefinitionStatement {
            lhs: vec![
                pest::TypedIdentifierOrAssignee::TypedIdentifier(pest::TypedIdentifier {
                    ty: pest::Type::Basic(pest::BasicType::Field(pest::FieldType {
                        span: span.clone(),
                    })),
                    identifier: pest::IdentifierExpression {
                        value: String::from("a"),
                        span: span.clone(),
                    },
                    span: span.clone(),
                }),
                pest::TypedIdentifierOrAssignee::Assignee(pest::Assignee {
                    id: pest::IdentifierExpression {
                        value: String::from("b"),
                        span: span.clone(),
                    },
                    accesses: vec![],
                    span: span.clone(),
                }),
            ],
            expression: pest::Expression::Postfix(pest::PostfixExpression {
                id: pest::IdentifierExpression {
                    value: String::from("foo"),
                    span: span.clone(),
                },
                accesses: vec![pest::Access::Call(pest::CallAccess {
                    explicit_generics: None,
                    arguments: pest::Arguments {
                        expressions: vec![],
                        span: span.clone(),
                    },
                    span: span.clone(),
                })],
                span: span.clone(),
            }),
            span: span.clone(),
        };

        let statements: Vec<absy::StatementNode> = statements_from_definition(definition);

        assert_eq!(statements.len(), 2);
        match &statements[1].value {
            absy::Statement::MultipleDefinition(..) => {}
            s => {
                panic!("should be a Definition, found {}", s);
            }
        };
    }
}<|MERGE_RESOLUTION|>--- conflicted
+++ resolved
@@ -773,11 +773,7 @@
                         pest::BasicType::U64(t) => UnresolvedType::Uint(64).span(t.span),
                     },
                     pest::BasicOrStructType::Struct(t) => UnresolvedType::User(
-<<<<<<< HEAD
-                        t.span.as_str().to_string(),
-=======
                         t.id.span.as_str().to_string(),
->>>>>>> f92df0fa
                         t.explicit_generics.map(|explicit_generics| {
                             explicit_generics
                                 .values
