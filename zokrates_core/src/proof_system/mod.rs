--- conflicted
+++ resolved
@@ -1,6 +1,4 @@
 mod bn128;
-
-use zokrates_field::Field;
 
 pub use self::bn128::G16;
 #[cfg(feature = "libsnark")]
@@ -9,6 +7,7 @@
 pub use self::bn128::PGHR13;
 
 use crate::ir;
+use zokrates_field::Field;
 
 // We only need to serialize this struct, there is no need for deserialization as keys are
 // used separately in other use cases
@@ -24,7 +23,6 @@
     }
 }
 
-<<<<<<< HEAD
 pub enum SolidityAbi {
     V1,
     V2,
@@ -40,12 +38,8 @@
     }
 }
 
-pub trait ProofSystem {
-    fn setup(&self, program: ir::Prog<FieldPrime>) -> SetupKeypair;
-=======
 pub trait ProofSystem<T: Field> {
     fn setup(program: ir::Prog<T>) -> SetupKeypair;
->>>>>>> e1a0d27f
 
     fn generate_proof(
         program: ir::Prog<T>,
@@ -53,11 +47,7 @@
         proving_key: Vec<u8>,
     ) -> String;
 
-<<<<<<< HEAD
-    fn export_solidity_verifier(&self, vk: String, abi: SolidityAbi) -> String;
+    fn export_solidity_verifier(vk: String, abi: SolidityAbi) -> String;
 
-    fn verify(&self, vk: String, proof: String) -> bool;
-=======
-    fn export_solidity_verifier(vk: String, is_abiv2: bool) -> String;
->>>>>>> e1a0d27f
+    fn verify(vk: String, proof: String) -> bool;
 }