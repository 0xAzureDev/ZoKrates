--- conflicted
+++ resolved
@@ -42,8 +42,120 @@
 }
 
 impl Backend<Bn128Field, PGHR13> for Libsnark {
-<<<<<<< HEAD
-=======
+    fn generate_proof(
+        program: Prog<Bn128Field>,
+        witness: Witness<Bn128Field>,
+        proving_key: Vec<u8>,
+    ) -> Proof<<PGHR13 as Scheme<Bn128Field>>::ProofPoints> {
+        let (public_inputs_arr, public_inputs_length, private_inputs_arr, private_inputs_length) =
+            prepare_generate_proof(program.clone(), witness.clone());
+
+        let mut pk_buffer = Buffer::from_vec(&proving_key);
+
+        let proof = unsafe {
+            let result = pghr13_bn128_generate_proof(
+                &mut pk_buffer as *mut _,
+                public_inputs_arr[0].as_ptr(),
+                public_inputs_length as i32,
+                private_inputs_arr[0].as_ptr(),
+                private_inputs_length as i32,
+            );
+
+            let proof = std::slice::from_raw_parts(result.proof.data, result.proof.length as usize)
+                .to_vec();
+
+            // free c allocated buffer
+            c_free(result.proof.data);
+
+            proof
+        };
+
+        let mut reader = BufReader::new(proof.as_slice());
+        let a = read_g1(&mut reader).unwrap();
+        let a_p = read_g1(&mut reader).unwrap();
+        let b = read_g2(&mut reader).unwrap();
+        let b_p = read_g1(&mut reader).unwrap();
+        let c = read_g1(&mut reader).unwrap();
+        let c_p = read_g1(&mut reader).unwrap();
+        let h = read_g1(&mut reader).unwrap();
+        let k = read_g1(&mut reader).unwrap();
+
+        let points = ProofPoints::<G1Affine, G2Affine> {
+            a,
+            a_p,
+            b,
+            b_p,
+            c,
+            c_p,
+            h,
+            k,
+        };
+
+        let public_inputs: Vec<String> = program
+            .public_inputs(&witness)
+            .iter()
+            .map(|f| format!("0x{:064x}", f.to_biguint()))
+            .collect();
+
+        Proof::new(points, public_inputs)
+    }
+
+    fn verify(
+        vk: <PGHR13 as Scheme<Bn128Field>>::VerificationKey,
+        proof: Proof<<PGHR13 as Scheme<Bn128Field>>::ProofPoints>,
+    ) -> bool {
+        let vk_buffer = vec![];
+        let mut vk_writer = BufWriter::new(vk_buffer);
+
+        write_g2(&mut vk_writer, &vk.a);
+        write_g1(&mut vk_writer, &vk.b);
+        write_g2(&mut vk_writer, &vk.c);
+        write_g2(&mut vk_writer, &vk.gamma);
+        write_g1(&mut vk_writer, &vk.gamma_beta_1);
+        write_g2(&mut vk_writer, &vk.gamma_beta_2);
+        write_g2(&mut vk_writer, &vk.z);
+
+        vk.ic
+            .iter()
+            .for_each(|ic_query| write_g1(&mut vk_writer, ic_query));
+        vk_writer.flush().unwrap();
+
+        let proof_buffer = vec![];
+        let mut proof_writer = BufWriter::new(proof_buffer);
+
+        write_g1(&mut proof_writer, &proof.proof.a);
+        write_g1(&mut proof_writer, &proof.proof.a_p);
+        write_g2(&mut proof_writer, &proof.proof.b);
+        write_g1(&mut proof_writer, &proof.proof.b_p);
+        write_g1(&mut proof_writer, &proof.proof.c);
+        write_g1(&mut proof_writer, &proof.proof.c_p);
+        write_g1(&mut proof_writer, &proof.proof.h);
+        write_g1(&mut proof_writer, &proof.proof.k);
+        proof_writer.flush().unwrap();
+
+        let public_inputs: Vec<_> = proof
+            .inputs
+            .iter()
+            .map(|v| Bn128Field::try_from_str(v.as_str().trim_start_matches("0x"), 16).unwrap())
+            .collect();
+
+        let (public_inputs_arr, public_inputs_length) = prepare_public_inputs(public_inputs);
+
+        let mut vk_buffer = Buffer::from_vec(vk_writer.get_ref());
+        let mut proof_buffer = Buffer::from_vec(proof_writer.get_ref());
+
+        unsafe {
+            pghr13_bn128_verify(
+                &mut vk_buffer as *mut _,
+                &mut proof_buffer as *mut _,
+                public_inputs_arr[0].as_ptr(),
+                public_inputs_length as i32,
+            )
+        }
+    }
+}
+
+impl NonUniversalBackend<Bn128Field, PGHR13> for Libsnark {
     fn setup(
         program: Prog<Bn128Field>,
     ) -> SetupKeypair<<PGHR13 as Scheme<Bn128Field>>::VerificationKey> {
@@ -71,182 +183,6 @@
             // free c allocated buffers
             c_free(result.vk.data);
             c_free(result.pk.data);
-
-            (vk, pk)
-        };
-
-        let vk_slice = vk.as_slice();
-        let mut reader = BufReader::new(vk_slice);
-
-        let a = read_g2(&mut reader).unwrap();
-        let b = read_g1(&mut reader).unwrap();
-        let c = read_g2(&mut reader).unwrap();
-        let gamma = read_g2(&mut reader).unwrap();
-        let gamma_beta_1 = read_g1(&mut reader).unwrap();
-        let gamma_beta_2 = read_g2(&mut reader).unwrap();
-        let z = read_g2(&mut reader).unwrap();
-
-        let mut ic = vec![];
-        while let Ok(q) = read_g1(&mut reader) {
-            ic.push(q);
-        }
-
-        let vk = VerificationKey::<G1Affine, G2Affine> {
-            a,
-            b,
-            c,
-            gamma,
-            gamma_beta_1,
-            gamma_beta_2,
-            z,
-            ic,
-        };
-
-        SetupKeypair::new(vk, pk)
-    }
-
->>>>>>> ffac53c7
-    fn generate_proof(
-        program: Prog<Bn128Field>,
-        witness: Witness<Bn128Field>,
-        proving_key: Vec<u8>,
-    ) -> Proof<<PGHR13 as Scheme<Bn128Field>>::ProofPoints> {
-        let (public_inputs_arr, public_inputs_length, private_inputs_arr, private_inputs_length) =
-            prepare_generate_proof(program.clone(), witness.clone());
-
-        let mut pk_buffer = Buffer::from_vec(&proving_key);
-
-        let proof = unsafe {
-            let result = pghr13_bn128_generate_proof(
-                &mut pk_buffer as *mut _,
-                public_inputs_arr[0].as_ptr(),
-                public_inputs_length as i32,
-                private_inputs_arr[0].as_ptr(),
-                private_inputs_length as i32,
-            );
-
-            let proof = std::slice::from_raw_parts(result.proof.data, result.proof.length as usize)
-                .to_vec();
-
-            // free c allocated buffer
-            c_free(result.proof.data);
-
-            proof
-        };
-
-        let mut reader = BufReader::new(proof.as_slice());
-        let a = read_g1(&mut reader).unwrap();
-        let a_p = read_g1(&mut reader).unwrap();
-        let b = read_g2(&mut reader).unwrap();
-        let b_p = read_g1(&mut reader).unwrap();
-        let c = read_g1(&mut reader).unwrap();
-        let c_p = read_g1(&mut reader).unwrap();
-        let h = read_g1(&mut reader).unwrap();
-        let k = read_g1(&mut reader).unwrap();
-
-        let points = ProofPoints::<G1Affine, G2Affine> {
-            a,
-            a_p,
-            b,
-            b_p,
-            c,
-            c_p,
-            h,
-            k,
-        };
-
-        let public_inputs: Vec<String> = program
-            .public_inputs(&witness)
-            .iter()
-            .map(|f| format!("0x{:064x}", f.to_biguint()))
-            .collect();
-
-        Proof::new(points, public_inputs)
-    }
-
-    fn verify(
-        vk: <PGHR13 as Scheme<Bn128Field>>::VerificationKey,
-        proof: Proof<<PGHR13 as Scheme<Bn128Field>>::ProofPoints>,
-    ) -> bool {
-        let vk_buffer = vec![];
-        let mut vk_writer = BufWriter::new(vk_buffer);
-
-        write_g2(&mut vk_writer, &vk.a);
-        write_g1(&mut vk_writer, &vk.b);
-        write_g2(&mut vk_writer, &vk.c);
-        write_g2(&mut vk_writer, &vk.gamma);
-        write_g1(&mut vk_writer, &vk.gamma_beta_1);
-        write_g2(&mut vk_writer, &vk.gamma_beta_2);
-        write_g2(&mut vk_writer, &vk.z);
-
-        vk.ic
-            .iter()
-            .for_each(|ic_query| write_g1(&mut vk_writer, ic_query));
-        vk_writer.flush().unwrap();
-
-        let proof_buffer = vec![];
-        let mut proof_writer = BufWriter::new(proof_buffer);
-
-        write_g1(&mut proof_writer, &proof.proof.a);
-        write_g1(&mut proof_writer, &proof.proof.a_p);
-        write_g2(&mut proof_writer, &proof.proof.b);
-        write_g1(&mut proof_writer, &proof.proof.b_p);
-        write_g1(&mut proof_writer, &proof.proof.c);
-        write_g1(&mut proof_writer, &proof.proof.c_p);
-        write_g1(&mut proof_writer, &proof.proof.h);
-        write_g1(&mut proof_writer, &proof.proof.k);
-        proof_writer.flush().unwrap();
-
-        let public_inputs: Vec<_> = proof
-            .inputs
-            .iter()
-            .map(|v| Bn128Field::try_from_str(v.as_str().trim_start_matches("0x"), 16).unwrap())
-            .collect();
-
-        let (public_inputs_arr, public_inputs_length) = prepare_public_inputs(public_inputs);
-
-        let mut vk_buffer = Buffer::from_vec(vk_writer.get_ref());
-        let mut proof_buffer = Buffer::from_vec(proof_writer.get_ref());
-
-        unsafe {
-            pghr13_bn128_verify(
-                &mut vk_buffer as *mut _,
-                &mut proof_buffer as *mut _,
-                public_inputs_arr[0].as_ptr(),
-                public_inputs_length as i32,
-            )
-        }
-    }
-}
-
-impl NonUniversalBackend<Bn128Field, PGHR13> for Libsnark {
-    fn setup(
-        program: Prog<Bn128Field>,
-    ) -> SetupKeypair<<PGHR13 as Scheme<Bn128Field>>::VerificationKey> {
-        let (a_arr, b_arr, c_arr, a_vec, b_vec, c_vec, num_constraints, num_variables, num_inputs) =
-            prepare_setup(program);
-
-        let (vk, pk) = unsafe {
-            let result: SetupResult = pghr13_bn128_setup(
-                a_arr.as_ptr(),
-                b_arr.as_ptr(),
-                c_arr.as_ptr(),
-                a_vec.len() as i32,
-                b_vec.len() as i32,
-                c_vec.len() as i32,
-                num_constraints as i32,
-                num_variables as i32,
-                num_inputs as i32,
-            );
-
-            let vk: Vec<u8> =
-                std::slice::from_raw_parts(result.vk.data, result.vk.length as usize).to_vec();
-            let pk: Vec<u8> =
-                std::slice::from_raw_parts(result.pk.data, result.pk.length as usize).to_vec();
-
-            // free c allocated buffers
-            result.vk.free();
-            result.pk.free();
 
             (vk, pk)
         };
