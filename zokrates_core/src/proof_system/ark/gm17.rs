--- conflicted
+++ resolved
@@ -6,12 +6,7 @@
 use ark_serialize::{CanonicalDeserialize, CanonicalSerialize};
 use zokrates_field::{ArkFieldExtensions, Bw6_761Field, Field};
 
-<<<<<<< HEAD
 use crate::ir::{IntoStatements, Ir, ProgIterator, Witness};
-use crate::proof_system::ark::Ark;
-=======
-use crate::ir::{ProgIterator, Statement, Witness};
->>>>>>> 1b0386b7
 use crate::proof_system::ark::Computation;
 use crate::proof_system::ark::{parse_fr, parse_g1, parse_g2, parse_g2_fq};
 use crate::proof_system::ark::{serialization, Ark};
@@ -24,16 +19,12 @@
 impl<T: Field + ArkFieldExtensions + NotBw6_761Field> NonUniversalBackend<T, GM17> for Ark {
     fn setup<I: IntoStatements<Ir<T>>>(
         program: ProgIterator<T, I>,
-<<<<<<< HEAD
     ) -> Result<SetupKeypair<<GM17 as Scheme<T>>::VerificationKey>, String> {
-        let parameters = Computation::without_witness(program).setup();
-=======
-    ) -> SetupKeypair<<GM17 as Scheme<T>>::VerificationKey> {
         let computation = Computation::without_witness(program);
 
         let rng = &mut rand_0_7::rngs::StdRng::from_entropy();
-        let (pk, vk) = ArkGM17::<T::ArkEngine>::circuit_specific_setup(computation, rng).unwrap();
->>>>>>> 1b0386b7
+        let (pk, vk) = ArkGM17::<T::ArkEngine>::circuit_specific_setup(computation, rng)
+            .map_err(|e| e.to_string())?;
 
         let mut pk_vec: Vec<u8> = Vec::new();
         pk.serialize_uncompressed(&mut pk_vec).unwrap();
@@ -47,11 +38,7 @@
             query: vk.query.iter().map(|g1| parse_g1::<T>(g1)).collect(),
         };
 
-<<<<<<< HEAD
-        Ok(SetupKeypair::new(vk, pk))
-=======
-        SetupKeypair::new(vk, pk_vec)
->>>>>>> 1b0386b7
+        Ok(SetupKeypair::new(vk, pk_vec))
     }
 }
 
@@ -75,7 +62,8 @@
         .unwrap();
 
         let rng = &mut rand_0_7::rngs::StdRng::from_entropy();
-        let proof = ArkGM17::<T::ArkEngine>::prove(&pk, computation, rng).unwrap();
+        let proof =
+            ArkGM17::<T::ArkEngine>::prove(&pk, computation, rng).map_err(|e| e.to_string())?;
 
         let proof_points = ProofPoints {
             a: parse_g1::<T>(&proof.a),
@@ -129,16 +117,12 @@
 impl NonUniversalBackend<Bw6_761Field, GM17> for Ark {
     fn setup<I: IntoStatements<Ir<Bw6_761Field>>>(
         program: ProgIterator<Bw6_761Field, I>,
-<<<<<<< HEAD
     ) -> Result<SetupKeypair<<GM17 as Scheme<Bw6_761Field>>::VerificationKey>, String> {
-        let parameters = Computation::without_witness(program).setup();
-=======
-    ) -> SetupKeypair<<GM17 as Scheme<Bw6_761Field>>::VerificationKey> {
         let computation = Computation::without_witness(program);
 
         let rng = &mut rand_0_7::rngs::StdRng::from_entropy();
-        let (pk, vk) = ArkGM17::<BW6_761>::circuit_specific_setup(computation, rng).unwrap();
->>>>>>> 1b0386b7
+        let (pk, vk) = ArkGM17::<BW6_761>::circuit_specific_setup(computation, rng)
+            .map_err(|e| e.to_string())?;
 
         let mut pk_vec: Vec<u8> = Vec::new();
         pk.serialize_uncompressed(&mut pk_vec).unwrap();
@@ -152,11 +136,7 @@
             query: vk.query.iter().map(parse_g1::<Bw6_761Field>).collect(),
         };
 
-<<<<<<< HEAD
-        Ok(SetupKeypair::new(vk, pk))
-=======
-        SetupKeypair::new(vk, pk_vec)
->>>>>>> 1b0386b7
+        Ok(SetupKeypair::new(vk, pk_vec))
     }
 }
 
@@ -181,7 +161,7 @@
                 .unwrap();
 
         let rng = &mut rand_0_7::rngs::StdRng::from_entropy();
-        let proof = ArkGM17::<BW6_761>::prove(&pk, computation, rng).unwrap();
+        let proof = ArkGM17::<BW6_761>::prove(&pk, computation, rng).map_err(|e| e.to_string())?;
 
         let proof_points = ProofPoints {
             a: parse_g1::<Bw6_761Field>(&proof.a),
