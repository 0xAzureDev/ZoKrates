--- conflicted
+++ resolved
@@ -63,58 +63,6 @@
     }
 }
 
-<<<<<<< HEAD
-impl<T: Field> FlatStatement<T> {
-    fn propagate(self, constants: &mut HashMap<FlatVariable, T>) -> Option<FlatStatement<T>> {
-        match self {
-            FlatStatement::Definition(var, expr) => match expr.propagate(constants) {
-                FlatExpression::Number(n) => {
-                    constants.insert(var, n);
-                    None
-                }
-                e => Some(FlatStatement::Definition(var, e)),
-            },
-            FlatStatement::Condition(e1, e2, message) => Some(FlatStatement::Condition(
-                e1.propagate(constants),
-                e2.propagate(constants),
-                message,
-            )),
-            FlatStatement::Directive(d) => Some(FlatStatement::Directive(FlatDirective {
-                inputs: d
-                    .inputs
-                    .into_iter()
-                    .map(|i| i.propagate(constants))
-                    .collect(),
-                ..d
-            })),
-            FlatStatement::Log(l, expressions) => Some(FlatStatement::Log(
-                l,
-                expressions
-                    .into_iter()
-                    .map(|(t, e)| (t, e.into_iter().map(|e| e.propagate(constants)).collect()))
-                    .collect(),
-            )),
-        }
-    }
-}
-
-impl<T: Field> Propagate<T> for FlatFunction<T> {
-    fn propagate(self) -> FlatFunction<T> {
-        let mut constants = HashMap::new();
-
-        FlatFunction {
-            statements: self
-                .statements
-                .into_iter()
-                .filter_map(|s| s.propagate(&mut constants))
-                .collect(),
-            ..self
-        }
-    }
-}
-
-=======
->>>>>>> 4606d42a
 #[cfg(test)]
 mod tests {
     use super::*;
