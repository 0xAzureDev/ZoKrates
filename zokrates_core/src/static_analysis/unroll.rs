--- conflicted
+++ resolved
@@ -61,308 +61,6 @@
             false => Output::Incomplete(p, unroller.statement_count),
         }
     }
-<<<<<<< HEAD
-=======
-
-    fn choose_many<T: Field>(
-        base: TypedExpression<'ast, T>,
-        indices: Vec<Access<'ast, T>>,
-        new_expression: TypedExpression<'ast, T>,
-        statements: &mut HashSet<TypedStatement<'ast, T>>,
-    ) -> TypedExpression<'ast, T> {
-        let mut indices = indices;
-
-        match indices.len() {
-            0 => new_expression,
-            _ => match base {
-                TypedExpression::Array(base) => {
-                    let inner_ty = base.inner_type();
-                    let size = base.size();
-
-                    let head = indices.remove(0);
-                    let tail = indices;
-
-                    match head {
-                        Access::Select(head) => {
-                            statements.insert(TypedStatement::Assertion(BooleanExpression::Lt(
-                                box head.clone(),
-                                box FieldElementExpression::Number(T::from(size)),
-                            )));
-
-                            ArrayExpressionInner::Value(
-                                (0..size)
-                                    .map(|i| match inner_ty {
-                                        Type::Array(..) => ArrayExpression::if_else(
-                                            BooleanExpression::FieldEq(
-                                                box FieldElementExpression::Number(T::from(i)),
-                                                box head.clone(),
-                                            ),
-                                            match Self::choose_many(
-                                                ArrayExpression::select(
-                                                    base.clone(),
-                                                    FieldElementExpression::Number(T::from(i)),
-                                                )
-                                                .into(),
-                                                tail.clone(),
-                                                new_expression.clone(),
-                                                statements,
-                                            ) {
-                                                TypedExpression::Array(e) => e,
-                                                e => unreachable!(
-                                            "the interior was expected to be an array, was {}",
-                                            e.get_type()
-                                        ),
-                                            },
-                                            ArrayExpression::select(
-                                                base.clone(),
-                                                FieldElementExpression::Number(T::from(i)),
-                                            ),
-                                        )
-                                        .into(),
-                                        Type::Struct(..) => StructExpression::if_else(
-                                            BooleanExpression::FieldEq(
-                                                box FieldElementExpression::Number(T::from(i)),
-                                                box head.clone(),
-                                            ),
-                                            match Self::choose_many(
-                                                StructExpression::select(
-                                                    base.clone(),
-                                                    FieldElementExpression::Number(T::from(i)),
-                                                )
-                                                .into(),
-                                                tail.clone(),
-                                                new_expression.clone(),
-                                                statements,
-                                            ) {
-                                                TypedExpression::Struct(e) => e,
-                                                e => unreachable!(
-                                            "the interior was expected to be a struct, was {}",
-                                            e.get_type()
-                                        ),
-                                            },
-                                            StructExpression::select(
-                                                base.clone(),
-                                                FieldElementExpression::Number(T::from(i)),
-                                            ),
-                                        )
-                                        .into(),
-                                        Type::FieldElement => FieldElementExpression::if_else(
-                                            BooleanExpression::FieldEq(
-                                                box FieldElementExpression::Number(T::from(i)),
-                                                box head.clone(),
-                                            ),
-                                            match Self::choose_many(
-                                                FieldElementExpression::select(
-                                                    base.clone(),
-                                                    FieldElementExpression::Number(T::from(i)),
-                                                )
-                                                .into(),
-                                                tail.clone(),
-                                                new_expression.clone(),
-                                                statements,
-                                            ) {
-                                                TypedExpression::FieldElement(e) => e,
-                                                e => unreachable!(
-                                            "the interior was expected to be a field, was {}",
-                                            e.get_type()
-                                        ),
-                                            },
-                                            FieldElementExpression::select(
-                                                base.clone(),
-                                                FieldElementExpression::Number(T::from(i)),
-                                            ),
-                                        )
-                                        .into(),
-                                        Type::Boolean => BooleanExpression::if_else(
-                                            BooleanExpression::FieldEq(
-                                                box FieldElementExpression::Number(T::from(i)),
-                                                box head.clone(),
-                                            ),
-                                            match Self::choose_many(
-                                                BooleanExpression::select(
-                                                    base.clone(),
-                                                    FieldElementExpression::Number(T::from(i)),
-                                                )
-                                                .into(),
-                                                tail.clone(),
-                                                new_expression.clone(),
-                                                statements,
-                                            ) {
-                                                TypedExpression::Boolean(e) => e,
-                                                e => unreachable!(
-                                            "the interior was expected to be a boolean, was {}",
-                                            e.get_type()
-                                        ),
-                                            },
-                                            BooleanExpression::select(
-                                                base.clone(),
-                                                FieldElementExpression::Number(T::from(i)),
-                                            ),
-                                        )
-                                        .into(),
-                                        Type::Uint(..) => UExpression::if_else(
-                                            BooleanExpression::FieldEq(
-                                                box FieldElementExpression::Number(T::from(i)),
-                                                box head.clone(),
-                                            ),
-                                            match Self::choose_many(
-                                                UExpression::select(
-                                                    base.clone(),
-                                                    FieldElementExpression::Number(T::from(i)),
-                                                )
-                                                .into(),
-                                                tail.clone(),
-                                                new_expression.clone(),
-                                                statements,
-                                            ) {
-                                                TypedExpression::Uint(e) => e,
-                                                e => unreachable!(
-                                            "the interior was expected to be a uint, was {}",
-                                            e.get_type()
-                                        ),
-                                            },
-                                            UExpression::select(
-                                                base.clone(),
-                                                FieldElementExpression::Number(T::from(i)),
-                                            ),
-                                        )
-                                        .into(),
-                                    })
-                                    .collect(),
-                            )
-                            .annotate(inner_ty.clone(), size)
-                            .into()
-                        }
-                        Access::Member(..) => unreachable!("can't get a member from an array"),
-                    }
-                }
-                TypedExpression::Struct(base) => {
-                    let members = match base.get_type() {
-                        Type::Struct(members) => members,
-                        _ => unreachable!(),
-                    };
-
-                    let head = indices.remove(0);
-                    let tail = indices;
-
-                    match head {
-                        Access::Member(head) => StructExpressionInner::Value(
-                            members
-                                .clone()
-                                .into_iter()
-                                .map(|member| match *member.ty {
-                                    Type::FieldElement => {
-                                        if member.id == head {
-                                            Self::choose_many(
-                                                FieldElementExpression::member(
-                                                    base.clone(),
-                                                    head.clone(),
-                                                )
-                                                .into(),
-                                                tail.clone(),
-                                                new_expression.clone(),
-                                                statements,
-                                            )
-                                        } else {
-                                            FieldElementExpression::member(base.clone(), member.id)
-                                                .into()
-                                        }
-                                    }
-                                    Type::Uint(..) => {
-                                        if member.id == head {
-                                            Self::choose_many(
-                                                UExpression::member(base.clone(), head.clone())
-                                                    .into(),
-                                                tail.clone(),
-                                                new_expression.clone(),
-                                                statements,
-                                            )
-                                        } else {
-                                            UExpression::member(base.clone(), member.id).into()
-                                        }
-                                    }
-                                    Type::Boolean => {
-                                        if member.id == head {
-                                            Self::choose_many(
-                                                BooleanExpression::member(
-                                                    base.clone(),
-                                                    head.clone(),
-                                                )
-                                                .into(),
-                                                tail.clone(),
-                                                new_expression.clone(),
-                                                statements,
-                                            )
-                                        } else {
-                                            BooleanExpression::member(base.clone(), member.id)
-                                                .into()
-                                        }
-                                    }
-                                    Type::Array(..) => {
-                                        if member.id == head {
-                                            Self::choose_many(
-                                                ArrayExpression::member(base.clone(), head.clone())
-                                                    .into(),
-                                                tail.clone(),
-                                                new_expression.clone(),
-                                                statements,
-                                            )
-                                        } else {
-                                            ArrayExpression::member(base.clone(), member.id).into()
-                                        }
-                                    }
-                                    Type::Struct(..) => {
-                                        if member.id == head {
-                                            Self::choose_many(
-                                                StructExpression::member(
-                                                    base.clone(),
-                                                    head.clone(),
-                                                )
-                                                .into(),
-                                                tail.clone(),
-                                                new_expression.clone(),
-                                                statements,
-                                            )
-                                        } else {
-                                            StructExpression::member(base.clone(), member.id).into()
-                                        }
-                                    }
-                                })
-                                .collect(),
-                        )
-                        .annotate(members)
-                        .into(),
-                        Access::Select(..) => unreachable!("can't get a element from a struct"),
-                    }
-                }
-                e => unreachable!("can't make an access on a {}", e.get_type()),
-            },
-        }
-    }
-}
-
-#[derive(Clone, Debug)]
-enum Access<'ast, T: Field> {
-    Select(FieldElementExpression<'ast, T>),
-    Member(MemberId),
-}
-/// Turn an assignee into its representation as a base variable and a list accesses
-/// a[2][3][4] -> (a, [2, 3, 4])
-fn linear<'ast, T: Field>(a: TypedAssignee<'ast, T>) -> (Variable, Vec<Access<'ast, T>>) {
-    match a {
-        TypedAssignee::Identifier(v) => (v, vec![]),
-        TypedAssignee::Select(box array, box index) => {
-            let (v, mut indices) = linear(array);
-            indices.push(Access::Select(index));
-            (v, indices)
-        }
-        TypedAssignee::Member(box s, m) => {
-            let (v, mut indices) = linear(s);
-            indices.push(Access::Member(m));
-            (v, indices)
-        }
-    }
->>>>>>> cc8e26bc
 }
 
 impl<'ast, T: Field> Folder<'ast, T> for Unroller<'ast> {
@@ -373,32 +71,11 @@
             TypedStatement::Definition(a, e) => {
                 let e = self.fold_expression(e);
 
-<<<<<<< HEAD
                 let a = match a {
                     TypedAssignee::Identifier(v) => {
                         TypedAssignee::Identifier(self.issue_next_ssa_variable(v))
                     }
                     a => fold_assignee(self, a),
-=======
-                let (variable, indices) = linear(assignee);
-
-                let base = match variable.get_type() {
-                    Type::FieldElement => {
-                        FieldElementExpression::Identifier(variable.id.clone()).into()
-                    }
-                    Type::Boolean => BooleanExpression::Identifier(variable.id.clone()).into(),
-                    Type::Uint(bitwidth) => UExpressionInner::Identifier(variable.id.clone())
-                        .annotate(bitwidth)
-                        .into(),
-                    Type::Array(array_type) => {
-                        ArrayExpressionInner::Identifier(variable.id.clone())
-                            .annotate(*array_type.ty, array_type.size)
-                            .into()
-                    }
-                    Type::Struct(members) => StructExpressionInner::Identifier(variable.id.clone())
-                        .annotate(members)
-                        .into(),
->>>>>>> cc8e26bc
                 };
 
                 vec![TypedStatement::Definition(a, e)]
@@ -795,254 +472,5 @@
                 )]
             );
         }
-<<<<<<< HEAD
-=======
-
-        #[test]
-        fn incremental_array_definition() {
-            // field[2] a = [1, 1]
-            // a[1] = 2
-
-            // should be turned into
-            // a_0 = [1, 1]
-            // a_1 = [if 0 == 1 then 2 else a_0[0], if 1 == 1 then 2 else a_0[1]]
-
-            let mut u = Unroller::new();
-
-            let s: TypedStatement<Bn128Field> =
-                TypedStatement::Declaration(Variable::field_array("a", 2));
-            assert_eq!(u.fold_statement(s), vec![]);
-
-            let s = TypedStatement::Definition(
-                TypedAssignee::Identifier(Variable::field_array("a", 2)),
-                ArrayExpressionInner::Value(vec![
-                    FieldElementExpression::Number(Bn128Field::from(1)).into(),
-                    FieldElementExpression::Number(Bn128Field::from(1)).into(),
-                ])
-                .annotate(Type::FieldElement, 2)
-                .into(),
-            );
-
-            assert_eq!(
-                u.fold_statement(s),
-                vec![TypedStatement::Definition(
-                    TypedAssignee::Identifier(Variable::field_array(
-                        Identifier::from("a").version(0),
-                        2
-                    )),
-                    ArrayExpressionInner::Value(vec![
-                        FieldElementExpression::Number(Bn128Field::from(1)).into(),
-                        FieldElementExpression::Number(Bn128Field::from(1)).into()
-                    ])
-                    .annotate(Type::FieldElement, 2)
-                    .into()
-                )]
-            );
-
-            let s: TypedStatement<Bn128Field> = TypedStatement::Definition(
-                TypedAssignee::Select(
-                    box TypedAssignee::Identifier(Variable::field_array("a", 2)),
-                    box FieldElementExpression::Number(Bn128Field::from(1)),
-                ),
-                FieldElementExpression::Number(Bn128Field::from(2)).into(),
-            );
-
-            assert_eq!(
-                u.fold_statement(s),
-                vec![
-                    TypedStatement::Assertion(BooleanExpression::Lt(
-                        box FieldElementExpression::Number(Bn128Field::from(1)),
-                        box FieldElementExpression::Number(Bn128Field::from(2))
-                    ),),
-                    TypedStatement::Definition(
-                        TypedAssignee::Identifier(Variable::field_array(
-                            Identifier::from("a").version(1),
-                            2
-                        )),
-                        ArrayExpressionInner::Value(vec![
-                            FieldElementExpression::IfElse(
-                                box BooleanExpression::FieldEq(
-                                    box FieldElementExpression::Number(Bn128Field::from(0)),
-                                    box FieldElementExpression::Number(Bn128Field::from(1))
-                                ),
-                                box FieldElementExpression::Number(Bn128Field::from(2)),
-                                box FieldElementExpression::Select(
-                                    box ArrayExpressionInner::Identifier(
-                                        Identifier::from("a").version(0)
-                                    )
-                                    .annotate(Type::FieldElement, 2),
-                                    box FieldElementExpression::Number(Bn128Field::from(0))
-                                ),
-                            )
-                            .into(),
-                            FieldElementExpression::IfElse(
-                                box BooleanExpression::FieldEq(
-                                    box FieldElementExpression::Number(Bn128Field::from(1)),
-                                    box FieldElementExpression::Number(Bn128Field::from(1))
-                                ),
-                                box FieldElementExpression::Number(Bn128Field::from(2)),
-                                box FieldElementExpression::Select(
-                                    box ArrayExpressionInner::Identifier(
-                                        Identifier::from("a").version(0)
-                                    )
-                                    .annotate(Type::FieldElement, 2),
-                                    box FieldElementExpression::Number(Bn128Field::from(1))
-                                ),
-                            )
-                            .into(),
-                        ])
-                        .annotate(Type::FieldElement, 2)
-                        .into()
-                    )
-                ]
-            );
-        }
-
-        #[test]
-        fn incremental_array_of_arrays_definition() {
-            // field[2][2] a = [[0, 1], [2, 3]]
-            // a[1] = [4, 5]
-
-            // should be turned into
-            // a_0 = [[0, 1], [2, 3]]
-            // a_1 = [if 0 == 1 then [4, 5] else a_0[0], if 1 == 1 then [4, 5] else a_0[1]]
-
-            let mut u = Unroller::new();
-
-            let array_of_array_ty = Type::array(Type::array(Type::FieldElement, 2), 2);
-
-            let s: TypedStatement<Bn128Field> = TypedStatement::Declaration(
-                Variable::with_id_and_type("a", array_of_array_ty.clone()),
-            );
-            assert_eq!(u.fold_statement(s), vec![]);
-
-            let s = TypedStatement::Definition(
-                TypedAssignee::Identifier(Variable::with_id_and_type(
-                    "a",
-                    array_of_array_ty.clone(),
-                )),
-                ArrayExpressionInner::Value(vec![
-                    ArrayExpressionInner::Value(vec![
-                        FieldElementExpression::Number(Bn128Field::from(0)).into(),
-                        FieldElementExpression::Number(Bn128Field::from(1)).into(),
-                    ])
-                    .annotate(Type::FieldElement, 2)
-                    .into(),
-                    ArrayExpressionInner::Value(vec![
-                        FieldElementExpression::Number(Bn128Field::from(2)).into(),
-                        FieldElementExpression::Number(Bn128Field::from(3)).into(),
-                    ])
-                    .annotate(Type::FieldElement, 2)
-                    .into(),
-                ])
-                .annotate(Type::array(Type::FieldElement, 2), 2)
-                .into(),
-            );
-
-            assert_eq!(
-                u.fold_statement(s),
-                vec![TypedStatement::Definition(
-                    TypedAssignee::Identifier(Variable::with_id_and_type(
-                        Identifier::from("a").version(0),
-                        array_of_array_ty.clone(),
-                    )),
-                    ArrayExpressionInner::Value(vec![
-                        ArrayExpressionInner::Value(vec![
-                            FieldElementExpression::Number(Bn128Field::from(0)).into(),
-                            FieldElementExpression::Number(Bn128Field::from(1)).into(),
-                        ])
-                        .annotate(Type::FieldElement, 2)
-                        .into(),
-                        ArrayExpressionInner::Value(vec![
-                            FieldElementExpression::Number(Bn128Field::from(2)).into(),
-                            FieldElementExpression::Number(Bn128Field::from(3)).into(),
-                        ])
-                        .annotate(Type::FieldElement, 2)
-                        .into(),
-                    ])
-                    .annotate(Type::array(Type::FieldElement, 2), 2)
-                    .into(),
-                )]
-            );
-
-            let s: TypedStatement<Bn128Field> = TypedStatement::Definition(
-                TypedAssignee::Select(
-                    box TypedAssignee::Identifier(Variable::with_id_and_type(
-                        "a",
-                        array_of_array_ty.clone(),
-                    )),
-                    box FieldElementExpression::Number(Bn128Field::from(1)),
-                ),
-                ArrayExpressionInner::Value(vec![
-                    FieldElementExpression::Number(Bn128Field::from(4)).into(),
-                    FieldElementExpression::Number(Bn128Field::from(5)).into(),
-                ])
-                .annotate(Type::FieldElement, 2)
-                .into(),
-            );
-
-            assert_eq!(
-                u.fold_statement(s),
-                vec![
-                    TypedStatement::Assertion(BooleanExpression::Lt(
-                        box FieldElementExpression::Number(Bn128Field::from(1)),
-                        box FieldElementExpression::Number(Bn128Field::from(2))
-                    ),),
-                    TypedStatement::Definition(
-                        TypedAssignee::Identifier(Variable::with_id_and_type(
-                            Identifier::from("a").version(1),
-                            array_of_array_ty
-                        )),
-                        ArrayExpressionInner::Value(vec![
-                            ArrayExpressionInner::IfElse(
-                                box BooleanExpression::FieldEq(
-                                    box FieldElementExpression::Number(Bn128Field::from(0)),
-                                    box FieldElementExpression::Number(Bn128Field::from(1))
-                                ),
-                                box ArrayExpressionInner::Value(vec![
-                                    FieldElementExpression::Number(Bn128Field::from(4)).into(),
-                                    FieldElementExpression::Number(Bn128Field::from(5)).into(),
-                                ])
-                                .annotate(Type::FieldElement, 2),
-                                box ArrayExpressionInner::Select(
-                                    box ArrayExpressionInner::Identifier(
-                                        Identifier::from("a").version(0)
-                                    )
-                                    .annotate(Type::array(Type::FieldElement, 2), 2),
-                                    box FieldElementExpression::Number(Bn128Field::from(0))
-                                )
-                                .annotate(Type::FieldElement, 2),
-                            )
-                            .annotate(Type::FieldElement, 2)
-                            .into(),
-                            ArrayExpressionInner::IfElse(
-                                box BooleanExpression::FieldEq(
-                                    box FieldElementExpression::Number(Bn128Field::from(1)),
-                                    box FieldElementExpression::Number(Bn128Field::from(1))
-                                ),
-                                box ArrayExpressionInner::Value(vec![
-                                    FieldElementExpression::Number(Bn128Field::from(4)).into(),
-                                    FieldElementExpression::Number(Bn128Field::from(5)).into(),
-                                ])
-                                .annotate(Type::FieldElement, 2),
-                                box ArrayExpressionInner::Select(
-                                    box ArrayExpressionInner::Identifier(
-                                        Identifier::from("a").version(0)
-                                    )
-                                    .annotate(Type::array(Type::FieldElement, 2), 2),
-                                    box FieldElementExpression::Number(Bn128Field::from(1))
-                                )
-                                .annotate(Type::FieldElement, 2),
-                            )
-                            .annotate(Type::FieldElement, 2)
-                            .into(),
-                        ])
-                        .annotate(Type::array(Type::FieldElement, 2), 2)
-                        .into()
-                    )
-                ]
-            );
-        }
->>>>>>> cc8e26bc
     }
 }