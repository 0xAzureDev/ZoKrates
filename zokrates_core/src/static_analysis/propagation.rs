--- conflicted
+++ resolved
@@ -761,27 +761,15 @@
             }
 
             #[test]
-<<<<<<< HEAD
-            fn eq() {
-                let e_true = BooleanExpression::Eq(
-                    box FieldElementExpression::Number(Bn128Field::from(2)),
-                    box FieldElementExpression::Number(Bn128Field::from(2)),
-                );
-
-                let e_false = BooleanExpression::Eq(
-                    box FieldElementExpression::Number(Bn128Field::from(4)),
-                    box FieldElementExpression::Number(Bn128Field::from(2)),
-=======
             fn field_eq() {
                 let e_true = BooleanExpression::FieldEq(
-                    box FieldElementExpression::Number(FieldPrime::from(2)),
-                    box FieldElementExpression::Number(FieldPrime::from(2)),
+                    box FieldElementExpression::Number(Bn128Field::from(2)),
+                    box FieldElementExpression::Number(Bn128Field::from(2)),
                 );
 
                 let e_false = BooleanExpression::FieldEq(
-                    box FieldElementExpression::Number(FieldPrime::from(4)),
-                    box FieldElementExpression::Number(FieldPrime::from(2)),
->>>>>>> 883b7312
+                    box FieldElementExpression::Number(Bn128Field::from(4)),
+                    box FieldElementExpression::Number(Bn128Field::from(2)),
                 );
 
                 assert_eq!(
@@ -797,7 +785,7 @@
             #[test]
             fn bool_eq() {
                 assert_eq!(
-                    Propagator::<FieldPrime>::new().fold_boolean_expression(
+                    Propagator::<Bn128Field>::new().fold_boolean_expression(
                         BooleanExpression::BoolEq(
                             box BooleanExpression::Value(false),
                             box BooleanExpression::Value(false)
@@ -807,7 +795,7 @@
                 );
 
                 assert_eq!(
-                    Propagator::<FieldPrime>::new().fold_boolean_expression(
+                    Propagator::<Bn128Field>::new().fold_boolean_expression(
                         BooleanExpression::BoolEq(
                             box BooleanExpression::Value(true),
                             box BooleanExpression::Value(true)
@@ -817,7 +805,7 @@
                 );
 
                 assert_eq!(
-                    Propagator::<FieldPrime>::new().fold_boolean_expression(
+                    Propagator::<Bn128Field>::new().fold_boolean_expression(
                         BooleanExpression::BoolEq(
                             box BooleanExpression::Value(true),
                             box BooleanExpression::Value(false)
@@ -827,7 +815,7 @@
                 );
 
                 assert_eq!(
-                    Propagator::<FieldPrime>::new().fold_boolean_expression(
+                    Propagator::<Bn128Field>::new().fold_boolean_expression(
                         BooleanExpression::BoolEq(
                             box BooleanExpression::Value(false),
                             box BooleanExpression::Value(true)
