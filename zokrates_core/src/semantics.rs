--- conflicted
+++ resolved
@@ -1207,12 +1207,11 @@
                     (TypedExpression::FieldElement(e1), TypedExpression::FieldElement(e2)) => {
                         Ok(FieldElementExpression::Add(box e1, box e2).into())
                     }
-<<<<<<< HEAD
                     (TypedExpression::Uint(e1), TypedExpression::Uint(e2)) => {
                         if e1.get_type() == e2.get_type() {
                             Ok(UExpression::add(e1, e2).into())
                         } else {
-                            Err(Error {
+                            Err(ErrorInner {
                                 pos: Some(pos),
 
                                 message: format!(
@@ -1223,10 +1222,7 @@
                             })
                         }
                     }
-                    (t1, t2) => Err(Error {
-=======
                     (t1, t2) => Err(ErrorInner {
->>>>>>> cf8600e6
                         pos: Some(pos),
 
                         message: format!(
@@ -1264,12 +1260,11 @@
                     (TypedExpression::FieldElement(e1), TypedExpression::FieldElement(e2)) => {
                         Ok(FieldElementExpression::Mult(box e1, box e2).into())
                     }
-<<<<<<< HEAD
                     (TypedExpression::Uint(e1), TypedExpression::Uint(e2)) => {
                         if e1.get_type() == e2.get_type() {
                             Ok(UExpression::mult(e1, e2).into())
                         } else {
-                            Err(Error {
+                            Err(ErrorInner {
                                 pos: Some(pos),
 
                                 message: format!(
@@ -1280,10 +1275,7 @@
                             })
                         }
                     }
-                    (t1, t2) => Err(Error {
-=======
                     (t1, t2) => Err(ErrorInner {
->>>>>>> cf8600e6
                         pos: Some(pos),
 
                         message: format!(
@@ -1657,7 +1649,9 @@
                         match (array, self.check_expression(e, module_id, &types)?) {
                             (TypedExpression::Array(a), TypedExpression::FieldElement(i)) => {
                                 match a.inner_type().clone() {
-                                    Type::FieldElement => Ok(FieldElementExpression::select(a, i).into()),
+                                    Type::FieldElement => {
+                                        Ok(FieldElementExpression::select(a, i).into())
+                                    }
                                     Type::Uint(..) => Ok(UExpression::select(a, i).into()),
                                     Type::Boolean => Ok(BooleanExpression::select(a, i).into()),
                                     Type::Array(..) => Ok(ArrayExpression::select(a, i).into()),
@@ -1794,7 +1788,7 @@
                                     if e.get_type() == ty {
                                         Ok(e)
                                     } else {
-                                        Err(Error {
+                                        Err(ErrorInner {
                                             pos: Some(pos),
 
                                             message: format!(
@@ -1806,7 +1800,7 @@
                                         })
                                     }
                                 }
-                                e => Err(Error {
+                                e => Err(ErrorInner {
                                     pos: Some(pos),
 
                                     message: format!(
@@ -2031,7 +2025,7 @@
                         if e1.get_type() == e2.get_type() {
                             Ok(UExpression::xor(e1, e2).into())
                         } else {
-                            Err(Error {
+                            Err(ErrorInner {
                                 pos: Some(pos),
 
                                 message: format!(
@@ -2042,7 +2036,7 @@
                             })
                         }
                     }
-                    (e1, e2) => Err(Error {
+                    (e1, e2) => Err(ErrorInner {
                         pos: Some(pos),
 
                         message: format!(
@@ -2914,15 +2908,9 @@
         ];
 
         let foo_statements_checked = vec![TypedStatement::For(
-<<<<<<< HEAD
-            typed_absy::Variable::field_element("i"),
-            FieldPrime::from(0),
-            FieldPrime::from(10),
-=======
             typed_absy::Variable::field_element("i".into()),
             FieldElementExpression::Number(FieldPrime::from(0)),
             FieldElementExpression::Number(FieldPrime::from(10)),
->>>>>>> 84c144a77b821c4d8e3ddd3ca3ecfa86d9de6568
             for_statements_checked,
         )];
 
@@ -3942,20 +3930,11 @@
                     ),
                     Ok(Parameter {
                         id: Variable::with_id_and_type(
-<<<<<<< HEAD
-                            "a",
-                            Type::Struct(vec![("foo".to_string(), Type::FieldElement)])
-=======
                             "a".into(),
-<<<<<<< HEAD
                             Type::Struct(vec![StructMember::new(
                                 "foo".to_string(),
                                 Type::FieldElement
                             )])
->>>>>>> 84c144a77b821c4d8e3ddd3ca3ecfa86d9de6568
-=======
-                            Type::Struct(vec![StructMember::new("foo".into(), Type::FieldElement)])
->>>>>>> cf8600e6
                         ),
                         private: true
                     })
@@ -4007,20 +3986,11 @@
                         &state.types,
                     ),
                     Ok(TypedStatement::Declaration(Variable::with_id_and_type(
-<<<<<<< HEAD
                         "a",
-                        Type::Struct(vec![("foo".to_string(), Type::FieldElement)])
-=======
-                        "a".into(),
-<<<<<<< HEAD
                         Type::Struct(vec![StructMember::new(
                             "foo".to_string(),
                             Type::FieldElement
                         )])
->>>>>>> 84c144a77b821c4d8e3ddd3ca3ecfa86d9de6568
-=======
-                        Type::Struct(vec![StructMember::new("foo".into(), Type::FieldElement)])
->>>>>>> cf8600e6
                     )))
                 );
 
