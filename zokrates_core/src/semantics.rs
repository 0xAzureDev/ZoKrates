--- conflicted
+++ resolved
@@ -2027,17 +2027,10 @@
         }
 
         #[test]
-<<<<<<< HEAD
         fn imported_function() {
-            // foo.code
+            // foo.zok
             // def main() -> ():
             // 		return
-=======
-        fn imported_symbol() {
-            // foo.zok
-            // def main() -> (field):
-            // 		return 1
->>>>>>> 542c4c14
 
             // bar.zok
             // from "./foo.zok" import main
