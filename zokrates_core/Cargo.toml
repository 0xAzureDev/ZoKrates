[package]
name = "zokrates_core"
version = "0.4.3"
authors = ["Jacob Eberhardt <jacob.eberhardt@tu-berlin.de>", "Dennis Kuhnert <mail@kyroy.com>"]
repository = "https://github.com/JacobEberhardt/ZoKrates"
readme = "README.md"
build = "build.rs"

[features]
default = []
libsnark = ["cc", "cmake", "git2"]
wasm = ["bellman_ce/wasm", "zokrates_embed/wasm"]
multicore = ["bellman_ce/multicore"]

[dependencies]
num = {version = "0.1.36", default-features = false}
num-bigint = {version = "0.1.36", default-features = false}
lazy_static = "1.4"
typed-arena = "1.4.1"
reduce = "0.1.1"
# serialization and deserialization
serde = "1.0"
serde_derive = "1.0"
serde_json = "1.0"
serde_bytes = "0.10"
bincode = "0.8.0"
hex = "0.4.2"
regex = "0.2"
pairing_ce = "^0.21"
<<<<<<< HEAD
ff_ce = "0.9"
=======
ff_ce = "^0.9"
>>>>>>> 5158646d
zokrates_field = { version = "0.3.0", path = "../zokrates_field" }
zokrates_pest_ast = { version = "0.1.0", path = "../zokrates_pest_ast" }
zokrates_embed = { path = "../zokrates_embed" }
zokrates_common = { path = "../zokrates_common" }
rand = "0.4"
csv = "1"
<<<<<<< HEAD
bellman_ce = { version = "^0.3", default-features = false}
=======
bellman_ce = { version = "^0.3", default-features = false }
>>>>>>> 5158646d

[dev-dependencies]
glob = "0.2.11"
assert_cli = "0.5"
wasm-bindgen-test = "0.3.0"

[build-dependencies]
cc = { version = "1.0", features = ["parallel"], optional = true }
cmake = { version = "0.1.31", optional = true }
git2 = { version = "0.13.1", optional = true }<|MERGE_RESOLUTION|>--- conflicted
+++ resolved
@@ -27,22 +27,14 @@
 hex = "0.4.2"
 regex = "0.2"
 pairing_ce = "^0.21"
-<<<<<<< HEAD
-ff_ce = "0.9"
-=======
 ff_ce = "^0.9"
->>>>>>> 5158646d
 zokrates_field = { version = "0.3.0", path = "../zokrates_field" }
 zokrates_pest_ast = { version = "0.1.0", path = "../zokrates_pest_ast" }
 zokrates_embed = { path = "../zokrates_embed" }
 zokrates_common = { path = "../zokrates_common" }
 rand = "0.4"
 csv = "1"
-<<<<<<< HEAD
-bellman_ce = { version = "^0.3", default-features = false}
-=======
 bellman_ce = { version = "^0.3", default-features = false }
->>>>>>> 5158646d
 
 [dev-dependencies]
 glob = "0.2.11"
