--- conflicted
+++ resolved
@@ -159,13 +159,8 @@
     let mut pk_file = File::create(pk_path)
         .map_err(|why| format!("Could not create {}: {}", pk_path.display(), why))?;
     pk_file
-<<<<<<< HEAD
-        .write(keypair.pk.as_ref())
+        .write_all(keypair.pk.as_ref())
         .map_err(|why| format!("Could not write to {}: {}", pk_path.display(), why))?;
-=======
-        .write_all(keypair.pk.as_ref())
-        .map_err(|why| format!("couldn't write to {}: {}", pk_path.display(), why))?;
->>>>>>> 676f6b84
 
     println!("Proving key written to '{}'", pk_path.display());
     println!("Setup completed");
