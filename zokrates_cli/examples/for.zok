def bound(field x) -> u32 {
    return 41 + 1;
}

<<<<<<< HEAD
def main(field a) -> field:
  field mut x = 7
  x = x + 1
  for u32 i in 0..bound(x) + bound(x + 1) do
    // x = x + a
    x = x + a
  endfor
  return x
=======
def main(field a) -> field {
    field x = 7;
    x = x + 1;
    for u32 i in 0..bound(x) + bound(x + 1) {
        x = x + a;
    }
    return x;
}
>>>>>>> 70f4291b
<|MERGE_RESOLUTION|>--- conflicted
+++ resolved
@@ -2,22 +2,11 @@
     return 41 + 1;
 }
 
-<<<<<<< HEAD
-def main(field a) -> field:
-  field mut x = 7
-  x = x + 1
-  for u32 i in 0..bound(x) + bound(x + 1) do
-    // x = x + a
-    x = x + a
-  endfor
-  return x
-=======
 def main(field a) -> field {
-    field x = 7;
+    field mut x = 7;
     x = x + 1;
     for u32 i in 0..bound(x) + bound(x + 1) {
         x = x + a;
     }
     return x;
-}
->>>>>>> 70f4291b
+}