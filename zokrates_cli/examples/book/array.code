--- conflicted
+++ resolved
@@ -1,14 +1,7 @@
 def main() -> (field):
-<<<<<<< HEAD
-    field[3] a = [1, 2, 3]
-    field[4] b = [...a, 4]
-    field[2] c = a[1..3]
-    a[2] = 4
-    return a[0] + a[2]
-=======
     field[3] a = [1, 2, 3] // initialize an array with values
     a[2] = 4               // set a member to a value
     field[4] b = [42; 4]   // initialize an array of 4 values all equal to 42
     field[4] c = [...a, 4] // initialize an array copying values from `a`, followed by 4
-    return a[0] + b[1] + c[2]
->>>>>>> e7142cfb
+    field[2] d = a[1..3]   // initialize an array copying a slice from `a`
+    return a[0] + b[1] + c[2]