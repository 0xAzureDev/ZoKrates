<<<<<<< HEAD
def main() -> u32:
	u32 mut a = 0
	for u32 i in 0..5 do
		a = a + i
	endfor
	// return i <- not allowed
	return a
=======
def main() -> u32 {
    u32 a = 0;
    for u32 i in 0..5 {
        a = a + i;
    }
    // return i <- not allowed
    return a;
}
>>>>>>> 70f4291b
<|MERGE_RESOLUTION|>--- conflicted
+++ resolved
@@ -1,18 +1,8 @@
-<<<<<<< HEAD
-def main() -> u32:
-	u32 mut a = 0
-	for u32 i in 0..5 do
-		a = a + i
-	endfor
-	// return i <- not allowed
-	return a
-=======
 def main() -> u32 {
-    u32 a = 0;
+    u32 mut a = 0;
     for u32 i in 0..5 {
         a = a + i;
     }
     // return i <- not allowed
     return a;
-}
->>>>>>> 70f4291b
+}