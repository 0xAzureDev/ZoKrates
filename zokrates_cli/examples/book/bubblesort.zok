--- conflicted
+++ resolved
@@ -1,12 +1,7 @@
 def swap(u32 a, u32 b, bool c) -> (u32, u32) {
     u32 a_prime = c ? b : a;
-<<<<<<< HEAD
 	b = c ? a : b;
 	return (a_prime, b);
-=======
-    b = c ? a : b;
-    return a_prime, b;
->>>>>>> 4d9d0007
 }
 
 def bubblesort<N>(u32[N] a) -> u32[N] {
