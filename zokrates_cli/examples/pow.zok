--- conflicted
+++ resolved
@@ -1,23 +1,5 @@
-<<<<<<< HEAD
-def main():
-  field mut x = 2**4
-  assert(x == 16)
-  x = x**2
-  assert(x == 256)
-  field y = 3**3
-  assert(y == 27)
-  field z = y**2
-  assert(z == 729)
-  field mut a = 5**2
-  assert(a == 25)
-  a = a**2
-  assert(a == 625)
-  a = 5**5
-  assert(a == 3125)
-  return
-=======
 def main() {
-    field x = 2**4;
+    field mut x = 2**4;
     assert(x == 16);
     x = x**2;
     assert(x == 256);
@@ -25,12 +7,11 @@
     assert(y == 27);
     field z = y**2;
     assert(z == 729);
-    field a = 5**2;
+    field mut a = 5**2;
     assert(a == 25);
     a = a**2;
     assert(a == 625);
     a = 5**5;
     assert(a == 3125);
     return;
-}
->>>>>>> 70f4291b
+}