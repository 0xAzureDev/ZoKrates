# zokrates.js

JavaScript bindings for [ZoKrates](https://github.com/Zokrates/ZoKrates).

```bash
npm install zokrates-js
```

## Importing

##### Bundlers
**Note:** As this library uses a model where the wasm module itself is natively an ES module, you will need a bundler of some form. 
Currently the only known bundler known to be fully compatible with `zokrates-js` is [Webpack](https://webpack.js.org/). 
The choice of this default was done to reflect the trends of the JS ecosystem.
```js
import { initialize } from 'zokrates-js';
```

##### Node
```js
const { initialize } = require('zokrates-js/node');
```

## Example
```js
<<<<<<< HEAD
function importResolver(currentLocation, importLocation) {
  // implement your resolving logic here
  return {
    source: "def main(): return",
    location: importLocation
  };
}

=======
>>>>>>> 18ad7907
initialize().then((zokratesProvider) => {
    const source = "def main(private field a) -> field: return a * a";

    // compilation
    const artifacts = zokratesProvider.compile(source);

    // computation
    const { witness, output } = zokratesProvider.computeWitness(artifacts, ["2"]);

    // run setup
    const keypair = zokratesProvider.setup(artifacts.program);

    // generate proof
    const proof = zokratesProvider.generateProof(artifacts.program, witness, keypair.pk);

    // export solidity verifier
    const verifier = zokratesProvider.exportSolidityVerifier(keypair.vk, "v1");
});
```

## API

##### initialize()
Returns an initialized `ZoKratesProvider` as a promise.

```js
initialize().then(zokratesProvider => { 
    // call api functions here
});
```

Returns: `Promise<ZoKratesProvider>`

##### compile(source[, options])
Compiles source code into ZoKrates internal representation of arithmetic circuits.

Parameters:
* `source` - Source code to compile
* `options` - Compilation options

Returns: `CompilationArtifacts`

**Examples:**

Compilation:
```js
const artifacts = zokratesProvider.compile("def main() -> (): return");
```

Compilation with custom options:
```js
const source = "...";
const options = {
    location: "main.zok", // location of the root module
    resolveCallback: (currentLocation, importLocation) => {
        console.log(currentLocation + ' is importing ' + importLocation);
        return { 
            source: "def main() -> (): return", 
            location: importLocation 
        };
    },
    config: {
        is_release: true
    }
};
const artifacts = zokratesProvider.compile(source, options);
```

**Note:** The `resolveCallback` function is used to resolve dependencies. 
This callback receives the current module location and the import location of the module which is being imported. 
The callback must synchronously return either an error, `null` or a valid `ResolverResult` object like shown in the example above.

##### computeWitness(artifacts, args)
Computes a valid assignment of the variables, which include the results of the computation.

Parameters:
* `artifacts` - Compilation artifacts
* `args` - Array of arguments (eg. `["1", "2", true]`)

Returns: `ComputationResult`

**Example:**

```js
const code = 'def main(private field a) -> (field): return a * a';
const artifacts = zokratesProvider.compile(code);

const { witness, output } = zokratesProvider.computeWitness(artifacts, ["2"]);

console.log(witness); // Resulting witness which can be used to generate a proof
console.log(output); // Computation output: ["4"]
```

##### setup(program)
Generates a trusted setup for the compiled program.

Parameters:
* `program` - Compiled program

Returns: `SetupKeypair`

##### exportSolidityVerifier(verificationKey, abi)
Generates a Solidity contract which contains the generated verification key and a public function to verify proofs of computation of the compiled program.

Parameters:
* `verificationKey` - Verification key from the setup keypair
* `abi` - Abi version (`"v1"` | `"v2"`)

Returns: `string`

##### generateProof(program, witness, provingKey)
Generates a proof for a computation of the compiled program.

Parameters:
* `program` - Compiled program
* `witness` - Witness (valid assignment of the variables) from the computation result
* `provingKey` - Proving key from the setup keypair

Returns: `Proof`<|MERGE_RESOLUTION|>--- conflicted
+++ resolved
@@ -23,17 +23,6 @@
 
 ## Example
 ```js
-<<<<<<< HEAD
-function importResolver(currentLocation, importLocation) {
-  // implement your resolving logic here
-  return {
-    source: "def main(): return",
-    location: importLocation
-  };
-}
-
-=======
->>>>>>> 18ad7907
 initialize().then((zokratesProvider) => {
     const source = "def main(private field a) -> field: return a * a";
 
