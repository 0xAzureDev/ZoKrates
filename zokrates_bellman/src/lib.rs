pub mod groth16;

use bellman::groth16::Proof;
use bellman::groth16::{
    create_random_proof, generate_random_parameters, prepare_verifying_key, verify_proof,
    Parameters,
};
use bellman::pairing::ff::ScalarEngine;
use bellman::{
    Circuit, ConstraintSystem, LinearCombination, SynthesisError, Variable as BellmanVariable,
};
use std::collections::BTreeMap;
use zokrates_ast::common::flat::Variable;
<<<<<<< HEAD
use zokrates_ast::ir::{CanonicalLinComb, ProgIterator, Statement, Witness};
=======
use zokrates_ast::ir::{LinComb, ProgIterator, Statement, Witness};
>>>>>>> 52e45a39
use zokrates_field::BellmanFieldExtensions;
use zokrates_field::Field;

use rand_0_4::ChaChaRng;
use rand_0_8::{CryptoRng, RngCore};

pub use self::parse::*;

pub struct Bellman;

#[derive(Clone)]
pub struct Computation<'a, T, I: IntoIterator<Item = Statement<'a, T>>> {
    program: ProgIterator<'a, T, I>,
    witness: Option<Witness<T>>,
}

impl<'a, T: Field, I: IntoIterator<Item = Statement<'a, T>>> Computation<'a, T, I> {
    pub fn with_witness(program: ProgIterator<'a, T, I>, witness: Witness<T>) -> Self {
        Computation {
            program,
            witness: Some(witness),
        }
    }

    pub fn without_witness(program: ProgIterator<'a, T, I>) -> Self {
        Computation {
            program,
            witness: None,
        }
    }
}

fn bellman_combination<T: BellmanFieldExtensions, CS: ConstraintSystem<T::BellmanEngine>>(
    l: LinComb<T>,
    cs: &mut CS,
    symbols: &mut BTreeMap<Variable, BellmanVariable>,
    witness: &mut Witness<T>,
) -> LinearCombination<T::BellmanEngine> {
    l.value
        .into_iter()
        .map(|(k, v)| {
            (
                v.into_bellman(),
                *symbols.entry(k).or_insert_with(|| {
                    match k.is_output() {
                        true => cs.alloc_input(
                            || format!("{}", k),
                            || {
                                Ok(witness
                                    .0
                                    .remove(&k)
                                    .ok_or(SynthesisError::AssignmentMissing)?
                                    .into_bellman())
                            },
                        ),
                        false => cs.alloc(
                            || format!("{}", k),
                            || {
                                Ok(witness
                                    .0
                                    .remove(&k)
                                    .ok_or(SynthesisError::AssignmentMissing)?
                                    .into_bellman())
                            },
                        ),
                    }
                    .unwrap()
                }),
            )
        })
        .fold(LinearCombination::zero(), |acc, e| acc + e)
}

impl<'a, T: BellmanFieldExtensions + Field, I: IntoIterator<Item = Statement<'a, T>>>
    Circuit<T::BellmanEngine> for Computation<'a, T, I>
{
    fn synthesize<CS: ConstraintSystem<T::BellmanEngine>>(
        self,
        cs: &mut CS,
    ) -> Result<(), SynthesisError> {
        // mapping from IR variables
        let mut symbols = BTreeMap::new();

        let mut witness = self.witness.unwrap_or_else(Witness::empty);

        assert!(symbols.insert(Variable::one(), CS::one()).is_none());

        symbols.extend(self.program.arguments.iter().enumerate().map(|(index, p)| {
            let wire = match p.private {
                true => cs.alloc(
                    || format!("PRIVATE_INPUT_{}", index),
                    || {
                        Ok(witness
                            .0
                            .remove(&p.id)
                            .ok_or(SynthesisError::AssignmentMissing)?
                            .into_bellman())
                    },
                ),
                false => cs.alloc_input(
                    || format!("PUBLIC_INPUT_{}", index),
                    || {
                        Ok(witness
                            .0
                            .remove(&p.id)
                            .ok_or(SynthesisError::AssignmentMissing)?
                            .into_bellman())
                    },
                ),
            }
            .unwrap();
            (p.id, wire)
        }));

        for statement in self.program.statements {
            if let Statement::Constraint(s) = statement {
<<<<<<< HEAD
                let a = &bellman_combination(
                    s.quad.left.into_canonical(),
                    cs,
                    &mut symbols,
                    &mut witness,
                );
                let b = &bellman_combination(
                    s.quad.right.into_canonical(),
                    cs,
                    &mut symbols,
                    &mut witness,
                );
                let c =
                    &bellman_combination(s.lin.into_canonical(), cs, &mut symbols, &mut witness);
=======
                let a = &bellman_combination(s.quad.left, cs, &mut symbols, &mut witness);
                let b = &bellman_combination(s.quad.right, cs, &mut symbols, &mut witness);
                let c = &bellman_combination(s.lin, cs, &mut symbols, &mut witness);
>>>>>>> 52e45a39

                cs.enforce(|| "Constraint", |lc| lc + a, |lc| lc + b, |lc| lc + c);
            }
        }

        Ok(())
    }
}

pub fn get_random_seed<R: RngCore + CryptoRng>(rng: &mut R) -> [u32; 8] {
    let mut seed = [0u8; 32];
    rng.fill_bytes(&mut seed);

    use std::mem::transmute;
    // This is safe because we are just reinterpreting the bytes (u8[32] -> u32[8]),
    // byte order or the actual content does not matter here as this is used
    // as a random seed for the rng (rand 0.4)
    let seed: [u32; 8] = unsafe { transmute(seed) };
    seed
}

impl<'a, T: BellmanFieldExtensions + Field, I: IntoIterator<Item = Statement<'a, T>>>
    Computation<'a, T, I>
{
    pub fn prove<R: RngCore + CryptoRng>(
        self,
        params: &Parameters<T::BellmanEngine>,
        rng: &mut R,
    ) -> Proof<T::BellmanEngine> {
        use rand_0_4::SeedableRng;
        let seed = get_random_seed(rng);
        let rng = &mut ChaChaRng::from_seed(seed.as_ref());

        // extract public inputs
        let public_inputs = self.public_inputs_values();

        let proof = create_random_proof(self, params, rng).unwrap();

        let pvk = prepare_verifying_key(&params.vk);

        assert!(verify_proof(&pvk, &proof, &public_inputs).unwrap());

        proof
    }

    pub fn public_inputs_values(&self) -> Vec<<T::BellmanEngine as ScalarEngine>::Fr> {
        self.program
            .public_inputs_values(self.witness.as_ref().unwrap())
            .iter()
            .map(|v| v.into_bellman())
            .collect()
    }

    pub fn setup<R: RngCore + CryptoRng>(self, rng: &mut R) -> Parameters<T::BellmanEngine> {
        use rand_0_4::SeedableRng;
        let seed = get_random_seed(rng);
        let rng = &mut ChaChaRng::from_seed(seed.as_ref());
        // run setup phase
        generate_random_parameters(self, rng).unwrap()
    }
}

mod parse {
    use super::*;
    use pairing::CurveAffine;
    use zokrates_proof_systems::{G1Affine, G2Affine, G2AffineFq2};

    fn to_hex(bytes: &[u8]) -> String {
        let mut hex = hex::encode(bytes);
        hex.insert_str(0, "0x");
        hex
    }

    pub fn parse_g1<T: BellmanFieldExtensions>(
        e: &<T::BellmanEngine as bellman::pairing::Engine>::G1Affine,
    ) -> G1Affine {
        let uncompressed = e.into_uncompressed();
        let bytes: &[u8] = uncompressed.as_ref();

        let mut iter = bytes.chunks(bytes.len() / 2);
        let x = to_hex(iter.next().unwrap());
        let y = to_hex(iter.next().unwrap());

        G1Affine(x, y)
    }

    pub fn parse_g2<T: BellmanFieldExtensions>(
        e: &<T::BellmanEngine as bellman::pairing::Engine>::G2Affine,
    ) -> G2Affine {
        let uncompressed = e.into_uncompressed();
        let bytes: &[u8] = uncompressed.as_ref();

        let mut iter = bytes.chunks(bytes.len() / 4);
        let x1 = to_hex(iter.next().unwrap());
        let x0 = to_hex(iter.next().unwrap());
        let y1 = to_hex(iter.next().unwrap());
        let y0 = to_hex(iter.next().unwrap());

        G2Affine::Fq2(G2AffineFq2((x0, x1), (y0, y1)))
    }
}

#[cfg(test)]
mod tests {
    use super::*;
    use zokrates_ast::ir::LinComb;
    use zokrates_field::Bn128Field;
    use zokrates_interpreter::Interpreter;

    mod prove {
        use super::*;
        use rand_0_8::rngs::StdRng;
        use rand_0_8::SeedableRng;
        use zokrates_ast::flat::Parameter;
        use zokrates_ast::ir::Prog;

        #[test]
        fn empty() {
            let program: Prog<Bn128Field> = Prog::default();

            let interpreter = Interpreter::default();

            let witness = interpreter.execute(program.clone(), &[]).unwrap();
            let computation = Computation::with_witness(program, witness);

            let rng = &mut StdRng::from_entropy();
            let params = computation.clone().setup(rng);
            let _proof = computation.prove(&params, rng);
        }

        #[test]
        fn identity() {
            let program: Prog<Bn128Field> = Prog {
                module_map: Default::default(),
                arguments: vec![Parameter::private(Variable::new(0))],
                return_count: 1,
                statements: vec![Statement::constraint(
                    Variable::new(0),
                    Variable::public(0),
                    None,
                )],
                solvers: vec![],
            };

            let interpreter = Interpreter::default();

            let witness = interpreter
                .execute(program.clone(), &[Bn128Field::from(0)])
                .unwrap();

            let computation = Computation::with_witness(program, witness);

            let rng = &mut StdRng::from_entropy();
            let params = computation.clone().setup(rng);
            let _proof = computation.prove(&params, rng);
        }

        #[test]
        fn public_identity() {
            let program: Prog<Bn128Field> = Prog {
                module_map: Default::default(),
                arguments: vec![Parameter::public(Variable::new(0))],
                return_count: 1,
                statements: vec![Statement::constraint(
                    Variable::new(0),
                    Variable::public(0),
                    None,
                )],
                solvers: vec![],
            };

            let interpreter = Interpreter::default();

            let witness = interpreter
                .execute(program.clone(), &[Bn128Field::from(0)])
                .unwrap();

            let computation = Computation::with_witness(program, witness);

            let rng = &mut StdRng::from_entropy();
            let params = computation.clone().setup(rng);
            let _proof = computation.prove(&params, rng);
        }

        #[test]
        fn no_arguments() {
            let program: Prog<Bn128Field> = Prog {
                module_map: Default::default(),
                arguments: vec![],
                return_count: 1,
                statements: vec![Statement::constraint(
                    Variable::one(),
                    Variable::public(0),
                    None,
                )],
                solvers: vec![],
            };

            let interpreter = Interpreter::default();

            let witness = interpreter.execute(program.clone(), &[]).unwrap();
            let computation = Computation::with_witness(program, witness);

            let rng = &mut StdRng::from_entropy();
            let params = computation.clone().setup(rng);
            let _proof = computation.prove(&params, rng);
        }

        #[test]
        fn unordered_variables() {
            // public variables must be ordered from 0
            // private variables can be unordered
            let program: Prog<Bn128Field> = Prog {
                module_map: Default::default(),
                arguments: vec![
                    Parameter::private(Variable::new(42)),
                    Parameter::public(Variable::new(51)),
                ],
                return_count: 2,
                statements: vec![
                    Statement::constraint(
                        LinComb::from(Variable::new(42)) + LinComb::from(Variable::new(51)),
                        Variable::public(0),
                        None,
                    ),
                    Statement::constraint(
                        LinComb::from(Variable::one()) + LinComb::from(Variable::new(42)),
                        Variable::public(1),
                        None,
                    ),
                ],
                solvers: vec![],
            };

            let interpreter = Interpreter::default();

            let witness = interpreter
                .execute(program.clone(), &[Bn128Field::from(3), Bn128Field::from(4)])
                .unwrap();
            let computation = Computation::with_witness(program, witness);

            let rng = &mut StdRng::from_entropy();
            let params = computation.clone().setup(rng);
            let _proof = computation.prove(&params, rng);
        }

        #[test]
        fn one() {
            let program: Prog<Bn128Field> = Prog {
                module_map: Default::default(),
                arguments: vec![Parameter::public(Variable::new(42))],
                return_count: 1,
                statements: vec![Statement::constraint(
                    LinComb::from(Variable::new(42)) + LinComb::one(),
                    Variable::public(0),
                    None,
                )],
                solvers: vec![],
            };

            let interpreter = Interpreter::default();

            let witness = interpreter
                .execute(program.clone(), &[Bn128Field::from(3)])
                .unwrap();

            let computation = Computation::with_witness(program, witness);

            let rng = &mut StdRng::from_entropy();
            let params = computation.clone().setup(rng);
            let _proof = computation.prove(&params, rng);
        }

        #[test]
        fn with_directives() {
            let program: Prog<Bn128Field> = Prog {
                module_map: Default::default(),
                arguments: vec![
                    Parameter::private(Variable::new(42)),
                    Parameter::public(Variable::new(51)),
                ],
                return_count: 1,
                statements: vec![Statement::constraint(
                    LinComb::from(Variable::new(42)) + LinComb::from(Variable::new(51)),
                    Variable::public(0),
                    None,
                )],
                solvers: vec![],
            };

            let interpreter = Interpreter::default();

            let witness = interpreter
                .execute(program.clone(), &[Bn128Field::from(3), Bn128Field::from(4)])
                .unwrap();
            let computation = Computation::with_witness(program, witness);

            let rng = &mut StdRng::from_entropy();
            let params = computation.clone().setup(rng);
            let _proof = computation.prove(&params, rng);
        }
    }
}<|MERGE_RESOLUTION|>--- conflicted
+++ resolved
@@ -11,11 +11,7 @@
 };
 use std::collections::BTreeMap;
 use zokrates_ast::common::flat::Variable;
-<<<<<<< HEAD
-use zokrates_ast::ir::{CanonicalLinComb, ProgIterator, Statement, Witness};
-=======
 use zokrates_ast::ir::{LinComb, ProgIterator, Statement, Witness};
->>>>>>> 52e45a39
 use zokrates_field::BellmanFieldExtensions;
 use zokrates_field::Field;
 
@@ -132,26 +128,9 @@
 
         for statement in self.program.statements {
             if let Statement::Constraint(s) = statement {
-<<<<<<< HEAD
-                let a = &bellman_combination(
-                    s.quad.left.into_canonical(),
-                    cs,
-                    &mut symbols,
-                    &mut witness,
-                );
-                let b = &bellman_combination(
-                    s.quad.right.into_canonical(),
-                    cs,
-                    &mut symbols,
-                    &mut witness,
-                );
-                let c =
-                    &bellman_combination(s.lin.into_canonical(), cs, &mut symbols, &mut witness);
-=======
                 let a = &bellman_combination(s.quad.left, cs, &mut symbols, &mut witness);
                 let b = &bellman_combination(s.quad.right, cs, &mut symbols, &mut witness);
                 let c = &bellman_combination(s.lin, cs, &mut symbols, &mut witness);
->>>>>>> 52e45a39
 
                 cs.enforce(|| "Constraint", |lc| lc + a, |lc| lc + b, |lc| lc + c);
             }
