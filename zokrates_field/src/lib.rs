--- conflicted
+++ resolved
@@ -51,12 +51,7 @@
 
 pub trait Field:
     'static
-<<<<<<< HEAD
-=======
-    + Sync
-    + Send
     + From<bool>
->>>>>>> 48c8023a
     + From<i32>
     + From<u32>
     + From<usize>
