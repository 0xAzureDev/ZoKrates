#![feature(box_patterns, box_syntax)]

//! Module containing the `Flattener` to process a program that is R1CS-able.
//!
//! @file flatten.rs
//! @author Dennis Kuhnert <dennis.kuhnert@campus.tu-berlin.de>
//! @author Jacob Eberhardt <jacob.eberhardt@tu-berlin.de>
//! @date 2017

mod utils;

use self::utils::flat_expression_from_bits;
<<<<<<< HEAD
use zokrates_ast::{
    common::{
        expressions::{BinaryExpression, UnaryExpression, ValueExpression},
        Span,
    },
    zir::{
        ConditionalExpression, Expr, SelectExpression, ShouldReduce, UMetadata,
        ZirAssemblyStatement, ZirExpressionList, ZirProgram,
    },
=======
use zokrates_ast::zir::{
    canonicalizer::ZirCanonicalizer, ConditionalExpression, Folder, SelectExpression, ShouldReduce,
    UMetadata, ZirAssemblyStatement, ZirExpressionList,
>>>>>>> 13d41b08
};
use zokrates_interpreter::Interpreter;

use std::collections::{
    hash_map::{Entry, HashMap},
    VecDeque,
};
use std::ops::*;
use zokrates_ast::common::embed::*;
use zokrates_ast::common::FlatEmbed;
use zokrates_ast::common::WithSpan;
use zokrates_ast::common::{flat::Variable, RuntimeError};
use zokrates_ast::flat::*;
use zokrates_ast::ir::Solver;
use zokrates_ast::zir::types::{Type, UBitwidth};
use zokrates_ast::zir::{
    BooleanExpression, Conditional, FieldElementExpression, Identifier, Parameter as ZirParameter,
    UExpression, UExpressionInner, Variable as ZirVariable, ZirExpression, ZirStatement,
};
use zokrates_common::CompileConfig;
use zokrates_field::Field;

/// A container for statements produced during code generation
/// New statements are registered with the span set in the container
#[derive(Default)]
pub struct FlatStatements<'ast, T> {
    span: Option<Span>,
    buffer: VecDeque<FlatStatement<'ast, T>>,
}

impl<'ast, T> FlatStatements<'ast, T> {
    fn push_back(&mut self, s: FlatStatement<'ast, T>) {
        self.buffer.push_back(s.span(self.span))
    }

    fn pop_front(&mut self) -> Option<FlatStatement<'ast, T>> {
        self.buffer.pop_front()
    }

    fn extend(&mut self, i: impl IntoIterator<Item = FlatStatement<'ast, T>>) {
        self.buffer.extend(i.into_iter().map(|s| s.span(self.span)))
    }

    fn set_span(&mut self, span: Option<Span>) {
        self.span = span;
    }

    fn is_empty(&self) -> bool {
        self.buffer.is_empty()
    }
}

impl<'ast, T> IntoIterator for FlatStatements<'ast, T> {
    type Item = FlatStatement<'ast, T>;

    type IntoIter = std::collections::vec_deque::IntoIter<Self::Item>;

    fn into_iter(self) -> Self::IntoIter {
        self.buffer.into_iter()
    }
}

/// Flattens a function
///
/// # Arguments
/// * `funct` - `ZirFunction` that will be flattened
pub fn from_program_and_config<T: Field>(
    prog: ZirProgram<T>,
    config: CompileConfig,
) -> FlattenerIterator<T> {
    let funct = prog.main;

    let mut flattener = Flattener::new(config);
    let mut statements_flattened = FlatStatements::default();
    // push parameters
    let arguments_flattened = funct
        .arguments
        .into_iter()
        .map(|p| flattener.use_parameter(&p, &mut statements_flattened))
        .collect();

    FlattenerIterator {
        arguments: arguments_flattened,
        statements: FlattenerIteratorInner {
            statements: funct.statements.into(),
            statements_flattened,
            flattener,
        },
        return_count: funct.signature.outputs.len(),
        module_map: prog.module_map,
    }
}

pub struct FlattenerIteratorInner<'ast, T> {
    pub statements: VecDeque<ZirStatement<'ast, T>>,
    pub statements_flattened: FlatStatements<'ast, T>,
    pub flattener: Flattener<'ast, T>,
}

pub type FlattenerIterator<'ast, T> = FlatProgIterator<'ast, T, FlattenerIteratorInner<'ast, T>>;

impl<'ast, T: Field> Iterator for FlattenerIteratorInner<'ast, T> {
    type Item = FlatStatement<'ast, T>;

    fn next(&mut self) -> Option<Self::Item> {
        while self.statements_flattened.is_empty() {
            match self.statements.pop_front() {
                Some(s) => {
                    self.flattener
                        .flatten_statement(&mut self.statements_flattened, s);
                }
                None => {
                    break;
                }
            }
        }
        self.statements_flattened.pop_front()
    }
}

/// Flattener, computes flattened program.
#[derive(Debug)]
pub struct Flattener<'ast, T> {
    config: CompileConfig,
    /// Index of the next introduced variable while processing the program.
    next_var_idx: usize,
    /// `Variable`s corresponding to each `Identifier`
    layout: HashMap<Identifier<'ast>, Variable>,
    /// Cached bit decompositions to avoid re-generating them
    bits_cache: HashMap<FlatExpression<T>, Vec<FlatExpression<T>>>,
}

trait FlattenOutput<T: Field>: Sized {
    fn flat(self) -> FlatExpression<T>;
}

impl<T: Field> FlattenOutput<T> for FlatExpression<T> {
    fn flat(self) -> FlatExpression<T> {
        self
    }
}

impl<T: Field> FlattenOutput<T> for FlatUExpression<T> {
    fn flat(self) -> FlatExpression<T> {
        self.get_field_unchecked()
    }
}

// We introduce a trait in order to make it possible to make flattening `e` generic over the type of `e`

trait Flatten<'ast, T: Field>: From<ZirExpression<'ast, T>> + Conditional<'ast, T> {
    type Output: FlattenOutput<T>;

    fn flatten(
        self,
        flattener: &mut Flattener<'ast, T>,
        statements_flattened: &mut FlatStatements<'ast, T>,
    ) -> Self::Output;
}

impl<'ast, T: Field> Flatten<'ast, T> for FieldElementExpression<'ast, T> {
    type Output = FlatExpression<T>;

    fn flatten(
        self,
        flattener: &mut Flattener<'ast, T>,
        statements_flattened: &mut FlatStatements<'ast, T>,
    ) -> Self::Output {
        flattener.flatten_field_expression(statements_flattened, self)
    }
}

impl<'ast, T: Field> Flatten<'ast, T> for UExpression<'ast, T> {
    type Output = FlatUExpression<T>;

    fn flatten(
        self,
        flattener: &mut Flattener<'ast, T>,
        statements_flattened: &mut FlatStatements<'ast, T>,
    ) -> Self::Output {
        flattener.flatten_uint_expression(statements_flattened, self)
    }
}

impl<'ast, T: Field> Flatten<'ast, T> for BooleanExpression<'ast, T> {
    type Output = FlatExpression<T>;

    fn flatten(
        self,
        flattener: &mut Flattener<'ast, T>,
        statements_flattened: &mut FlatStatements<'ast, T>,
    ) -> Self::Output {
        flattener.flatten_boolean_expression(statements_flattened, self)
    }
}

#[derive(Clone, Debug)]
struct FlatUExpression<T> {
    field: Option<FlatExpression<T>>,
    bits: Option<Vec<FlatExpression<T>>>,
}

impl<T> WithSpan for FlatUExpression<T> {
    fn span(self, span: Option<Span>) -> Self {
        Self {
            field: self.field.map(|e| e.span(span)),
            bits: self
                .bits
                .map(|bits| bits.into_iter().map(|b| b.span(span)).collect()),
        }
    }

    fn get_span(&self) -> Option<Span> {
        let field_span = self.field.as_ref().map(|f| f.get_span());
        field_span.unwrap_or_else(|| unimplemented!())
    }
}

impl<T> FlatUExpression<T> {
    fn default() -> Self {
        FlatUExpression {
            field: None,
            bits: None,
        }
    }
}

impl<T> FlatUExpression<T> {
    fn field<U: Into<Option<FlatExpression<T>>>>(mut self, e: U) -> Self {
        self.field = e.into();
        self
    }

    fn bits<U: Into<Option<Vec<FlatExpression<T>>>>>(mut self, e: U) -> Self {
        self.bits = e.into();
        self
    }

    fn with_field<U: Into<Option<FlatExpression<T>>>>(e: U) -> Self {
        Self::default().field(e)
    }

    fn with_bits<U: Into<Option<Vec<FlatExpression<T>>>>>(e: U) -> Self {
        Self::default().bits(e)
    }
}

impl<T: Field> FlatUExpression<T> {
    fn get_field_unchecked(self) -> FlatExpression<T> {
        match self.field {
            Some(f) => f,
            None => match self.bits {
                Some(bits) => flat_expression_from_bits(bits),
                None => unreachable!(),
            },
        }
    }
}

impl<'ast, T: Field> Flattener<'ast, T> {
    /// Returns a `Flattener` with fresh `layout`.
    fn new(config: CompileConfig) -> Flattener<'ast, T> {
        Flattener {
            config,
            next_var_idx: 0,
            layout: HashMap::new(),
            bits_cache: HashMap::new(),
        }
    }

    /// Flattens a definition, trying to avoid creating redundant variables
    fn define(
        &mut self,
        e: FlatExpression<T>,
        statements_flattened: &mut FlatStatements<'ast, T>,
    ) -> Variable {
        match e {
            FlatExpression::Identifier(id) => id.id,
            e => {
                let res = self.use_sym();
                statements_flattened.push_back(FlatStatement::definition(res, e));
                res
            }
        }
    }

    /// Compute a range check between the bid endian decomposition of an expression and the
    /// big endian decomposition of a constant
    ///
    /// # Arguments
    /// * `a` - the big-endian bit decomposition of the expression to check against the range
    /// * `b` - the big-endian bit decomposition of the upper bound we're checking against
    ///
    /// # Returns
    /// * a vector of FlatExpression which all evaluate to `1` if `a <= b` and `0` otherwise
    ///
    /// # Notes
    ///
    /// Algorithm from [the sapling spec](https://github.com/zcash/zips/blob/master/protocol/sapling.pdf) A.3.2.2
    ///
    /// Let's assume b = [1, 1, 1, 0]
    ///
    /// 1. Init `sizeUnknown = true`
    ///    As long as `sizeUnknown` is `true` we don't yet know if a is <= than b.
    /// 2. Loop over `b`:
    ///     * b[0] = 1
    ///       when `b` is 1 we check whether `a` is 0 in that particular run and update
    ///       `sizeUnknown` accordingly:
    ///       `sizeUnknown = sizeUnknown && a[0]`
    ///     * b[1] = 1
    ///       `sizeUnknown = sizeUnknown && a[1]`
    ///     * b[2] = 1
    ///       `sizeUnknown = sizeUnknown && a[2]`
    ///     * b[3] = 0
    ///       we need to enforce that `a` is 0 in case `sizeUnknown`is still `true`,
    ///       otherwise `a` can be {0,1}:
    ///      `true == (!sizeUnknown || !a[3])`
    ///                   **true => a -> 0
    ///      sizeUnkown *
    ///                   **false => a -> {0,1}
    #[must_use]
    fn constant_le_check(
        &mut self,
        statements_flattened: &mut FlatStatements<'ast, T>,
        a: &[FlatExpression<T>],
        b: &[bool],
    ) -> Vec<FlatExpression<T>> {
        assert_eq!(a.len(), b.len());

        let is_power_of_two_minus_one = b.iter().all(|b| *b);

        // if `b` is all ones, then the check is always verified because that's the maximum possible value
        if is_power_of_two_minus_one {
            let statements: Vec<_> = a
                .iter()
                .map(|e| {
                    let e_id = self.define(e.clone(), statements_flattened);
                    FlatStatement::condition(
                        e_id.into(),
                        FlatExpression::mul(e_id.into(), e_id.into()),
                        RuntimeError::Bitness,
                    )
                })
                .collect();
            statements_flattened.extend(statements);
            return vec![];
        }

        let len = b.len();

        let mut is_not_smaller_run = vec![];
        let mut size_unknown = vec![];

        for _ in 0..len {
            is_not_smaller_run.push(self.use_sym());
            size_unknown.push(self.use_sym());
        }

        // init size_unknown = true
        statements_flattened.push_back(FlatStatement::definition(
            size_unknown[0],
            FlatExpression::value(T::from(1)),
        ));

        let mut res = vec![];

        for (i, b) in b.iter().enumerate() {
            if *b {
                statements_flattened.push_back(FlatStatement::definition(
                    is_not_smaller_run[i],
                    a[i].clone(),
                ));

                // don't need to update size_unknown in the last round
                if i < len - 1 {
                    statements_flattened.push_back(FlatStatement::definition(
                        size_unknown[i + 1],
                        FlatExpression::mul(size_unknown[i].into(), is_not_smaller_run[i].into()),
                    ));
                }
            } else {
                // don't need to update size_unknown in the last round
                if i < len - 1 {
                    statements_flattened.push_back(
                        // sizeUnknown is not changing in this case
                        // We sill have to assign the old value to the variable of the current run
                        // This trivial definition will later be removed by the optimiser
                        FlatStatement::definition(size_unknown[i + 1], size_unknown[i].into()),
                    );
                }

                let or_left =
                    FlatExpression::sub(FlatExpression::value(T::from(1)), size_unknown[i].into());
                let or_right: FlatExpression<_> =
                    FlatExpression::sub(FlatExpression::value(T::from(1)), a[i].clone());

                let and_name = self.use_sym();
                let and = FlatExpression::mul(or_left.clone(), or_right.clone());
                statements_flattened.push_back(FlatStatement::definition(and_name, and));
                let or =
                    FlatExpression::sub(FlatExpression::add(or_left, or_right), and_name.into());

                res.push(or);
            }
        }

        res
    }

    /// Compute an equality check between two expressions
    ///
    /// # Arguments
    ///
    /// * `statements_flattened` - Vector where new flattened statements can be added.
    /// * `left - the first `FlatExpression`
    /// * `right` - the second `FlatExpression`
    ///
    /// # Returns
    /// * A FlatExpression which evaluates to `1` if `left == right`, `0` otherwise
    fn eq_check(
        &mut self,
        statements_flattened: &mut FlatStatements<'ast, T>,
        left: FlatExpression<T>,
        right: FlatExpression<T>,
    ) -> FlatExpression<T> {
        let left = self.define(left, statements_flattened);
        let right = self.define(right, statements_flattened);

        // Wanted: (Y = (X != 0) ? 1 : 0)
        // X = a - b
        // # Y = if X == 0 then 0 else 1 fi
        // # M = if X == 0 then 1 else 1/X fi
        // Y == X * M
        // 0 == (1-Y) * X

        let x = FlatExpression::sub(left.into(), right.into());

        let name_y = self.use_sym();
        let name_m = self.use_sym();

        statements_flattened.push_back(FlatStatement::directive(
            vec![name_y, name_m],
            Solver::ConditionEq,
            vec![x.clone()],
        ));
        statements_flattened.push_back(FlatStatement::condition(
            FlatExpression::identifier(name_y),
            FlatExpression::mul(x.clone(), FlatExpression::identifier(name_m)),
            RuntimeError::Equal,
        ));

        let res = FlatExpression::sub(
            FlatExpression::value(T::one()),
            FlatExpression::identifier(name_y),
        );

        statements_flattened.push_back(FlatStatement::condition(
            FlatExpression::value(T::zero()),
            FlatExpression::mul(res.clone(), x),
            RuntimeError::Equal,
        ));

        res
    }

    /// Enforce a range check against a constant: the range check isn't verified iff a constraint will fail
    ///
    /// # Arguments
    ///
    /// * `statements_flattened` - Vector where new flattened statements can be added.
    /// * `a` - the big-endian bit decomposition of the expression we enforce to be in range
    /// * `b` - the big-endian bit decomposition of the upper bound of the range
    fn enforce_constant_le_check_bits(
        &mut self,
        statements_flattened: &mut FlatStatements<'ast, T>,
        a: &[FlatExpression<T>],
        c: &[bool],
        error: RuntimeError,
    ) {
        let conditions = self.constant_le_check(statements_flattened, a, c);

        let conditions_count = conditions.len();

        let conditions_sum = conditions
            .into_iter()
            .fold(FlatExpression::from(T::zero()), |acc, e| {
                FlatExpression::add(acc, e)
            });
        statements_flattened.push_back(FlatStatement::condition(
            FlatExpression::value(T::from(0)),
            FlatExpression::sub(conditions_sum, T::from(conditions_count).into()),
            error,
        ));
    }

    /// Enforce a range check against a constant: the range check isn't verified iff a constraint will fail
    ///
    /// # Arguments
    ///
    /// * `statements_flattened` - Vector where new flattened statements can be added.
    /// * `e` - the expression we enforce to be in range
    /// * `c` - the constant upper bound of the range
    fn enforce_constant_le_check(
        &mut self,
        statements_flattened: &mut FlatStatements<'ast, T>,
        e: FlatExpression<T>,
        c: T,
        error: RuntimeError,
    ) {
        let c_bit_width = c.bits() as usize;
        let c_bits_be = c.to_bits_be();

        // we reduce e `n` bits with `n` the bitwidth of `c`
        // if `e` does not fit in `n` bits, this will fail
        // but as we are asserting `e < c`, `e` not fitting in `n` bits should indeed lead to an unsatisfied constraint
        let e_bits_be = self.get_bits_unchecked(
            &FlatUExpression::with_field(e),
            c_bit_width,
            c_bit_width,
            statements_flattened,
            error.clone(),
        );

        self.enforce_constant_le_check_bits(
            statements_flattened,
            &e_bits_be,
            &c_bits_be[T::get_required_bits() - c_bit_width..],
            error,
        );
    }

    /// Enforce a range check against a constant: the range check isn't verified iff a constraint will fail
    ///
    /// # Arguments
    ///
    /// * `statements_flattened` - Vector where new flattened statements can be added.
    /// * `e` - the expression we enforce to be in range
    /// * `c` - the constant upper bound of the range
    fn enforce_constant_lt_check(
        &mut self,
        statements_flattened: &mut FlatStatements<'ast, T>,
        e: FlatExpression<T>,
        c: T,
        error: RuntimeError,
    ) {
        // `e < 0` will always result in false value, so we constrain `0 == 1`
        if c == T::zero() {
            statements_flattened.push_back(FlatStatement::condition(
                T::zero().into(),
                T::one().into(),
                error,
            ));
        } else {
            self.enforce_constant_le_check(statements_flattened, e, c - T::one(), error)
        }
    }

    fn make_conditional(
        &mut self,
        statements: FlatStatements<'ast, T>,
        condition: FlatExpression<T>,
    ) -> FlatStatements<'ast, T> {
        statements
            .into_iter()
            .flat_map(|s| match s {
                FlatStatement::Condition(s) => {
                    let span = s.get_span();

                    let mut output = FlatStatements::default();

                    output.set_span(span);

                    // we transform (a == b) into (c => (a == b)) which is (!c || (a == b))

                    // let's introduce new variables to make sure everything is linear
                    let name_lin = self.define(s.lin, &mut output);
                    let name_quad = self.define(s.quad, &mut output);

                    // let's introduce an expression which is 1 iff `a == b`
                    let y = FlatExpression::add(
                        FlatExpression::sub(name_lin.into(), name_quad.into()),
                        T::one().into(),
                    ); // let's introduce !c
                    let x = FlatExpression::sub(T::one().into(), condition.clone());
                    assert!(x.is_linear() && y.is_linear());
                    let name_x_or_y = self.use_sym();
                    output.push_back(FlatStatement::directive(
                        vec![name_x_or_y],
                        Solver::Or,
                        vec![x.clone(), y.clone()],
                    ));
                    output.push_back(FlatStatement::condition(
                        FlatExpression::add(
                            x.clone(),
                            FlatExpression::sub(y.clone(), name_x_or_y.into()),
                        ),
                        FlatExpression::mul(x, y),
                        RuntimeError::BranchIsolation,
                    ));
                    output.push_back(FlatStatement::condition(
                        name_x_or_y.into(),
                        T::one().into(),
                        s.error,
                    ));

                    output
                }
                s => {
                    let mut v = FlatStatements::default();
                    v.push_back(s);
                    v
                }
            })
            .fold(FlatStatements::default(), |mut acc, s| {
                acc.push_back(s);
                acc
            })
    }

    /// Flatten an if/else expression
    ///
    /// # Arguments
    ///
    /// * `statements_flattened` - Vector where new flattened statements can be added.
    /// * `condition` - the condition as a `BooleanExpression`.
    /// * `consequence` - the consequence of type U.
    /// * `alternative` - the alternative of type U.
    /// # Remarks
    /// * U is the type of the expression
    fn flatten_conditional_expression<U: Flatten<'ast, T>>(
        &mut self,
        statements_flattened: &mut FlatStatements<'ast, T>,
        e: ConditionalExpression<'ast, T, U>,
    ) -> FlatUExpression<T> {
        let condition = *e.condition;
        let consequence = *e.consequence;
        let alternative = *e.alternative;

        let condition_flat =
            self.flatten_boolean_expression(statements_flattened, condition.clone());

        let condition_id = self.use_sym();
        statements_flattened.push_back(FlatStatement::definition(condition_id, condition_flat));

        let (consequence, alternative) = if self.config.isolate_branches {
            let mut consequence_statements = FlatStatements::default();

            let consequence = consequence.flatten(self, &mut consequence_statements);

            let mut alternative_statements = FlatStatements::default();

            let alternative = alternative.flatten(self, &mut alternative_statements);

            let consequence_statements =
                self.make_conditional(consequence_statements, condition_id.into());
            let alternative_statements = self.make_conditional(
                alternative_statements,
                FlatExpression::sub(FlatExpression::value(T::one()), condition_id.into()),
            );

            statements_flattened.extend(consequence_statements);
            statements_flattened.extend(alternative_statements);

            (consequence, alternative)
        } else {
            (
                consequence.flatten(self, statements_flattened),
                alternative.flatten(self, statements_flattened),
            )
        };

        let consequence = consequence.flat();
        let alternative = alternative.flat();

        let consequence_id = self.use_sym();
        statements_flattened.push_back(FlatStatement::definition(consequence_id, consequence));

        let alternative_id = self.use_sym();
        statements_flattened.push_back(FlatStatement::definition(alternative_id, alternative));

        let term0_id = self.use_sym();
        statements_flattened.push_back(FlatStatement::definition(
            term0_id,
            FlatExpression::mul(condition_id.into(), FlatExpression::from(consequence_id)),
        ));

        let term1_id = self.use_sym();
        statements_flattened.push_back(FlatStatement::definition(
            term1_id,
            FlatExpression::mul(
                FlatExpression::sub(FlatExpression::value(T::one()), condition_id.into()),
                FlatExpression::from(alternative_id),
            ),
        ));

        let res = self.use_sym();
        statements_flattened.push_back(FlatStatement::definition(
            res,
            FlatExpression::add(
                FlatExpression::from(term0_id),
                FlatExpression::from(term1_id),
            ),
        ));

        FlatUExpression {
            field: Some(FlatExpression::identifier(res)),
            bits: None,
        }
    }

    /// Compute a strict check against a constant
    /// # Arguments
    /// * `statements_flattened` - Vector where new flattened statements can be added.
    /// * `e` - the `FlatExpression` that's being checked against the range.
    /// * `c` - the constant strict upper bound of the range
    ///
    /// # Returns
    /// * a `FlatExpression` which evaluates to `1` if `0 <= e < c`, and to `0` otherwise
    fn constant_lt_check(
        &mut self,
        statements_flattened: &mut FlatStatements<'ast, T>,
        e: FlatExpression<T>,
        c: T,
    ) -> FlatExpression<T> {
        if c == T::zero() {
            // this is the case c == 0, we return 0, aka false
            return T::zero().into();
        }

        self.constant_field_le_check(statements_flattened, e, c - T::one())
    }

    /// Compute a range check against a constant
    ///
    /// # Arguments
    ///
    /// * `statements_flattened` - Vector where new flattened statements can be added.
    /// * `e` - the `FlatExpression` that's being checked against the range.
    /// * `c` - the constant upper bound of the range
    ///
    /// # Returns
    /// * a `FlatExpression` which evaluates to `1` if `0 <= e <= c`, and to `0` otherwise
    fn constant_field_le_check(
        &mut self,
        statements_flattened: &mut FlatStatements<'ast, T>,
        e: FlatExpression<T>,
        c: T,
    ) -> FlatExpression<T> {
        let bitwidth = T::get_required_bits();

        // we want to reduce `e <= c` to 0 or 1, without ever throwing. We know the bitwidth of `c` and want to minimize the bitwidth we reduce `e` to.
        // we must use the maximum bitwidth, as otherwise, large enough values of `e` would lead `get_bits` to throw.
        let e_bits_be = self.get_bits_unchecked(
            &FlatUExpression::with_field(e),
            bitwidth,
            bitwidth,
            statements_flattened,
            RuntimeError::ConstantLtSum,
        );

        // check that this decomposition does not overflow the field
        self.enforce_constant_le_check_bits(
            statements_flattened,
            &e_bits_be,
            &T::max_value().to_bits_be(),
            RuntimeError::Le,
        );

        let conditions = self.constant_le_check(statements_flattened, &e_bits_be, &c.to_bits_be());

        // return `len(conditions) == sum(conditions)`
        self.eq_check(
            statements_flattened,
            T::from(conditions.len()).into(),
            conditions
                .into_iter()
                .fold(FlatExpression::value(T::zero()), |acc, e| {
                    FlatExpression::add(acc, e)
                }),
        )
    }

    #[must_use]
    fn le_check(
        &mut self,
        statements_flattened: &mut FlatStatements<'ast, T>,
        lhs_flattened: FlatExpression<T>,
        rhs_flattened: FlatExpression<T>,
        bit_width: usize,
    ) -> FlatExpression<T> {
        FlatExpression::add(
            self.eq_check(
                statements_flattened,
                lhs_flattened.clone(),
                rhs_flattened.clone(),
            ),
            self.lt_check(
                statements_flattened,
                lhs_flattened,
                rhs_flattened,
                bit_width,
            ),
        )
    }

    #[must_use]
    fn lt_check(
        &mut self,
        statements_flattened: &mut FlatStatements<'ast, T>,
        lhs_flattened: FlatExpression<T>,
        rhs_flattened: FlatExpression<T>,
        bit_width: usize,
    ) -> FlatExpression<T> {
        match (lhs_flattened, rhs_flattened) {
            (x, FlatExpression::Value(constant)) => {
                self.constant_lt_check(statements_flattened, x, constant.value)
            }
            // (c < x <= p - 1) <=> (0 <= p - 1 - x < p - 1 - c)
            (FlatExpression::Value(constant), x) => self.constant_lt_check(
                statements_flattened,
                FlatExpression::sub(T::max_value().into(), x),
                T::max_value() - constant.value,
            ),
            (lhs_flattened, rhs_flattened) => {
                let lhs_id = self.define(lhs_flattened, statements_flattened);
                let rhs_id = self.define(rhs_flattened, statements_flattened);

                // shifted_sub := 2**safe_width + lhs - rhs
                let shifted_sub = FlatExpression::add(
                    FlatExpression::value(T::from(2).pow(bit_width)),
                    FlatExpression::sub(
                        FlatExpression::identifier(lhs_id),
                        FlatExpression::identifier(rhs_id),
                    ),
                );

                let sub_width = bit_width + 1;

                let shifted_sub_bits_be = self.get_bits_unchecked(
                    &FlatUExpression::with_field(shifted_sub),
                    sub_width,
                    sub_width,
                    statements_flattened,
                    RuntimeError::IncompleteDynamicRange,
                );

                FlatExpression::sub(
                    FlatExpression::value(T::one()),
                    shifted_sub_bits_be[0].clone(),
                )
            }
        }
    }

    /// Flattens a boolean expression
    ///
    /// # Arguments
    ///
    /// * `statements_flattened` - Vector where new flattened statements can be added.
    /// * `expression` - `BooleanExpression` that will be flattened.
    ///
    /// # Postconditions
    ///
    /// * `flatten_boolean_expressions` always returns a linear expression,
    /// * in order to preserve composability.
    fn flatten_boolean_expression(
        &mut self,
        statements_flattened: &mut FlatStatements<'ast, T>,
        expression: BooleanExpression<'ast, T>,
    ) -> FlatExpression<T> {
        let span = expression.get_span();

        let span_backup = statements_flattened.span;

        statements_flattened.set_span(span);

        let res = match expression {
            BooleanExpression::Identifier(x) => {
                FlatExpression::identifier(*self.layout.get(&x.id).unwrap())
            }
            BooleanExpression::Select(e) => self
                .flatten_select_expression(statements_flattened, e)
                .get_field_unchecked(),
            BooleanExpression::FieldLt(e) => {
                // Get the bit width to know the size of the binary decompositions for this Field
                let bit_width = T::get_required_bits();

                let safe_width = bit_width - 2; // dynamic comparison is not complete, it only applies to field elements whose difference is strictly smaller than 2**(bitwidth - 2)

                let lhs_flattened = self.flatten_field_expression(statements_flattened, *e.left);
                let rhs_flattened = self.flatten_field_expression(statements_flattened, *e.right);
                self.lt_check(
                    statements_flattened,
                    lhs_flattened,
                    rhs_flattened,
                    safe_width,
                )
            }
            BooleanExpression::BoolEq(e) => {
                // lhs and rhs are booleans, they flatten to 0 or 1
                let x = self.flatten_boolean_expression(statements_flattened, *e.left);
                let y = self.flatten_boolean_expression(statements_flattened, *e.right);
                // Wanted: Not(X - Y)**2 which is an XNOR
                // We know that X and Y are [0, 1]
                // (X - Y) can become a negative values, which is why squaring the result is needed
                // Negating this returns correct result

                // Non-binary Truth table for logic of operation
                // +---+---+-------+---------------+
                // | X | Y | X - Y | Not(X - Y)**2 |
                // +---+---+-------+---------------+
                // | 1 | 1 |     0 |             1 |
                // | 1 | 0 |     1 |             0 |
                // | 0 | 1 |    -1 |             0 |
                // | 0 | 0 |     0 |             1 |
                // +---+---+-------+---------------+

                let x_sub_y = FlatExpression::sub(x, y);
                let name_x_mult_x = self.use_sym();

                statements_flattened.push_back(FlatStatement::definition(
                    name_x_mult_x,
                    FlatExpression::mul(x_sub_y.clone(), x_sub_y),
                ));

                FlatExpression::sub(
                    FlatExpression::value(T::one()),
                    FlatExpression::identifier(name_x_mult_x),
                )
            }
            BooleanExpression::FieldEq(e) => {
                let lhs = self.flatten_field_expression(statements_flattened, *e.left);

                let rhs = self.flatten_field_expression(statements_flattened, *e.right);

                self.eq_check(statements_flattened, lhs, rhs)
            }
            BooleanExpression::UintEq(e) => {
                // We reduce each side into range and apply the same approach as for field elements

                // Wanted: (Y = (X != 0) ? 1 : 0)
                // X = a - b
                // # Y = if X == 0 then 0 else 1 fi
                // # M = if X == 0 then 1 else 1/X fi
                // Y == X * M
                // 0 == (1-Y) * X

                assert!(e.left.metadata.as_ref().unwrap().should_reduce.to_bool());
                assert!(e.right.metadata.as_ref().unwrap().should_reduce.to_bool());

                let lhs = self
                    .flatten_uint_expression(statements_flattened, *e.left)
                    .get_field_unchecked();
                let rhs = self
                    .flatten_uint_expression(statements_flattened, *e.right)
                    .get_field_unchecked();

                self.eq_check(statements_flattened, lhs, rhs)
            }
            BooleanExpression::FieldLe(e) => {
                let lt = self.flatten_boolean_expression(
                    statements_flattened,
                    BooleanExpression::field_lt(*e.left.clone(), *e.right.clone()).span(span),
                );

                let eq = self.flatten_boolean_expression(
                    statements_flattened,
                    BooleanExpression::field_eq(*e.left, *e.right).span(span),
                );

                FlatExpression::add(eq, lt)
            }
            BooleanExpression::UintLt(e) => {
                let bit_width = e.left.bitwidth.to_usize();
                assert!(e.left.metadata.as_ref().unwrap().should_reduce.to_bool());
                assert!(e.right.metadata.as_ref().unwrap().should_reduce.to_bool());

                let lhs_flattened = self
                    .flatten_uint_expression(statements_flattened, *e.left)
                    .get_field_unchecked();
                let rhs_flattened = self
                    .flatten_uint_expression(statements_flattened, *e.right)
                    .get_field_unchecked();

                self.lt_check(
                    statements_flattened,
                    lhs_flattened,
                    rhs_flattened,
                    bit_width,
                )
            }
            BooleanExpression::UintLe(e) => {
                let lt = self.flatten_boolean_expression(
                    statements_flattened,
                    BooleanExpression::uint_lt(*e.left.clone(), *e.right.clone()).span(span),
                );
                let eq = self.flatten_boolean_expression(
                    statements_flattened,
                    BooleanExpression::uint_eq(*e.left, *e.right).span(span),
                );
                FlatExpression::add(eq, lt)
            }
            BooleanExpression::Or(e) => {
                let x = self.flatten_boolean_expression(statements_flattened, *e.left);
                let y = self.flatten_boolean_expression(statements_flattened, *e.right);
                assert!(x.is_linear() && y.is_linear());
                let name_x_or_y = self.use_sym();
                statements_flattened.push_back(FlatStatement::directive(
                    vec![name_x_or_y],
                    Solver::Or,
                    vec![x.clone(), y.clone()],
                ));
                statements_flattened.push_back(FlatStatement::condition(
                    FlatExpression::add(
                        x.clone(),
                        FlatExpression::sub(y.clone(), name_x_or_y.into()),
                    ),
                    FlatExpression::mul(x, y),
                    RuntimeError::Or,
                ));
                name_x_or_y.into()
            }
            BooleanExpression::And(e) => {
                let x = self.flatten_boolean_expression(statements_flattened, *e.left);
                let y = self.flatten_boolean_expression(statements_flattened, *e.right);

                let name_x_and_y = self.use_sym();
                assert!(x.is_linear() && y.is_linear());
                statements_flattened.push_back(FlatStatement::definition(
                    name_x_and_y,
                    FlatExpression::mul(x, y),
                ));

                FlatExpression::identifier(name_x_and_y)
            }
            BooleanExpression::Not(e) => {
                let x = self.flatten_boolean_expression(statements_flattened, *e.inner);
                FlatExpression::sub(FlatExpression::value(T::one()), x)
            }
            BooleanExpression::Value(b) => FlatExpression::value(match b.value {
                true => T::from(1),
                false => T::from(0),
            }),
            BooleanExpression::Conditional(e) => self
                .flatten_conditional_expression(statements_flattened, e)
                .get_field_unchecked(),
        }
        .span(span);

        statements_flattened.set_span(span_backup);

        res
    }

    fn u_to_bits(
        &mut self,
        expression: FlatUExpression<T>,
        bitwidth: UBitwidth,
    ) -> Vec<FlatUExpression<T>> {
        let bits = expression.bits.unwrap();
        assert_eq!(bits.len(), bitwidth.to_usize());

        bits.into_iter().map(FlatUExpression::with_field).collect()
    }

    fn bits_to_u(
        &mut self,
        bits: Vec<FlatUExpression<T>>,
        bitwidth: UBitwidth,
    ) -> FlatUExpression<T> {
        let bits: Vec<_> = bits.into_iter().map(|e| e.get_field_unchecked()).collect();
        assert_eq!(bits.len(), bitwidth.to_usize());

        FlatUExpression::with_bits(bits)
    }

    /// Flattens a function call
    ///
    /// # Arguments
    ///
    /// * `statements_flattened` - Vector where new flattened statements can be added.
    /// * `id` - `Identifier of the function.
    /// * `return_types` - Types of the return values of the function
    /// * `param_expressions` - Arguments of this call
    fn flatten_embed_call(
        &mut self,
        statements_flattened: &mut FlatStatements<'ast, T>,
        embed: FlatEmbed,
        generics: Vec<u32>,
        param_expressions: Vec<ZirExpression<'ast, T>>,
    ) -> Vec<FlatUExpression<T>> {
        let mut params: Vec<_> = param_expressions
            .into_iter()
            .map(|p| {
                if let ZirExpression::Uint(e) = &p {
                    assert!(e.metadata.as_ref().unwrap().should_reduce.is_true());
                }
                self.flatten_expression(statements_flattened, p)
            })
            .collect();

        match embed {
            FlatEmbed::FieldToBoolUnsafe => vec![params.pop().unwrap()],
            FlatEmbed::U8ToBits => self.u_to_bits(params.pop().unwrap(), 8.into()),
            FlatEmbed::U16ToBits => self.u_to_bits(params.pop().unwrap(), 16.into()),
            FlatEmbed::U32ToBits => self.u_to_bits(params.pop().unwrap(), 32.into()),
            FlatEmbed::U64ToBits => self.u_to_bits(params.pop().unwrap(), 64.into()),
            FlatEmbed::U8FromBits => {
                vec![self.bits_to_u(params, 8.into())]
            }
            FlatEmbed::U16FromBits => {
                vec![self.bits_to_u(params, 16.into())]
            }
            FlatEmbed::U32FromBits => {
                vec![self.bits_to_u(params, 32.into())]
            }
            FlatEmbed::U64FromBits => {
                vec![self.bits_to_u(params, 64.into())]
            }
            FlatEmbed::BitArrayLe => {
                // get the length of the bit arrays
                let len = generics[0];

                // split the arguments into the two bit arrays of size `len`
                let (expressions, constants) = (
                    params[..len as usize].to_vec(),
                    params[len as usize..].to_vec(),
                );

                // define variables for the variable bits
                let variables: Vec<_> = expressions
                    .into_iter()
                    .map(|e| {
                        self.define(e.get_field_unchecked(), statements_flattened)
                            .into()
                    })
                    .collect();

                // get constants for the constant bits
                let constants: Vec<_> = constants
                    .into_iter()
                    .map(|e| match e.get_field_unchecked() {
                        FlatExpression::Value(n) if n.value == T::one() => true,
                        FlatExpression::Value(n) if n.value == T::zero() => false,
                        _ => unreachable!(),
                    })
                    .collect();

                // get the list of conditions which must hold iff the `<=` relation holds
                let conditions =
                    self.constant_le_check(statements_flattened, &variables, &constants);

                // return `len(conditions) == sum(conditions)`
                vec![FlatUExpression::with_field(
                    self.eq_check(
                        statements_flattened,
                        T::from(conditions.len()).into(),
                        conditions
                            .into_iter()
                            .fold(FlatExpression::value(T::zero()), |acc, e| {
                                FlatExpression::add(acc, e)
                            }),
                    ),
                )]
            }
            funct => match funct {
                FlatEmbed::Unpack => self.flatten_embed_call_aux(
                    statements_flattened,
                    params,
                    unpack_to_bitwidth(generics[0] as usize),
                ),
                #[cfg(feature = "bellman")]
                FlatEmbed::Sha256Round => {
                    self.flatten_embed_call_aux(statements_flattened, params, sha256_round())
                }
                #[cfg(feature = "ark")]
                FlatEmbed::SnarkVerifyBls12377 => self.flatten_embed_call_aux(
                    statements_flattened,
                    params,
                    snark_verify_bls12_377::<T>(generics[0] as usize),
                ),
                _ => unreachable!(),
            },
        }
    }

    fn flatten_embed_call_aux(
        &mut self,
        statements_flattened: &mut FlatStatements<'ast, T>,
        params: Vec<FlatUExpression<T>>,
        funct: FlatFunctionIterator<'ast, T, impl IntoIterator<Item = FlatStatement<'ast, T>>>,
    ) -> Vec<FlatUExpression<T>> {
        let mut replacement_map = HashMap::new();

        // Handle complex parameters and assign values:
        // Rename Parameters, assign them to values in call. Resolve complex expressions with definitions
        let params_flattened = params.into_iter().map(|e| e.get_field_unchecked());

        let return_values = (0..funct.return_count).map(Variable::public);

        for (concrete_argument, formal_argument) in params_flattened.zip(funct.arguments) {
            let new_var = self.define(concrete_argument, statements_flattened);
            replacement_map.insert(formal_argument.id, new_var);
        }

        // Ensure renaming and correct returns:
        // add all flattened statements, adapt return statements

        let statements = funct.statements.into_iter().map(|stat| match stat {
            FlatStatement::Block(..) => unreachable!(),
            FlatStatement::Definition(s) => {
                let new_var = self.use_sym();
                replacement_map.insert(s.assignee, new_var);
                let new_rhs = s.rhs.apply_substitution(&replacement_map);
                FlatStatement::definition(new_var, new_rhs)
            }
            FlatStatement::Condition(s) => {
                let new_quad = s.quad.apply_substitution(&replacement_map);
                let new_lin = s.lin.apply_substitution(&replacement_map);
                FlatStatement::condition(new_lin, new_quad, s.error)
            }
            FlatStatement::Directive(d) => {
                let new_outputs = d
                    .outputs
                    .into_iter()
                    .map(|o| {
                        let new_o = self.use_sym();
                        replacement_map.insert(o, new_o);
                        new_o
                    })
                    .collect();
                let new_inputs = d
                    .inputs
                    .into_iter()
                    .map(|i| i.apply_substitution(&replacement_map))
                    .collect();
                FlatStatement::directive(new_outputs, d.solver, new_inputs)
            }
            FlatStatement::Log(s) => FlatStatement::Log(LogStatement::new(
                s.format_string,
                s.expressions
                    .into_iter()
                    .map(|(t, e)| {
                        (
                            t,
                            e.into_iter()
                                .map(|e| e.apply_substitution(&replacement_map))
                                .collect(),
                        )
                    })
                    .collect(),
            )),
        });

        statements_flattened.extend(statements);

        return_values
            .map(|x| FlatExpression::from(x).apply_substitution(&replacement_map))
            .map(FlatUExpression::with_field)
            .collect()
    }

    /// Flattens an expression
    ///
    /// # Arguments
    ///
    /// * `statements_flattened` - Vector where new flattened statements can be added.
    /// * `expr` - `ZirExpression` that will be flattened.
    fn flatten_expression(
        &mut self,
        statements_flattened: &mut FlatStatements<'ast, T>,
        expr: ZirExpression<'ast, T>,
    ) -> FlatUExpression<T> {
        match expr {
            ZirExpression::FieldElement(e) => {
                FlatUExpression::with_field(self.flatten_field_expression(statements_flattened, e))
            }
            ZirExpression::Boolean(e) => FlatUExpression::with_field(
                self.flatten_boolean_expression(statements_flattened, e),
            ),
            ZirExpression::Uint(e) => self.flatten_uint_expression(statements_flattened, e),
        }
    }

    fn default_xor(
        &mut self,
        statements_flattened: &mut FlatStatements<'ast, T>,
        left: UExpression<'ast, T>,
        right: UExpression<'ast, T>,
    ) -> FlatUExpression<T> {
        let left_flattened = self.flatten_uint_expression(statements_flattened, left);
        let right_flattened = self.flatten_uint_expression(statements_flattened, right);

        // `left` and `right` were reduced to the target bitwidth, hence their bits are available

        let left_bits = left_flattened.bits.unwrap();
        let right_bits = right_flattened.bits.unwrap();

        let xor: Vec<FlatExpression<T>> = left_bits
            .into_iter()
            .zip(right_bits.into_iter())
            .map(|(x, y)| match (x, y) {
                (FlatExpression::Value(n), e) | (e, FlatExpression::Value(n)) => {
                    if n.value == T::from(0) {
                        self.define(e, statements_flattened).into()
                    } else if n.value == T::from(1) {
                        self.define(
                            FlatExpression::sub(FlatExpression::value(T::from(1)), e),
                            statements_flattened,
                        )
                        .into()
                    } else {
                        unreachable!()
                    }
                }
                (x, y) => {
                    let name = self.use_sym();

                    statements_flattened.extend(vec![
                        FlatStatement::directive(
                            vec![name],
                            Solver::Xor,
                            vec![x.clone(), y.clone()],
                        ),
                        FlatStatement::condition(
                            FlatExpression::add(
                                x.clone(),
                                FlatExpression::sub(y.clone(), name.into()),
                            ),
                            FlatExpression::mul(FlatExpression::add(x.clone(), x), y),
                            RuntimeError::Xor,
                        ),
                    ]);

                    name.into()
                }
            })
            .collect();

        FlatUExpression::with_bits(xor)
    }

    fn euclidean_division(
        &mut self,
        statements_flattened: &mut FlatStatements<'ast, T>,
        target_bitwidth: UBitwidth,
        left: UExpression<'ast, T>,
        right: UExpression<'ast, T>,
    ) -> (FlatExpression<T>, FlatExpression<T>) {
        let left_flattened = self
            .flatten_uint_expression(statements_flattened, left)
            .get_field_unchecked();
        let right_flattened = self
            .flatten_uint_expression(statements_flattened, right)
            .get_field_unchecked();
        let n = if left_flattened.is_linear() {
            left_flattened
        } else {
            let id = self.use_sym();
            statements_flattened.push_back(FlatStatement::definition(id, left_flattened));
            FlatExpression::identifier(id)
        };
        let d = if right_flattened.is_linear() {
            right_flattened
        } else {
            let id = self.use_sym();
            statements_flattened.push_back(FlatStatement::definition(id, right_flattened));
            FlatExpression::identifier(id)
        };

        // introduce the quotient and remainder
        let q = self.use_sym();
        let r = self.use_sym();

        statements_flattened.push_back(FlatStatement::directive(
            vec![q, r],
            Solver::EuclideanDiv,
            vec![n.clone(), d.clone()],
        ));

        let target_bitwidth = target_bitwidth.to_usize();

        // q in range
        let _ = self.get_bits_unchecked(
            &FlatUExpression::with_field(FlatExpression::from(q)),
            target_bitwidth,
            target_bitwidth,
            statements_flattened,
            RuntimeError::Sum,
        );

        // r in range
        let _ = self.get_bits_unchecked(
            &FlatUExpression::with_field(FlatExpression::from(r)),
            target_bitwidth,
            target_bitwidth,
            statements_flattened,
            RuntimeError::Sum,
        );

        // r < d <=> r - d + 2**w < 2**w
        let _ = self.get_bits_unchecked(
            &FlatUExpression::with_field(FlatExpression::add(
                FlatExpression::sub(r.into(), d.clone()),
                FlatExpression::value(T::from(2_u128.pow(target_bitwidth as u32))),
            )),
            target_bitwidth,
            target_bitwidth,
            statements_flattened,
            RuntimeError::Sum,
        );

        // q*d == n - r
        statements_flattened.push_back(FlatStatement::condition(
            FlatExpression::sub(n, r.into()),
            FlatExpression::mul(q.into(), d),
            RuntimeError::Euclidean,
        ));

        (q.into(), r.into())
    }

    /// Flattens a uint expression
    ///
    /// # Arguments
    ///
    /// * `statements_flattened` - Vector where new flattened statements can be added.
    /// * `expr` - `UExpression` that will be flattened.
    fn flatten_uint_expression(
        &mut self,
        statements_flattened: &mut FlatStatements<'ast, T>,
        expr: UExpression<'ast, T>,
    ) -> FlatUExpression<T> {
        let span = expr.as_inner().get_span();

        let span_backup = statements_flattened.span;

        statements_flattened.set_span(span);

        // the bitwidth for this type of uint (8, 16 or 32)
        let target_bitwidth = expr.bitwidth;

        let metadata = expr.metadata.clone().unwrap();

        // the bitwidth on which this value is currently represented
        let actual_bitwidth = metadata.bitwidth() as usize;

        // whether this value should be reduced, for example if it is then used in a bitwidth operation
        let should_reduce = metadata.should_reduce;

        let should_reduce = should_reduce.to_bool();

        let res = match expr.into_inner() {
            UExpressionInner::Value(x) => {
                FlatUExpression::with_field(FlatExpression::value(T::from(x.value)))
            } // force to be a field element
            UExpressionInner::Identifier(x) => {
                let field = FlatExpression::identifier(*self.layout.get(&x.id).unwrap());
                let bits = self.bits_cache.get(&field).map(|bits| {
                    assert_eq!(bits.len(), target_bitwidth.to_usize());
                    bits.clone()
                });
                FlatUExpression::with_field(field).bits(bits)
            }
            UExpressionInner::Select(e) => self.flatten_select_expression(statements_flattened, e),
            UExpressionInner::Not(e) => {
                let e = self.flatten_uint_expression(statements_flattened, *e.inner);

                let e_bits = e.bits.unwrap();

                assert_eq!(e_bits.len(), target_bitwidth.to_usize());

                let name_not: Vec<_> = e_bits
                    .into_iter()
                    .map(|bit| {
                        self.define(
                            FlatExpression::sub(FlatExpression::value(T::from(1)), bit),
                            statements_flattened,
                        )
                        .into()
                    })
                    .collect();

                FlatUExpression::with_bits(name_not)
            }
            UExpressionInner::Add(e) => {
                let left_flattened = self
                    .flatten_uint_expression(statements_flattened, *e.left)
                    .get_field_unchecked();

                let right_flattened = self
                    .flatten_uint_expression(statements_flattened, *e.right)
                    .get_field_unchecked();

                let new_left = if left_flattened.is_linear() {
                    left_flattened
                } else {
                    let id = self.use_sym();
                    statements_flattened.push_back(FlatStatement::definition(id, left_flattened));
                    FlatExpression::identifier(id)
                };
                let new_right = if right_flattened.is_linear() {
                    right_flattened
                } else {
                    let id = self.use_sym();
                    statements_flattened.push_back(FlatStatement::definition(id, right_flattened));
                    FlatExpression::identifier(id)
                };

                FlatUExpression::with_field(FlatExpression::add(new_left, new_right))
            }
            UExpressionInner::Sub(e) => {
                // see uint optimizer for the reasoning here
                let offset = FlatExpression::value(T::from(2).pow(std::cmp::max(
                    e.right.metadata.as_ref().unwrap().bitwidth() as usize,
                    target_bitwidth as usize,
                )));

                let left_flattened = self
                    .flatten_uint_expression(statements_flattened, *e.left)
                    .get_field_unchecked();
                let right_flattened = self
                    .flatten_uint_expression(statements_flattened, *e.right)
                    .get_field_unchecked();
                let new_left = if left_flattened.is_linear() {
                    left_flattened
                } else {
                    let id = self.use_sym();
                    statements_flattened.push_back(FlatStatement::definition(id, left_flattened));
                    FlatExpression::identifier(id)
                };
                let new_right = if right_flattened.is_linear() {
                    right_flattened
                } else {
                    let id = self.use_sym();
                    statements_flattened.push_back(FlatStatement::definition(id, right_flattened));
                    FlatExpression::identifier(id)
                };

                FlatUExpression::with_field(FlatExpression::add(
                    offset,
                    FlatExpression::sub(new_left, new_right),
                ))
            }
            UExpressionInner::LeftShift(e) => {
                let by = match e.right.into_inner() {
                    UExpressionInner::Value(v) => v.value as u32,
                    _ => unreachable!(),
                };

                let e = *e.left;

                let e = self.flatten_uint_expression(statements_flattened, e);

                let e_bits = e.bits.unwrap();

                assert_eq!(e_bits.len(), target_bitwidth.to_usize());

                FlatUExpression::with_bits(
                    e_bits
                        .into_iter()
                        .skip(by as usize)
                        .chain(
                            (0..std::cmp::min(by as usize, target_bitwidth.to_usize()))
                                .map(|_| FlatExpression::value(T::from(0))),
                        )
                        .collect::<Vec<_>>(),
                )
            }
            UExpressionInner::RightShift(e) => {
                let by = match e.right.into_inner() {
                    UExpressionInner::Value(v) => v.value as u32,
                    _ => unreachable!(),
                };

                let e = *e.left;

                let e = self.flatten_uint_expression(statements_flattened, e);

                let e_bits = e.bits.unwrap();

                assert_eq!(e_bits.len(), target_bitwidth.to_usize());

                FlatUExpression::with_bits(
                    (0..std::cmp::min(by as usize, target_bitwidth.to_usize()))
                        .map(|_| FlatExpression::value(T::from(0)))
                        .chain(e_bits.into_iter().take(
                            target_bitwidth.to_usize()
                                - std::cmp::min(by as usize, target_bitwidth.to_usize()),
                        ))
                        .collect::<Vec<_>>(),
                )
            }
            UExpressionInner::Mult(e) => {
                let left_flattened = self
                    .flatten_uint_expression(statements_flattened, *e.left)
                    .get_field_unchecked();
                let right_flattened = self
                    .flatten_uint_expression(statements_flattened, *e.right)
                    .get_field_unchecked();
                let new_left = if left_flattened.is_linear() {
                    left_flattened
                } else {
                    let id = self.use_sym();
                    statements_flattened.push_back(FlatStatement::definition(id, left_flattened));
                    FlatExpression::identifier(id)
                };
                let new_right = if right_flattened.is_linear() {
                    right_flattened
                } else {
                    let id = self.use_sym();
                    statements_flattened.push_back(FlatStatement::definition(id, right_flattened));
                    FlatExpression::identifier(id)
                };

                let res = self.use_sym();

                statements_flattened.push_back(FlatStatement::definition(
                    res,
                    FlatExpression::mul(new_left, new_right),
                ));

                FlatUExpression::with_field(FlatExpression::identifier(res))
            }
            UExpressionInner::Div(e) => {
                let (q, _) = self.euclidean_division(
                    statements_flattened,
                    target_bitwidth,
                    *e.left,
                    *e.right,
                );

                FlatUExpression::with_field(q)
            }
            UExpressionInner::Rem(e) => {
                let (_, r) = self.euclidean_division(
                    statements_flattened,
                    target_bitwidth,
                    *e.left,
                    *e.right,
                );

                FlatUExpression::with_field(r)
            }
            UExpressionInner::Conditional(e) => {
                self.flatten_conditional_expression(statements_flattened, e)
            }
            UExpressionInner::Xor(e) => {
                let left_metadata = e.left.metadata.clone().unwrap();
                let right_metadata = e.right.metadata.clone().unwrap();

                let left_span = e.left.get_span();
                let right_span = e.right.get_span();

                match (e.left.into_inner(), e.right.into_inner()) {
                    (UExpressionInner::And(e), UExpressionInner::And(ee)) => {
                        let a = *e.left;
                        let b = *e.right;
                        let aa = *ee.left;
                        let c = *ee.right;

                        if aa.as_inner() == UExpression::not(a.clone()).as_inner() {
                            let a_flattened = self.flatten_uint_expression(statements_flattened, a);
                            let b_flattened = self.flatten_uint_expression(statements_flattened, b);
                            let c_flattened = self.flatten_uint_expression(statements_flattened, c);

                            let a_bits = a_flattened.bits.unwrap();
                            let b_bits = b_flattened.bits.unwrap();
                            let c_bits = c_flattened.bits.unwrap();

                            let res: Vec<FlatExpression<T>> = a_bits
                                .into_iter()
                                .zip(b_bits.into_iter())
                                .zip(c_bits.into_iter())
                                .map(|((a, b), c)| {
                                    // a(b - c) = ch - c

                                    let ch = self.use_sym();

                                    statements_flattened.extend(vec![
                                        FlatStatement::directive(
                                            vec![ch],
                                            Solver::ShaCh,
                                            vec![a.clone(), b.clone(), c.clone()],
                                        ),
                                        FlatStatement::condition(
                                            FlatExpression::sub(ch.into(), c.clone()),
                                            a * (b - c),
                                            RuntimeError::ShaXor,
                                        ),
                                    ]);
                                    ch.into()
                                })
                                .collect();

                            FlatUExpression::with_bits(res)
                        } else {
                            self.default_xor(
                                statements_flattened,
                                UExpression::and(a, b).metadata(left_metadata),
                                UExpression::and(aa, c).metadata(right_metadata),
                            )
                        }
                    }
                    (UExpressionInner::Xor(e), c) => {
                        let a_metadata = e.left.metadata.clone().unwrap();
                        let b_metadata = e.right.metadata.clone().unwrap();

                        let a_span = e.left.get_span();
                        let b_span = e.right.get_span();
                        let c_span = right_span;

                        match (e.left.into_inner(), e.right.into_inner(), c) {
                            (
                                UExpressionInner::And(e0),
                                UExpressionInner::And(e1),
                                UExpressionInner::And(e2),
                            ) => {
                                let a = *e0.left;
                                let b = *e0.right;
                                let aa = *e1.left;
                                let c = *e1.right;
                                let bb = *e2.left;
                                let cc = *e2.right;

                                if (aa == a) && (bb == b) && (cc == c) {
                                    let a_flattened =
                                        self.flatten_uint_expression(statements_flattened, a);
                                    let b_flattened =
                                        self.flatten_uint_expression(statements_flattened, b);
                                    let c_flattened =
                                        self.flatten_uint_expression(statements_flattened, c);

                                    let a_bits = a_flattened.bits.unwrap();
                                    let b_bits = b_flattened.bits.unwrap();
                                    let c_bits = c_flattened.bits.unwrap();

                                    let res: Vec<FlatExpression<T>> = a_bits
                                        .into_iter()
                                        .zip(b_bits.into_iter())
                                        .zip(c_bits.into_iter())
                                        .map(|((a, b), c)| {
                                            // (b) * (c) = (bc)
                                            // (2bc - b - c) * (a) = bc - maj

                                            let maj = self.use_sym();
                                            let bc = self.use_sym();

                                            statements_flattened.extend(vec![
                                                FlatStatement::directive(
                                                    vec![maj],
                                                    Solver::ShaAndXorAndXorAnd,
                                                    vec![a.clone(), b.clone(), c.clone()],
                                                ),
                                                FlatStatement::condition(
                                                    bc.into(),
                                                    FlatExpression::mul(b.clone(), c.clone()),
                                                    RuntimeError::ShaXor,
                                                ),
                                                FlatStatement::condition(
                                                    FlatExpression::sub(bc.into(), maj.into()),
                                                    FlatExpression::mul(
                                                        FlatExpression::sub(
                                                            FlatExpression::add(
                                                                bc.into(),
                                                                bc.into(),
                                                            ),
                                                            FlatExpression::add(b, c),
                                                        ),
                                                        a,
                                                    ),
                                                    RuntimeError::ShaXor,
                                                ),
                                            ]);
                                            maj.into()
                                        })
                                        .collect();

                                    FlatUExpression::with_bits(res)
                                } else {
                                    self.default_xor(
                                        statements_flattened,
                                        UExpression::xor(
                                            UExpression::and(a, b)
                                                .metadata(a_metadata)
                                                .span(a_span),
                                            UExpression::and(aa, c)
                                                .metadata(b_metadata)
                                                .span(b_span),
                                        )
                                        .metadata(left_metadata)
                                        .span(left_span),
                                        UExpression::and(bb, cc)
                                            .metadata(right_metadata)
                                            .span(c_span),
                                    )
                                }
                            }
                            (a, b, c) => self.default_xor(
                                statements_flattened,
                                UExpression::xor(
                                    a.annotate(target_bitwidth)
                                        .metadata(a_metadata)
                                        .span(a_span),
                                    b.annotate(target_bitwidth)
                                        .metadata(b_metadata)
                                        .span(b_span),
                                )
                                .metadata(left_metadata)
                                .span(left_span),
                                c.annotate(target_bitwidth)
                                    .metadata(right_metadata)
                                    .span(c_span),
                            ),
                        }
                    }
                    (left_i, right_i) => self.default_xor(
                        statements_flattened,
                        left_i
                            .annotate(target_bitwidth)
                            .metadata(left_metadata)
                            .span(left_span),
                        right_i
                            .annotate(target_bitwidth)
                            .metadata(right_metadata)
                            .span(right_span),
                    ),
                }
            }
            UExpressionInner::And(e) => {
                let left_flattened = self.flatten_uint_expression(statements_flattened, *e.left);

                let right_flattened = self.flatten_uint_expression(statements_flattened, *e.right);

                let left_bits = left_flattened.bits.unwrap();
                let right_bits = right_flattened.bits.unwrap();

                assert_eq!(left_bits.len(), target_bitwidth.to_usize());
                assert_eq!(right_bits.len(), target_bitwidth.to_usize());

                let and: Vec<_> = left_bits
                    .into_iter()
                    .zip(right_bits.into_iter())
                    .map(|(x, y)| match (x, y) {
                        (FlatExpression::Value(n), e) | (e, FlatExpression::Value(n)) => {
                            if n.value == T::from(0) {
                                FlatExpression::value(T::from(0))
                            } else if n.value == T::from(1) {
                                e
                            } else {
                                unreachable!();
                            }
                        }
                        (x, y) => self
                            .define(FlatExpression::mul(x, y), statements_flattened)
                            .into(),
                    })
                    .collect();

                FlatUExpression::with_bits(and)
            }
            UExpressionInner::Or(e) => {
                let left_flattened = self.flatten_uint_expression(statements_flattened, *e.left);
                let right_flattened = self.flatten_uint_expression(statements_flattened, *e.right);

                let left_bits = left_flattened.bits.unwrap();
                let right_bits = right_flattened.bits.unwrap();

                assert_eq!(left_bits.len(), target_bitwidth.to_usize());
                assert_eq!(right_bits.len(), target_bitwidth.to_usize());

                assert_eq!(left_bits.len(), target_bitwidth.to_usize());
                assert_eq!(right_bits.len(), target_bitwidth.to_usize());

                let or: Vec<FlatExpression<T>> = left_bits
                    .into_iter()
                    .zip(right_bits.into_iter())
                    .map(|(x, y)| match (x, y) {
                        (FlatExpression::Value(n), e) | (e, FlatExpression::Value(n)) => {
                            if n.value == T::from(0) {
                                self.define(e, statements_flattened).into()
                            } else if n.value == T::from(1) {
                                FlatExpression::value(T::from(1))
                            } else {
                                unreachable!()
                            }
                        }
                        (x, y) => {
                            let name = self.use_sym();

                            statements_flattened.extend(vec![
                                FlatStatement::directive(
                                    vec![name],
                                    Solver::Or,
                                    vec![x.clone(), y.clone()],
                                ),
                                FlatStatement::condition(
                                    FlatExpression::add(
                                        x.clone(),
                                        FlatExpression::sub(y.clone(), name.into()),
                                    ),
                                    FlatExpression::mul(x, y),
                                    RuntimeError::Or,
                                ),
                            ]);
                            name.into()
                        }
                    })
                    .collect();

                FlatUExpression::with_bits(or)
            }
        }
        .span(span);

        let res = match should_reduce {
            true => {
                let bits = self.get_bits_unchecked(
                    &res,
                    actual_bitwidth,
                    target_bitwidth.to_usize(),
                    statements_flattened,
                    RuntimeError::Sum,
                );

                let field = if actual_bitwidth > target_bitwidth.to_usize() {
                    bits.iter().enumerate().fold(
                        FlatExpression::value(T::from(0)),
                        |acc, (index, bit)| {
                            FlatExpression::add(
                                acc,
                                FlatExpression::mul(
                                    FlatExpression::value(
                                        T::from(2).pow(target_bitwidth.to_usize() - index - 1),
                                    ),
                                    bit.clone(),
                                ),
                            )
                        },
                    )
                } else {
                    res.get_field_unchecked()
                };

                FlatUExpression::with_bits(bits).field(field)
            }
            false => res,
        };

        statements_flattened.set_span(span_backup);

        res
    }

    /// Get the bits for a FlatUExpression
    ///
    /// # Arguments
    ///
    /// * `e` - the FlatUExpression to get the bits from
    /// * `from` - the original bitwidth of `e`
    /// * `to` - the bitwidth of the output representation
    /// * `statement_buffer` - a buffer to add statements to
    /// * `error` - the error to throw at runtime in case anything fails
    ///
    /// # Notes
    /// * `from` and `to` must be smaller or equal to `T::get_required_bits()`, the bitwidth of the prime field
    /// * the result is not checked to be in range. This is fine for `to < T::get_required_bits()`, but otherwise it is the caller's responsibility to add that check
    fn get_bits_unchecked(
        &mut self,
        e: &FlatUExpression<T>,
        from: usize,
        to: usize,
        statements_flattened: &mut FlatStatements<'ast, T>,
        error: RuntimeError,
    ) -> Vec<FlatExpression<T>> {
        assert!(from <= T::get_required_bits());
        assert!(to <= T::get_required_bits());

        // constants do not require directives
<<<<<<< HEAD
        if let Some(FlatExpression::Value(ref x)) = e.field {
            let bits: Vec<_> = Interpreter::execute_solver(&Solver::bits(to), &[x.value.clone()])
=======
        if let Some(FlatExpression::Number(ref x)) = e.field {
            let bits: Vec<_> = Interpreter::execute_solver(&Solver::bits(to), &[*x], &[])
>>>>>>> 13d41b08
                .unwrap()
                .into_iter()
                .map(FlatExpression::value)
                .collect();

            assert_eq!(bits.len(), to);

            self.bits_cache
                .insert(e.field.clone().unwrap(), bits.clone());
            return bits;
        };

        e.bits.clone().unwrap_or_else(|| {
            // we are not reducing a constant, therefore the result should always have a smaller bitwidth:
            // `to` is the target bitwidth, and `from` cannot be smaller than that unless we're looking at a
            // constant

            let from = std::cmp::max(from, to);
            let res = match self.bits_cache.entry(e.field.clone().unwrap()) {
                Entry::Occupied(entry) => {
                    let res: Vec<_> = entry.get().clone();
                    // if we already know a decomposition, its number of elements has to be smaller or equal to `to`
                    assert!(res.len() <= to);

                    // we then pad it with zeroes on the left (big endian) to return `to` bits
                    if res.len() == to {
                        res
                    } else {
                        (0..to - res.len())
                            .map(|_| FlatExpression::value(T::zero()))
                            .chain(res)
                            .collect()
                    }
                }
                Entry::Vacant(_) => {
                    let bits = (0..from).map(|_| self.use_sym()).collect::<Vec<_>>();
                    statements_flattened.push_back(FlatStatement::directive(
                        bits.clone(),
                        Solver::Bits(from),
                        vec![e.field.clone().unwrap()],
                    ));

                    let bits: Vec<_> = bits.into_iter().map(FlatExpression::identifier).collect();

                    // decompose to the actual bitwidth

                    // bit checks
                    statements_flattened.extend(bits.iter().take(from).map(|bit| {
                        FlatStatement::condition(
                            bit.clone(),
                            FlatExpression::mul(bit.clone(), bit.clone()),
                            RuntimeError::Bitness,
                        )
                    }));

                    let sum = flat_expression_from_bits(bits.clone());

                    // sum check
                    statements_flattened.push_back(FlatStatement::condition(
                        e.field.clone().unwrap(),
                        sum.clone(),
                        error,
                    ));

                    // truncate to the `to` lowest bits
                    let bits = bits[from - to..].to_vec();

                    assert_eq!(bits.len(), to);

                    self.bits_cache
                        .insert(e.field.clone().unwrap(), bits.clone());
                    self.bits_cache.insert(sum, bits.clone());

                    bits
                }
            };

            assert_eq!(res.len(), to);

            res
        })
    }

    fn flatten_select_expression<U: Flatten<'ast, T>>(
        &mut self,
        statements_flattened: &mut FlatStatements<'ast, T>,
        e: SelectExpression<'ast, T, U>,
    ) -> FlatUExpression<T> {
        let span = e.get_span();

        let array = e.array;
        let index = *e.index;

        let (range_check, result) = array
            .into_iter()
            .enumerate()
            .map(|(i, e)| {
                let condition = self.flatten_boolean_expression(
                    statements_flattened,
                    BooleanExpression::uint_eq(
                        UExpression::value(i as u128)
                            .annotate(UBitwidth::B32)
                            .metadata(UMetadata {
                                should_reduce: ShouldReduce::True,
                                max: T::from(i),
                            })
                            .span(span),
                        index.clone(),
                    )
                    .span(span),
                );

                let element = e.flatten(self, statements_flattened);

                (condition, element)
            })
            .collect::<Vec<_>>()
            .into_iter()
            .fold(
                (
                    FlatExpression::value(T::zero()),
                    FlatExpression::value(T::zero()),
                ),
                |(mut range_check, mut result), (condition, element)| {
                    range_check = FlatExpression::add(range_check, condition.clone()).span(span);

                    let conditional_element_id = self.use_sym();
                    statements_flattened.push_back(
                        FlatStatement::definition(
                            conditional_element_id,
                            FlatExpression::mul(condition, element.flat()).span(span),
                        )
                        .span(span),
                    );

                    result = FlatExpression::add(result, conditional_element_id.into()).span(span);
                    (range_check, result)
                },
            );

        statements_flattened.push_back(FlatStatement::condition(
            range_check,
            FlatExpression::value(T::one()),
            RuntimeError::SelectRangeCheck,
        ));
        FlatUExpression::with_field(result)
    }

    /// Flattens a field expression
    ///
    /// # Arguments
    ///
    /// * `statements_flattened` - Vector where new flattened statements can be added.
    /// * `expr` - `FieldElementExpression` that will be flattened.
    fn flatten_field_expression(
        &mut self,
        statements_flattened: &mut FlatStatements<'ast, T>,
        expr: FieldElementExpression<'ast, T>,
    ) -> FlatExpression<T> {
        let span = expr.get_span();

        let span_backup = statements_flattened.span;

        statements_flattened.set_span(span);

        let res = match expr {
            FieldElementExpression::Value(x) => FlatExpression::Value(x), // force to be a field element
            FieldElementExpression::Identifier(x) => FlatExpression::identifier(
                *self.layout.get(&x.id).unwrap_or_else(|| panic!("{}", x)),
            ),
            FieldElementExpression::Select(e) => self
                .flatten_select_expression(statements_flattened, e)
                .get_field_unchecked(),
            FieldElementExpression::Add(e) => {
                let left_flattened = self.flatten_field_expression(statements_flattened, *e.left);
                let right_flattened = self.flatten_field_expression(statements_flattened, *e.right);
                let new_left = if left_flattened.is_linear() {
                    left_flattened
                } else {
                    let id = self.use_sym();
                    statements_flattened.push_back(FlatStatement::definition(id, left_flattened));
                    FlatExpression::identifier(id)
                };
                let new_right = if right_flattened.is_linear() {
                    right_flattened
                } else {
                    let id = self.use_sym();
                    statements_flattened.push_back(FlatStatement::definition(id, right_flattened));
                    FlatExpression::identifier(id)
                };
                FlatExpression::add(new_left, new_right)
            }
            FieldElementExpression::Sub(e) => {
                let left_flattened = self.flatten_field_expression(statements_flattened, *e.left);
                let right_flattened = self.flatten_field_expression(statements_flattened, *e.right);

                let new_left = if left_flattened.is_linear() {
                    left_flattened
                } else {
                    let id = self.use_sym();
                    statements_flattened.push_back(FlatStatement::definition(id, left_flattened));
                    FlatExpression::identifier(id)
                };
                let new_right = if right_flattened.is_linear() {
                    right_flattened
                } else {
                    let id = self.use_sym();
                    statements_flattened.push_back(FlatStatement::definition(id, right_flattened));
                    FlatExpression::identifier(id)
                };

                FlatExpression::sub(new_left, new_right)
            }
            FieldElementExpression::Mult(e) => {
                let left_flattened = self.flatten_field_expression(statements_flattened, *e.left);
                let right_flattened = self.flatten_field_expression(statements_flattened, *e.right);
                let new_left = if left_flattened.is_linear() {
                    left_flattened
                } else {
                    let id = self.use_sym();
                    statements_flattened.push_back(FlatStatement::definition(id, left_flattened));
                    FlatExpression::identifier(id)
                };
                let new_right = if right_flattened.is_linear() {
                    right_flattened
                } else {
                    let id = self.use_sym();
                    statements_flattened.push_back(FlatStatement::definition(id, right_flattened));
                    FlatExpression::identifier(id)
                };
                FlatExpression::mul(new_left, new_right)
            }
            FieldElementExpression::Div(e) => {
                let left_flattened = self.flatten_field_expression(statements_flattened, *e.left);
                let right_flattened = self.flatten_field_expression(statements_flattened, *e.right);
                let new_left: FlatExpression<T> = {
                    let id = self.use_sym();
                    statements_flattened.push_back(FlatStatement::definition(id, left_flattened));
                    id.into()
                };
                let new_right: FlatExpression<T> = {
                    let id = self.use_sym();
                    statements_flattened.push_back(FlatStatement::definition(id, right_flattened));
                    id.into()
                };

                // `right` is assumed to already be non-zero so this is an unchecked division
                // TODO: we could save one constraint here by reusing the inverse of `right` computed earlier

                let inverse = self.use_sym();

                // # c = a/b
                statements_flattened.push_back(FlatStatement::directive(
                    vec![inverse],
                    Solver::Div,
                    vec![new_left.clone(), new_right.clone()],
                ));

                // assert(c * b == a)
                statements_flattened.push_back(FlatStatement::condition(
                    new_left,
                    FlatExpression::mul(new_right, inverse.into()),
                    RuntimeError::Division,
                ));

                inverse.into()
            }
            FieldElementExpression::Pow(e) => {
                match e.right.into_inner() {
                    UExpressionInner::Value(ref exp) => {
                        // flatten the base expression
                        let base_flattened =
                            self.flatten_field_expression(statements_flattened, *e.left.clone());

                        // we require from the base to be linear
                        // TODO change that
                        assert!(base_flattened.is_linear());

                        // convert the exponent to bytes, big endian
                        let ebytes_be = exp.value.to_be_bytes();

                        // convert the bytes to bits, remove leading zeroes (we only need powers up to the highest non-zero bit)
                        #[allow(clippy::needless_collect)]
                        // collecting is required as we then reverse
                        let ebits_be: Vec<_> = ebytes_be
                            .iter()
                            .flat_map(|byte| (0..8).rev().map(move |i| byte & (1 << i) != 0)) // byte to bit, big endian
                            .skip_while(|b| !b) // skip trailing false bits
                            .collect();

                        // reverse to start with the lowest bit first
                        let ebits_le: Vec<_> = ebits_be.into_iter().rev().collect();

                        // calculate all powers e**(2**i) by squaring
                        let powers: Vec<FlatExpression<T>> = ebits_le
                            .iter()
                            .scan(None, |state, _| {
                                match state {
                                    // the first element is the base
                                    None => {
                                        *state = Some(base_flattened.clone());
                                        Some(base_flattened.clone())
                                    }
                                    // any subsequent element is the square of the previous one
                                    Some(previous) => {
                                        // introduce a new variable
                                        let id = self.use_sym();
                                        // set it to the square of the previous one, stored in state
                                        statements_flattened.push_back(FlatStatement::definition(
                                            id,
                                            FlatExpression::mul(previous.clone(), previous.clone()),
                                        ));
                                        // store it in the state for later squaring
                                        *state = Some(FlatExpression::identifier(id));
                                        // return it for later use constructing the result
                                        Some(FlatExpression::identifier(id))
                                    }
                                }
                            })
                            .collect();

                        // construct the result iterating through the bits, multiplying by the associated power iff the bit is true
                        ebits_le.into_iter().zip(powers).fold(
                            FlatExpression::value(T::from(1)), // initialise the result at 1. If we have no bits to iterate through, we're computing x**0 == 1
                            |acc, (bit, power)| match bit {
                                true => {
                                    // update the result by introducing a new variable
                                    let id = self.use_sym();
                                    statements_flattened.push_back(FlatStatement::definition(
                                        id,
                                        FlatExpression::mul(acc, power), // set the new result to the current result times the current power
                                    ));
                                    FlatExpression::identifier(id)
                                }
                                false => acc, // this bit is false, keep the previous result
                            },
                        )
                    }
                    _ => panic!("Expected number as pow exponent"),
                }
            }
            FieldElementExpression::Conditional(e) => self
                .flatten_conditional_expression(statements_flattened, e)
                .get_field_unchecked(),
            _ => unreachable!(),
        };

        statements_flattened.set_span(span_backup);

        res
    }

    fn flatten_assembly_statement(
        &mut self,
        statements_flattened: &mut FlatStatements<'ast, T>,
        stat: ZirAssemblyStatement<'ast, T>,
    ) {
        let span = stat.get_span();

        let span_backup = statements_flattened.span;

        statements_flattened.set_span(span);

        match stat {
            ZirAssemblyStatement::Assignment(s) => {
                let inputs: Vec<FlatExpression<T>> = s
                    .expression
                    .arguments
                    .iter()
                    .cloned()
                    .map(|p| self.layout.get(&p.id.id).cloned().unwrap().into())
                    .collect();
<<<<<<< HEAD
                let outputs: Vec<Variable> = s
                    .assignee
                    .into_iter()
                    .map(|assignee| self.use_variable(&assignee))
                    .collect();
                let directive = FlatDirective::new(outputs, Solver::Zir(s.expression), inputs);
=======

                let outputs: Vec<Variable> = assignees
                    .into_iter()
                    .map(|assignee| self.use_variable(&assignee))
                    .collect();

                let mut canonicalizer = ZirCanonicalizer::default();
                let function = canonicalizer.fold_function(function);

                let directive = FlatDirective::new(outputs, Solver::Zir(function), inputs);
>>>>>>> 13d41b08
                statements_flattened.push_back(FlatStatement::Directive(directive));
            }
            ZirAssemblyStatement::Constraint(s) => {
                let lhs = self.flatten_field_expression(statements_flattened, s.left);
                let rhs = self.flatten_field_expression(statements_flattened, s.right);
                statements_flattened.push_back(FlatStatement::condition(
                    lhs,
                    rhs,
                    RuntimeError::SourceAssemblyConstraint(s.metadata),
                ));
            }
        };

        statements_flattened.set_span(span_backup);
    }

    /// Flattens a statement
    ///
    /// # Arguments
    ///
    /// * `statements_flattened` - Vector where new flattened statements can be added.
    /// * `stat` - `ZirStatement` that will be flattened.
    fn flatten_statement(
        &mut self,
        statements_flattened: &mut FlatStatements<'ast, T>,
        s: ZirStatement<'ast, T>,
    ) {
        let span = s.get_span();

        let span_backup = statements_flattened.span;

        statements_flattened.set_span(span);

        match s {
            ZirStatement::Return(s) => {
                #[allow(clippy::needless_collect)]
                // clippy suggests to not collect here, but `statements_flattened` is borrowed in the iterator,
                // so we cannot borrow again when extending
                let flat_expressions: Vec<_> = s
                    .inner
                    .into_iter()
                    .map(|expr| self.flatten_expression(statements_flattened, expr))
                    .map(|x| x.get_field_unchecked())
                    .collect();

                statements_flattened.extend(
                    flat_expressions
                        .into_iter()
                        .enumerate()
                        .map(|(index, e)| FlatStatement::definition(Variable::public(index), e)),
                );
            }
            ZirStatement::Assembly(s) => {
                let mut block_statements = FlatStatements::default();
                block_statements.set_span(s.get_span());

                for s in s.inner {
                    self.flatten_assembly_statement(&mut block_statements, s);
                }
                statements_flattened
                    .push_back(FlatStatement::block(block_statements.buffer.into()));
            }
            ZirStatement::IfElse(s) => {
                let condition_flat =
                    self.flatten_boolean_expression(statements_flattened, s.condition.clone());

                let condition_id = self.use_sym();
                statements_flattened
                    .push_back(FlatStatement::definition(condition_id, condition_flat));

                if self.config.isolate_branches {
                    let mut consequence_statements = FlatStatements::default();
                    let mut alternative_statements = FlatStatements::default();

                    s.consequence
                        .into_iter()
                        .for_each(|s| self.flatten_statement(&mut consequence_statements, s));
                    s.alternative
                        .into_iter()
                        .for_each(|s| self.flatten_statement(&mut alternative_statements, s));

                    let consequence_statements =
                        self.make_conditional(consequence_statements, condition_id.into());
                    let alternative_statements = self.make_conditional(
                        alternative_statements,
                        FlatExpression::sub(FlatExpression::value(T::one()), condition_id.into()),
                    );

                    statements_flattened.extend(consequence_statements);
                    statements_flattened.extend(alternative_statements);
                } else {
                    s.consequence
                        .into_iter()
                        .for_each(|s| self.flatten_statement(statements_flattened, s));
                    s.alternative
                        .into_iter()
                        .for_each(|s| self.flatten_statement(statements_flattened, s));
                }
            }
            ZirStatement::Definition(s) => {
                // define n variables with n the number of primitive types for v_type
                // assign them to the n primitive types for expr

                let assignee = s.assignee;
                let expr = s.rhs;

                let rhs = self.flatten_expression(statements_flattened, expr);

                let bits = rhs.bits.clone();

                let var = match rhs.get_field_unchecked() {
                    FlatExpression::Identifier(id) => {
                        self.use_variable_with_existing(&assignee, id.id);
                        id.id
                    }
                    e => {
                        let var = self.use_variable(&assignee);

                        // handle return of function call
                        statements_flattened.push_back(FlatStatement::definition(var, e));

                        var
                    }
                };

                // register bits
                if let Some(bits) = bits {
                    self.bits_cache
                        .insert(FlatExpression::identifier(var), bits);
                }
            }
            ZirStatement::Assertion(s) => {
                let e = s.expression;
                let error = s.error;

                match e {
                    BooleanExpression::And(..) => {
                        for boolean in e.into_conjunction_iterator() {
                            self.flatten_statement(
                                statements_flattened,
                                ZirStatement::assertion(boolean, error.clone()).span(span),
                            )
                        }
                    }
                    BooleanExpression::FieldEq(e) => {
                        let lhs = self.flatten_field_expression(statements_flattened, *e.left);
                        let rhs = self.flatten_field_expression(statements_flattened, *e.right);

                        self.flatten_equality_assertion(
                            statements_flattened,
                            lhs,
                            rhs,
                            error.into(),
                        )
                    }
                    BooleanExpression::FieldLt(e) => {
                        let lhs = self.flatten_field_expression(statements_flattened, *e.left);
                        let rhs = self.flatten_field_expression(statements_flattened, *e.right);

                        match (lhs, rhs) {
                            (e, FlatExpression::Value(c)) => self.enforce_constant_lt_check(
                                statements_flattened,
                                e,
                                c.value,
                                error.into(),
                            ),
                            // c < e <=> p - 1 - e < p - 1 - c
                            (FlatExpression::Value(c), e) => self.enforce_constant_lt_check(
                                statements_flattened,
                                FlatExpression::sub(T::max_value().into(), e),
                                T::max_value() - c.value,
                                error.into(),
                            ),
                            (lhs, rhs) => {
                                let bit_width = T::get_required_bits();
                                let safe_width = bit_width - 2; // dynamic comparison is not complete
                                let e = self.lt_check(statements_flattened, lhs, rhs, safe_width);
                                statements_flattened.push_back(FlatStatement::condition(
                                    e,
                                    FlatExpression::value(T::one()),
                                    error.into(),
                                ));
                            }
                        }
                    }
                    BooleanExpression::FieldLe(e) => {
                        let lhs = self.flatten_field_expression(statements_flattened, *e.left);
                        let rhs = self.flatten_field_expression(statements_flattened, *e.right);

                        match (lhs, rhs) {
                            (e, FlatExpression::Value(c)) => self.enforce_constant_le_check(
                                statements_flattened,
                                e,
                                c.value,
                                error.into(),
                            ),
                            // c <= e <=> p - 1 - e <= p - 1 - c
                            (FlatExpression::Value(c), e) => self.enforce_constant_le_check(
                                statements_flattened,
                                FlatExpression::sub(T::max_value().into(), e),
                                T::max_value() - c.value,
                                error.into(),
                            ),
                            (lhs, rhs) => {
                                let bit_width = T::get_required_bits();
                                let safe_width = bit_width - 2; // dynamic comparison is not complete
                                let e = self.le_check(statements_flattened, lhs, rhs, safe_width);
                                statements_flattened.push_back(FlatStatement::condition(
                                    e,
                                    FlatExpression::value(T::one()),
                                    error.into(),
                                ));
                            }
                        }
                    }
                    BooleanExpression::UintLe(e) => {
                        let lhs = self
                            .flatten_uint_expression(statements_flattened, *e.left)
                            .get_field_unchecked();
                        let rhs = self
                            .flatten_uint_expression(statements_flattened, *e.right)
                            .get_field_unchecked();

                        match (lhs, rhs) {
                            (e, FlatExpression::Value(c)) => self.enforce_constant_le_check(
                                statements_flattened,
                                e,
                                c.value,
                                error.into(),
                            ),
                            // c <= e <=> p - 1 - e <= p - 1 - c
                            (FlatExpression::Value(c), e) => self.enforce_constant_le_check(
                                statements_flattened,
                                FlatExpression::sub(T::max_value().into(), e),
                                T::max_value() - c.value,
                                error.into(),
                            ),
                            (lhs, rhs) => {
                                let bit_width = T::get_required_bits();
                                let safe_width = bit_width - 2; // dynamic comparison is not complete
                                let e = self.le_check(statements_flattened, lhs, rhs, safe_width);
                                statements_flattened.push_back(FlatStatement::condition(
                                    e,
                                    FlatExpression::value(T::one()),
                                    error.into(),
                                ));
                            }
                        }
                    }
                    BooleanExpression::UintEq(e) => {
                        let lhs = self
                            .flatten_uint_expression(statements_flattened, *e.left)
                            .get_field_unchecked();
                        let rhs = self
                            .flatten_uint_expression(statements_flattened, *e.right)
                            .get_field_unchecked();

                        self.flatten_equality_assertion(
                            statements_flattened,
                            lhs,
                            rhs,
                            error.into(),
                        )
                    }
                    BooleanExpression::BoolEq(e) => {
                        let lhs = self.flatten_boolean_expression(statements_flattened, *e.left);
                        let rhs = self.flatten_boolean_expression(statements_flattened, *e.right);

                        self.flatten_equality_assertion(
                            statements_flattened,
                            lhs,
                            rhs,
                            error.into(),
                        )
                    }
                    // `!(x == 0)` can be asserted by giving the inverse of `x`
                    BooleanExpression::Not(UnaryExpression {
                        inner:
                            box BooleanExpression::UintEq(BinaryExpression {
                                left:
                                    box UExpression {
                                        inner:
                                            UExpressionInner::Value(ValueExpression {
                                                value: 0, ..
                                            }),
                                        ..
                                    },
                                right: box x,
                                ..
                            }),
                        ..
                    })
                    | BooleanExpression::Not(UnaryExpression {
                        inner:
                            box BooleanExpression::UintEq(BinaryExpression {
                                right:
                                    box UExpression {
                                        inner:
                                            UExpressionInner::Value(ValueExpression {
                                                value: 0, ..
                                            }),
                                        ..
                                    },
                                left: box x,
                                ..
                            }),
                        ..
                    }) => {
                        let x = self
                            .flatten_uint_expression(statements_flattened, x)
                            .get_field_unchecked();

                        // introduce intermediate variable
                        let x_id = self.define(x, statements_flattened);

                        // check that `x` is not 0 by giving its inverse
                        let invx = self.use_sym();

                        // # invx = 1/x
                        statements_flattened.push_back(FlatStatement::Directive(
                            FlatDirective::new(
                                vec![invx],
                                Solver::Div,
                                vec![FlatExpression::value(T::one()), x_id.into()],
                            ),
                        ));

                        // assert(invx * x == 1)
                        statements_flattened.push_back(FlatStatement::condition(
                            FlatExpression::value(T::one()),
                            FlatExpression::mul(invx.into(), x_id.into()),
                            RuntimeError::Inverse,
                        ));
                    }
                    // `!(x == 0)` can be asserted by giving the inverse of `x`
                    BooleanExpression::Not(UnaryExpression {
                        inner:
                            box BooleanExpression::FieldEq(
                                BinaryExpression {
                                    left: box FieldElementExpression::Value(zero),
                                    right: box x,
                                    ..
                                },
                                ..,
                            ),
                        ..
                    })
                    | BooleanExpression::Not(UnaryExpression {
                        inner:
                            box BooleanExpression::FieldEq(
                                BinaryExpression {
                                    left: box x,
                                    right: box FieldElementExpression::Value(zero),
                                    ..
                                },
                                ..,
                            ),
                        ..
                    }) if zero.value == T::from(0) => {
                        let x = self.flatten_field_expression(statements_flattened, x);

                        // introduce intermediate variable
                        let x_id = self.define(x, statements_flattened);

                        // check that `x` is not 0 by giving its inverse
                        let invx = self.use_sym();

                        // # invx = 1/x
                        statements_flattened.push_back(FlatStatement::Directive(
                            FlatDirective::new(
                                vec![invx],
                                Solver::Div,
                                vec![FlatExpression::value(T::one()), x_id.into()],
                            ),
                        ));

                        // assert(invx * x == 1)
                        statements_flattened.push_back(FlatStatement::condition(
                            FlatExpression::value(T::one()),
                            FlatExpression::mul(invx.into(), x_id.into()),
                            RuntimeError::Inverse,
                        ));
                    }
                    e => {
                        // naive approach: flatten the boolean to a single field element and constrain it to 1
                        let e = self.flatten_boolean_expression(statements_flattened, e);

                        if e.is_linear() {
                            statements_flattened.push_back(FlatStatement::condition(
                                e,
                                FlatExpression::value(T::from(1)),
                                error.into(),
                            ));
                        } else {
                            // swap so that left side is linear
                            statements_flattened.push_back(FlatStatement::condition(
                                FlatExpression::value(T::from(1)),
                                e,
                                error.into(),
                            ));
                        }
                    }
                }
            }
            ZirStatement::MultipleDefinition(s) => {
                // flatten the right side to p = sum(var_i.type.primitive_count) expressions
                // define p new variables to the right side expressions

                match s.rhs {
                    ZirExpressionList::EmbedCall(embed, generics, exprs) => {
                        let rhs_flattened = self.flatten_embed_call(
                            statements_flattened,
                            embed,
                            generics,
                            exprs.clone(),
                        );

                        let rhs = rhs_flattened.into_iter();

                        assert_eq!(s.assignees.len(), rhs.len());

                        let assignees: Vec<_> = s
                            .assignees
                            .into_iter()
                            .zip(rhs)
                            .map(|(v, r)| match r.get_field_unchecked() {
                                FlatExpression::Identifier(id) => {
                                    self.use_variable_with_existing(&v, id.id);
                                    id.id
                                }
                                e => {
                                    let id = self.use_variable(&v);
                                    statements_flattened
                                        .push_back(FlatStatement::definition(id, e));
                                    id
                                }
                            })
                            .collect();

                        match embed {
                            FlatEmbed::U64FromBits
                            | FlatEmbed::U32FromBits
                            | FlatEmbed::U16FromBits
                            | FlatEmbed::U8FromBits => {
                                let bits = exprs
                                    .into_iter()
                                    .map(|e| {
                                        self.flatten_expression(statements_flattened, e)
                                            .get_field_unchecked()
                                    })
                                    .collect();
                                self.bits_cache.insert(assignees[0].into(), bits);
                            }
                            _ => {}
                        }
                    }
                }
            }
            ZirStatement::Log(s) => {
                let expressions = s
                    .expressions
                    .into_iter()
                    .map(|(t, e)| {
                        (
                            t,
                            e.into_iter()
                                .map(|e| {
                                    self.flatten_expression(statements_flattened, e)
                                        .get_field_unchecked()
                                })
                                .collect(),
                        )
                    })
                    .collect();

                statements_flattened.push_back(FlatStatement::Log(LogStatement::new(
                    s.format_string,
                    expressions,
                )));
            }
        };

        statements_flattened.set_span(span_backup);
    }

    /// Flattens an equality assertion, enforcing it in the circuit.
    ///
    /// # Arguments
    ///
    /// * `statements_flattened` - `FlatStatements<'ast, T>` Vector where new flattened statements can be added.
    /// * `lhs` - `FlatExpression<T>` Left-hand side of the equality expression.
    /// * `rhs` - `FlatExpression<T>` Right-hand side of the equality expression.
    fn flatten_equality_assertion(
        &mut self,
        statements_flattened: &mut FlatStatements<'ast, T>,
        lhs: FlatExpression<T>,
        rhs: FlatExpression<T>,
        error: RuntimeError,
    ) {
        let (lhs, rhs) = match (lhs, rhs) {
            (FlatExpression::Mult(e), z) | (z, FlatExpression::Mult(e)) => (
                self.identify_expression(z, statements_flattened),
                FlatExpression::mul(
                    self.identify_expression(*e.left, statements_flattened),
                    self.identify_expression(*e.right, statements_flattened),
                ),
            ),
            (x, z) => (
                self.identify_expression(z, statements_flattened),
                FlatExpression::mul(
                    self.identify_expression(x, statements_flattened),
                    FlatExpression::value(T::from(1)),
                ),
            ),
        };
        statements_flattened.push_back(FlatStatement::condition(lhs, rhs, error));
    }

    /// Identifies a non-linear expression by assigning it to a new identifier.
    ///
    /// # Arguments
    ///
    /// * `e` - `FlatExpression<T>` Expression to be assigned to an identifier.
    /// * `statements_flattened` - `FlatStatements<'ast, T>` Vector where new flattened statements can be added.
    fn identify_expression(
        &mut self,
        e: FlatExpression<T>,
        statements_flattened: &mut FlatStatements<'ast, T>,
    ) -> FlatExpression<T> {
        match e.is_linear() {
            true => e,
            false => {
                let sym = self.use_sym();
                statements_flattened.push_back(FlatStatement::definition(sym, e));
                FlatExpression::identifier(sym)
            }
        }
    }

    /// Returns a fresh Variable for a given Variable
    /// # Arguments
    ///
    /// * `variable` - a variable in the program being flattened
    fn use_variable(&mut self, variable: &ZirVariable<'ast>) -> Variable {
        let var = self.issue_new_variable();

        self.layout.insert(variable.id.clone(), var);
        var
    }

    /// Reuse an existing variable for a new name
    /// # Arguments
    ///
    /// * `variable` - a variable in the program being flattened
    /// * `flat_variable` - an existing flat variable
    fn use_variable_with_existing(
        &mut self,
        variable: &ZirVariable<'ast>,
        flat_variable: Variable,
    ) {
        self.layout.insert(variable.id.clone(), flat_variable);
    }

    fn use_parameter(
        &mut self,
        parameter: &ZirParameter<'ast>,
        statements_flattened: &mut FlatStatements<'ast, T>,
    ) -> Parameter {
        let span = parameter.get_span();

        let backup_span = statements_flattened.span;

        statements_flattened.set_span(span);

        let variable = self.use_variable(&parameter.id);

        match parameter.id.get_type() {
            Type::Uint(bitwidth) => {
                // to constrain unsigned integer inputs to be in range, we get their bit decomposition.
                // it will be cached
                self.get_bits_unchecked(
                    &FlatUExpression::with_field(FlatExpression::identifier(variable)),
                    bitwidth.to_usize(),
                    bitwidth.to_usize(),
                    statements_flattened,
                    RuntimeError::Sum,
                );
            }
            Type::Boolean => {
                statements_flattened.push_back(FlatStatement::condition(
                    variable.into(),
                    FlatExpression::mul(variable.into(), variable.into()),
                    RuntimeError::ArgumentBitness,
                ));
            }
            Type::FieldElement => {}
        }

        statements_flattened.set_span(backup_span);

        Parameter::new(variable, parameter.private).span(span)
    }

    fn issue_new_variable(&mut self) -> Variable {
        let var = Variable::new(self.next_var_idx);
        self.next_var_idx += 1;
        var
    }

    // create an internal variable. We do not register it in the layout
    fn use_sym(&mut self) -> Variable {
        self.issue_new_variable()
    }
}

#[cfg(test)]
mod tests {
    use super::*;
    use zokrates_ast::zir;
    use zokrates_ast::zir::types::Signature;
    use zokrates_ast::zir::types::Type;
    use zokrates_ast::zir::Id;
    use zokrates_ast::zir::ZirFunction;
    use zokrates_field::Bn128Field;

    fn flatten_function<T: Field>(f: ZirFunction<T>) -> FlatProg<T> {
        from_program_and_config(
            ZirProgram {
                main: f,
                module_map: Default::default(),
            },
            CompileConfig::default(),
        )
        .collect()
    }

    #[test]
    fn assertion_bool_eq() {
        // def main() {
        //     bool x = true;
        //     bool y = true;
        //     assert(x == y);
        //     return;
        // }

        // def main() {
        //     _0 = 1;
        //     _1 = 1;
        //     _1 == (_0 * 1);
        // }
        let function = ZirFunction::<Bn128Field> {
            arguments: vec![],
            statements: vec![
                ZirStatement::definition(
                    zir::Variable::boolean("x".into()),
                    BooleanExpression::value(true).into(),
                ),
                ZirStatement::definition(
                    zir::Variable::boolean("y".into()),
                    BooleanExpression::value(true).into(),
                ),
                ZirStatement::assertion(
                    BooleanExpression::bool_eq(
                        BooleanExpression::identifier("x".into()),
                        BooleanExpression::identifier("y".into()),
                    ),
                    zir::RuntimeError::mock(),
                ),
                ZirStatement::ret(vec![]),
            ],
            signature: Signature {
                inputs: vec![],
                outputs: vec![],
            },
        };

        let flat = flatten_function(function);
        let expected = FlatFunction {
            module_map: Default::default(),
            arguments: vec![],
            return_count: 0,
            statements: vec![
                FlatStatement::definition(
                    Variable::new(0),
                    FlatExpression::value(Bn128Field::from(1)),
                ),
                FlatStatement::definition(
                    Variable::new(1),
                    FlatExpression::value(Bn128Field::from(1)),
                ),
                FlatStatement::condition(
                    FlatExpression::identifier(Variable::new(1)),
                    FlatExpression::mul(
                        FlatExpression::identifier(Variable::new(0)),
                        FlatExpression::value(Bn128Field::from(1)),
                    ),
                    zir::RuntimeError::mock().into(),
                ),
            ],
        };

        assert_eq!(flat.collect(), expected);
    }

    #[test]
    fn assertion_field_eq() {
        // def main() {
        //     field x = 1;
        //     field y = 2;
        //     assert(x + 1 == y);
        //     return;
        // }

        // def main() {
        //     _0 = 42;
        //     _1 = 42;
        //     _1 == ((_0 + 1) * 1);
        // }
        let function = ZirFunction {
            arguments: vec![],
            statements: vec![
                ZirStatement::definition(
                    zir::Variable::field_element("x"),
                    FieldElementExpression::value(Bn128Field::from(1)).into(),
                ),
                ZirStatement::definition(
                    zir::Variable::field_element("y"),
                    FieldElementExpression::value(Bn128Field::from(2)).into(),
                ),
                ZirStatement::assertion(
                    BooleanExpression::field_eq(
                        FieldElementExpression::add(
                            FieldElementExpression::identifier("x".into()),
                            FieldElementExpression::value(Bn128Field::from(1)),
                        ),
                        FieldElementExpression::identifier("y".into()),
                    ),
                    zir::RuntimeError::mock(),
                ),
                ZirStatement::ret(vec![]),
            ],
            signature: Signature {
                inputs: vec![],
                outputs: vec![],
            },
        };

        let flat = flatten_function(function);

        let expected = FlatFunction {
            module_map: Default::default(),
            arguments: vec![],
            return_count: 0,
            statements: vec![
                FlatStatement::definition(
                    Variable::new(0),
                    FlatExpression::value(Bn128Field::from(1)),
                ),
                FlatStatement::definition(
                    Variable::new(1),
                    FlatExpression::value(Bn128Field::from(2)),
                ),
                FlatStatement::condition(
                    FlatExpression::identifier(Variable::new(1)),
                    FlatExpression::mul(
                        FlatExpression::add(
                            FlatExpression::identifier(Variable::new(0)),
                            FlatExpression::value(Bn128Field::from(1)),
                        ),
                        FlatExpression::value(Bn128Field::from(1)),
                    ),
                    zir::RuntimeError::mock().into(),
                ),
            ],
        };

        assert_eq!(flat.collect(), expected);
    }

    #[test]
    fn assertion_uint_eq() {
        // def main() {
        //     u32 x = 42;
        //     assert(x == 42);
        //     return;
        // }

        // def main() {
        //     _0 = 42;
        //     42 == (_0 * 1);
        // }
        let metadata = UMetadata {
            max: 0xffffffff_u32.into(),
            should_reduce: ShouldReduce::True,
        };
        let function = ZirFunction::<Bn128Field> {
            arguments: vec![],
            statements: vec![
                ZirStatement::definition(
                    zir::Variable::uint("x".into(), 32),
                    ZirExpression::Uint(
                        UExpression::value(42)
                            .annotate(32)
                            .metadata(metadata.clone()),
                    ),
                ),
                ZirStatement::assertion(
                    BooleanExpression::uint_eq(
                        UExpression::identifier("x".into())
                            .annotate(32)
                            .metadata(metadata.clone()),
                        UExpression::value(42).annotate(32).metadata(metadata),
                    ),
                    zir::RuntimeError::mock(),
                ),
                ZirStatement::ret(vec![]),
            ],
            signature: Signature {
                inputs: vec![],
                outputs: vec![],
            },
        };

        let flat = flatten_function(function);

        let expected = FlatFunction {
            module_map: Default::default(),
            arguments: vec![],
            return_count: 0,
            statements: vec![
                FlatStatement::definition(
                    Variable::new(0),
                    FlatExpression::value(Bn128Field::from(42)),
                ),
                FlatStatement::condition(
                    FlatExpression::value(Bn128Field::from(42)),
                    FlatExpression::mul(
                        FlatExpression::identifier(Variable::new(0)),
                        FlatExpression::value(Bn128Field::from(1)),
                    ),
                    zir::RuntimeError::mock().into(),
                ),
            ],
        };

        assert_eq!(flat.collect(), expected);
    }

    #[test]
    fn assertion_ident_eq_ident() {
        // def main() {
        //     field x = 2;
        //     field y = 2;
        //     assert(x == y);
        //     return;
        // }

        // def main() {
        //     _0 = 2;
        //     _1 = 2;
        //     _1 == (_0 * 1);
        // }
        let function = ZirFunction {
            arguments: vec![],
            statements: vec![
                ZirStatement::definition(
                    zir::Variable::field_element("x"),
                    FieldElementExpression::value(Bn128Field::from(2)).into(),
                ),
                ZirStatement::definition(
                    zir::Variable::field_element("y"),
                    FieldElementExpression::value(Bn128Field::from(2)).into(),
                ),
                ZirStatement::assertion(
                    BooleanExpression::field_eq(
                        FieldElementExpression::identifier("x".into()),
                        FieldElementExpression::identifier("y".into()),
                    ),
                    zir::RuntimeError::mock(),
                ),
                ZirStatement::ret(vec![]),
            ],
            signature: Signature {
                inputs: vec![],
                outputs: vec![],
            },
        };

        let flat = flatten_function(function);

        let expected = FlatFunction {
            module_map: Default::default(),
            arguments: vec![],
            return_count: 0,
            statements: vec![
                FlatStatement::definition(
                    Variable::new(0),
                    FlatExpression::value(Bn128Field::from(2)),
                ),
                FlatStatement::definition(
                    Variable::new(1),
                    FlatExpression::value(Bn128Field::from(2)),
                ),
                FlatStatement::condition(
                    FlatExpression::identifier(Variable::new(1)),
                    FlatExpression::mul(
                        FlatExpression::identifier(Variable::new(0)),
                        FlatExpression::value(Bn128Field::from(1)),
                    ),
                    zir::RuntimeError::mock().into(),
                ),
            ],
        };

        assert_eq!(flat.collect(), expected);
    }

    #[test]
    fn assertion_mult_eq_ident() {
        // def main() {
        //     field x = 2;
        //     field y = 2;
        //     field z = 4;
        //     assert(x * y == z);
        //     return;
        // }

        // def main() {
        //     _0 = 2;
        //     _1 = 2;
        //     _2 = 4;
        //     _2 == (_0 * _1);
        // }
        let function = ZirFunction {
            arguments: vec![],
            statements: vec![
                ZirStatement::definition(
                    zir::Variable::field_element("x"),
                    FieldElementExpression::value(Bn128Field::from(2)).into(),
                ),
                ZirStatement::definition(
                    zir::Variable::field_element("y"),
                    FieldElementExpression::value(Bn128Field::from(2)).into(),
                ),
                ZirStatement::definition(
                    zir::Variable::field_element("z"),
                    FieldElementExpression::value(Bn128Field::from(4)).into(),
                ),
                ZirStatement::assertion(
                    BooleanExpression::field_eq(
                        FieldElementExpression::mul(
                            FieldElementExpression::identifier("x".into()),
                            FieldElementExpression::identifier("y".into()),
                        ),
                        FieldElementExpression::identifier("z".into()),
                    ),
                    zir::RuntimeError::mock(),
                ),
                ZirStatement::ret(vec![]),
            ],
            signature: Signature {
                inputs: vec![],
                outputs: vec![],
            },
        };

        let flat = flatten_function(function);

        let expected = FlatFunction {
            module_map: Default::default(),
            arguments: vec![],
            return_count: 0,
            statements: vec![
                FlatStatement::definition(
                    Variable::new(0),
                    FlatExpression::value(Bn128Field::from(2)),
                ),
                FlatStatement::definition(
                    Variable::new(1),
                    FlatExpression::value(Bn128Field::from(2)),
                ),
                FlatStatement::definition(
                    Variable::new(2),
                    FlatExpression::value(Bn128Field::from(4)),
                ),
                FlatStatement::condition(
                    FlatExpression::identifier(Variable::new(2)),
                    FlatExpression::mul(
                        FlatExpression::identifier(Variable::new(0)),
                        FlatExpression::identifier(Variable::new(1)),
                    ),
                    zir::RuntimeError::mock().into(),
                ),
            ],
        };

        assert_eq!(flat.collect(), expected);
    }

    #[test]
    fn assertion_ident_eq_mult() {
        // def main() {
        //     field x = 2;
        //     field y = 2;
        //     field z = 4;
        //     assert(z == x * y);
        //     return;
        // }

        // def main() {
        //     _0 = 2;
        //     _1 = 2;
        //     _2 = 4;
        //     _2 == (_0 * _1);
        // }
        let function = ZirFunction {
            arguments: vec![],
            statements: vec![
                ZirStatement::definition(
                    zir::Variable::field_element("x"),
                    FieldElementExpression::value(Bn128Field::from(2)).into(),
                ),
                ZirStatement::definition(
                    zir::Variable::field_element("y"),
                    FieldElementExpression::value(Bn128Field::from(2)).into(),
                ),
                ZirStatement::definition(
                    zir::Variable::field_element("z"),
                    FieldElementExpression::value(Bn128Field::from(4)).into(),
                ),
                ZirStatement::assertion(
                    BooleanExpression::field_eq(
                        FieldElementExpression::identifier("z".into()),
                        FieldElementExpression::mul(
                            FieldElementExpression::identifier("x".into()),
                            FieldElementExpression::identifier("y".into()),
                        ),
                    ),
                    zir::RuntimeError::mock(),
                ),
                ZirStatement::ret(vec![]),
            ],
            signature: Signature {
                inputs: vec![],
                outputs: vec![],
            },
        };

        let flat = flatten_function(function);

        let expected = FlatFunction {
            module_map: Default::default(),
            arguments: vec![],
            return_count: 0,
            statements: vec![
                FlatStatement::definition(
                    Variable::new(0),
                    FlatExpression::value(Bn128Field::from(2)),
                ),
                FlatStatement::definition(
                    Variable::new(1),
                    FlatExpression::value(Bn128Field::from(2)),
                ),
                FlatStatement::definition(
                    Variable::new(2),
                    FlatExpression::value(Bn128Field::from(4)),
                ),
                FlatStatement::condition(
                    FlatExpression::identifier(Variable::new(2)),
                    FlatExpression::mul(
                        FlatExpression::identifier(Variable::new(0)),
                        FlatExpression::identifier(Variable::new(1)),
                    ),
                    zir::RuntimeError::mock().into(),
                ),
            ],
        };

        assert_eq!(flat.collect(), expected);
    }

    #[test]
    fn assertion_mult_eq_mult() {
        // def main() {
        //     field x = 4;
        //     field y = 4;
        //     field z = 8;
        //     field t = 2;
        //     assert(x * y == z * t);
        //     return;
        // }

        // def main() {
        //     _0 = 4;
        //     _1 = 4;
        //     _2 = 8;
        //     _3 = 2;
        //     _4 = (_2 * _3);
        //     _4 == (_0 * _1);
        // }
        let function = ZirFunction {
            arguments: vec![],
            statements: vec![
                ZirStatement::definition(
                    zir::Variable::field_element("x"),
                    FieldElementExpression::value(Bn128Field::from(4)).into(),
                ),
                ZirStatement::definition(
                    zir::Variable::field_element("y"),
                    FieldElementExpression::value(Bn128Field::from(4)).into(),
                ),
                ZirStatement::definition(
                    zir::Variable::field_element("z"),
                    FieldElementExpression::value(Bn128Field::from(8)).into(),
                ),
                ZirStatement::definition(
                    zir::Variable::field_element("t"),
                    FieldElementExpression::value(Bn128Field::from(2)).into(),
                ),
                ZirStatement::assertion(
                    BooleanExpression::field_eq(
                        FieldElementExpression::mul(
                            FieldElementExpression::identifier("x".into()),
                            FieldElementExpression::identifier("y".into()),
                        ),
                        FieldElementExpression::mul(
                            FieldElementExpression::identifier("z".into()),
                            FieldElementExpression::identifier("t".into()),
                        ),
                    ),
                    zir::RuntimeError::mock(),
                ),
            ],
            signature: Signature {
                inputs: vec![],
                outputs: vec![],
            },
        };

        let flat = flatten_function(function);

        let expected = FlatFunction {
            module_map: Default::default(),
            arguments: vec![],
            return_count: 0,
            statements: vec![
                FlatStatement::definition(
                    Variable::new(0),
                    FlatExpression::value(Bn128Field::from(4)),
                ),
                FlatStatement::definition(
                    Variable::new(1),
                    FlatExpression::value(Bn128Field::from(4)),
                ),
                FlatStatement::definition(
                    Variable::new(2),
                    FlatExpression::value(Bn128Field::from(8)),
                ),
                FlatStatement::definition(
                    Variable::new(3),
                    FlatExpression::value(Bn128Field::from(2)),
                ),
                FlatStatement::definition(
                    Variable::new(4),
                    FlatExpression::mul(
                        FlatExpression::identifier(Variable::new(2)),
                        FlatExpression::identifier(Variable::new(3)),
                    ),
                ),
                FlatStatement::condition(
                    FlatExpression::identifier(Variable::new(4)),
                    FlatExpression::mul(
                        FlatExpression::identifier(Variable::new(0)),
                        FlatExpression::identifier(Variable::new(1)),
                    ),
                    zir::RuntimeError::mock().into(),
                ),
            ],
        };

        assert_eq!(flat.collect(), expected);
    }

    #[test]
    fn powers_zero() {
        // def main() {
        //     field a = 7;
        //     field b = a**0;
        //     return b;
        // }

        // def main() {
        //     _0 = 7;
        //     _1 = 1;        // power flattening returns 1, definition introduces _7
        //     return _1;
        // }
        let function = ZirFunction {
            arguments: vec![],
            statements: vec![
                ZirStatement::definition(
                    zir::Variable::field_element("a"),
                    FieldElementExpression::value(Bn128Field::from(7)).into(),
                ),
                ZirStatement::definition(
                    zir::Variable::field_element("b"),
                    FieldElementExpression::pow(
                        FieldElementExpression::identifier("a".into()),
                        0u32.into(),
                    )
                    .into(),
                ),
                ZirStatement::ret(vec![FieldElementExpression::identifier("b".into()).into()]),
            ],
            signature: Signature {
                inputs: vec![],
                outputs: vec![Type::FieldElement],
            },
        };

        let expected = FlatFunction {
            module_map: Default::default(),
            arguments: vec![],
            return_count: 1,
            statements: vec![
                FlatStatement::definition(
                    Variable::new(0),
                    FlatExpression::value(Bn128Field::from(7)),
                ),
                FlatStatement::definition(
                    Variable::new(1),
                    FlatExpression::value(Bn128Field::from(1)),
                ),
                FlatStatement::definition(
                    Variable::public(0),
                    FlatExpression::identifier(Variable::new(1)),
                ),
            ],
        };

        let flattened = flatten_function(function);

        assert_eq!(flattened, expected);
    }

    #[test]
    fn power_one() {
        // def main() {
        //     field a = 7;
        //     field b = a**1;
        //     return b;
        // }

        // def main() {
        //     _0 = 7;
        //     _1 = 1 * _0;     // x**1
        //     _2 = _1;         // power flattening returns _1, definition introduces _2
        //     return _2;
        // }
        let function = ZirFunction {
            arguments: vec![],
            statements: vec![
                ZirStatement::definition(
                    zir::Variable::field_element("a"),
                    FieldElementExpression::value(Bn128Field::from(7)).into(),
                ),
                ZirStatement::definition(
                    zir::Variable::field_element("b"),
                    FieldElementExpression::pow(
                        FieldElementExpression::identifier("a".into()),
                        1u32.into(),
                    )
                    .into(),
                ),
                ZirStatement::ret(vec![FieldElementExpression::identifier("b".into()).into()]),
            ],
            signature: Signature {
                inputs: vec![],
                outputs: vec![Type::FieldElement],
            },
        };

        let expected = FlatFunction {
            module_map: Default::default(),
            arguments: vec![],
            return_count: 1,
            statements: vec![
                FlatStatement::definition(
                    Variable::new(0),
                    FlatExpression::value(Bn128Field::from(7)),
                ),
                FlatStatement::definition(
                    Variable::new(1),
                    FlatExpression::mul(
                        FlatExpression::value(Bn128Field::from(1)),
                        FlatExpression::identifier(Variable::new(0)),
                    ),
                ),
                FlatStatement::definition(
                    Variable::public(0),
                    FlatExpression::identifier(Variable::new(1)),
                ),
            ],
        };

        let flattened = flatten_function(function);

        assert_eq!(flattened, expected);
    }

    #[test]
    fn power_13() {
        // def main() {
        //     field a = 7;
        //     field b = a**13;
        //     return b;
        // }

        // we apply double and add
        // 13 == 0b1101
        // a ** 13 == a**(2**0 + 2**2 + 2**3) == a**1 * a**4 * a**8

        // a_0 = a * a      // a**2
        // a_1 = a_0 * a_0  // a**4
        // a_2 = a_1 * a_1  // a**8

        // a_3 = a * a_1    // a * a**4 == a**5
        // a_4 = a_3 * a_2  // a**5 * a**8 == a**13

        // def main() {
        //     _0 = 7;
        //     _1 = (_0 * _0);  // a**2
        //     _2 = (_1 * _1);  // a**4
        //     _3 = (_2 * _2);  // a**8
        //
        //     _4 = 1 * _0;     // a
        //     _5 = _4 * _2;    // a**5
        //     _6 = _5 * _3;    // a**13
        //     return _6;
        // }

        let function = ZirFunction {
            arguments: vec![],
            statements: vec![
                ZirStatement::definition(
                    zir::Variable::field_element("a"),
                    FieldElementExpression::value(Bn128Field::from(7)).into(),
                ),
                ZirStatement::definition(
                    zir::Variable::field_element("b"),
                    FieldElementExpression::pow(
                        FieldElementExpression::identifier("a".into()),
                        13u32.into(),
                    )
                    .into(),
                ),
                ZirStatement::ret(vec![FieldElementExpression::identifier("b".into()).into()]),
            ],
            signature: Signature {
                inputs: vec![],
                outputs: vec![Type::FieldElement],
            },
        };

        let expected = FlatFunction {
            module_map: Default::default(),
            arguments: vec![],
            return_count: 1,
            statements: vec![
                FlatStatement::definition(
                    Variable::new(0),
                    FlatExpression::value(Bn128Field::from(7)),
                ),
                FlatStatement::definition(
                    Variable::new(1),
                    FlatExpression::mul(
                        FlatExpression::identifier(Variable::new(0)),
                        FlatExpression::identifier(Variable::new(0)),
                    ),
                ),
                FlatStatement::definition(
                    Variable::new(2),
                    FlatExpression::mul(
                        FlatExpression::identifier(Variable::new(1)),
                        FlatExpression::identifier(Variable::new(1)),
                    ),
                ),
                FlatStatement::definition(
                    Variable::new(3),
                    FlatExpression::mul(
                        FlatExpression::identifier(Variable::new(2)),
                        FlatExpression::identifier(Variable::new(2)),
                    ),
                ),
                FlatStatement::definition(
                    Variable::new(4),
                    FlatExpression::mul(
                        FlatExpression::value(Bn128Field::from(1)),
                        FlatExpression::identifier(Variable::new(0)),
                    ),
                ),
                FlatStatement::definition(
                    Variable::new(5),
                    FlatExpression::mul(
                        FlatExpression::identifier(Variable::new(4)),
                        FlatExpression::identifier(Variable::new(2)),
                    ),
                ),
                FlatStatement::definition(
                    Variable::new(6),
                    FlatExpression::mul(
                        FlatExpression::identifier(Variable::new(5)),
                        FlatExpression::identifier(Variable::new(3)),
                    ),
                ),
                FlatStatement::definition(
                    Variable::public(0),
                    FlatExpression::identifier(Variable::new(6)),
                ),
            ],
        };

        let flattened = flatten_function(function);

        assert_eq!(flattened, expected);
    }

    #[test]
    fn if_else() {
        let config = CompileConfig::default();
        let expression = FieldElementExpression::conditional(
            BooleanExpression::field_eq(
                FieldElementExpression::value(Bn128Field::from(32)),
                FieldElementExpression::value(Bn128Field::from(4)),
            ),
            FieldElementExpression::value(Bn128Field::from(12)),
            FieldElementExpression::value(Bn128Field::from(51)),
        );

        let mut flattener = Flattener::new(config);

        flattener.flatten_field_expression(&mut FlatStatements::default(), expression);
    }

    #[test]
    fn geq_leq() {
        let config = CompileConfig::default();
        let mut flattener = Flattener::new(config);
        let expression_le = BooleanExpression::field_le(
            FieldElementExpression::value(Bn128Field::from(32)),
            FieldElementExpression::value(Bn128Field::from(4)),
        );
        flattener.flatten_boolean_expression(&mut FlatStatements::default(), expression_le);
    }

    #[test]
    fn bool_and() {
        let config = CompileConfig::default();
        let mut flattener = Flattener::new(config);

        let expression = FieldElementExpression::conditional(
            BooleanExpression::bitand(
                BooleanExpression::field_eq(
                    FieldElementExpression::value(Bn128Field::from(4)),
                    FieldElementExpression::value(Bn128Field::from(4)),
                ),
                BooleanExpression::field_lt(
                    FieldElementExpression::value(Bn128Field::from(4)),
                    FieldElementExpression::value(Bn128Field::from(20)),
                ),
            ),
            FieldElementExpression::value(Bn128Field::from(12)),
            FieldElementExpression::value(Bn128Field::from(51)),
        );

        flattener.flatten_field_expression(&mut FlatStatements::default(), expression);
    }

    #[test]
    fn div() {
        // a = 5 / b / b
        let config = CompileConfig::default();
        let mut flattener = Flattener::new(config);
        let mut statements_flattened = FlatStatements::default();

        let definition = ZirStatement::definition(
            zir::Variable::field_element("b"),
            FieldElementExpression::value(Bn128Field::from(42)).into(),
        );

        let statement = ZirStatement::definition(
            zir::Variable::field_element("a"),
            FieldElementExpression::div(
                FieldElementExpression::div(
                    FieldElementExpression::value(Bn128Field::from(5)),
                    FieldElementExpression::identifier("b".into()),
                ),
                FieldElementExpression::identifier("b".into()),
            )
            .into(),
        );

        flattener.flatten_statement(&mut statements_flattened, definition);

        flattener.flatten_statement(&mut statements_flattened, statement);

        // define b
        let b = Variable::new(0);
        // define new wires for members of Div
        let five = Variable::new(1);
        let b0 = Variable::new(2);
        // Define inverse
        let sym_0 = Variable::new(3);
        // Define result, which is first member to next Div
        let sym_1 = Variable::new(4);
        // Define second member
        let b1 = Variable::new(5);
        // Define inverse
        let sym_2 = Variable::new(6);

        assert_eq!(
            statements_flattened.buffer,
            vec![
                FlatStatement::definition(b, FlatExpression::value(Bn128Field::from(42))),
                // inputs to first div (5/b)
                FlatStatement::definition(five, FlatExpression::value(Bn128Field::from(5))),
                FlatStatement::definition(b0, b.into()),
                // execute div
                FlatStatement::Directive(FlatDirective::new(
                    vec![sym_0],
                    Solver::Div,
                    vec![five.into(), b0.into()]
                )),
                FlatStatement::condition(
                    five.into(),
                    FlatExpression::mul(b0.into(), sym_0.into()),
                    RuntimeError::Division
                ),
                // inputs to second div (res/b)
                FlatStatement::definition(sym_1, sym_0.into()),
                FlatStatement::definition(b1, b.into()),
                // execute div
                FlatStatement::Directive(FlatDirective::new(
                    vec![sym_2],
                    Solver::Div,
                    vec![sym_1.into(), b1.into()]
                )),
                FlatStatement::condition(
                    sym_1.into(),
                    FlatExpression::mul(b1.into(), sym_2.into()),
                    RuntimeError::Division
                ),
            ]
        );
    }
}<|MERGE_RESOLUTION|>--- conflicted
+++ resolved
@@ -10,21 +10,15 @@
 mod utils;
 
 use self::utils::flat_expression_from_bits;
-<<<<<<< HEAD
 use zokrates_ast::{
     common::{
         expressions::{BinaryExpression, UnaryExpression, ValueExpression},
         Span,
     },
     zir::{
-        ConditionalExpression, Expr, SelectExpression, ShouldReduce, UMetadata,
-        ZirAssemblyStatement, ZirExpressionList, ZirProgram,
+        canonicalizer::ZirCanonicalizer, ConditionalExpression, Expr, Folder, SelectExpression,
+        ShouldReduce, UMetadata, ZirAssemblyStatement, ZirExpressionList, ZirProgram,
     },
-=======
-use zokrates_ast::zir::{
-    canonicalizer::ZirCanonicalizer, ConditionalExpression, Folder, SelectExpression, ShouldReduce,
-    UMetadata, ZirAssemblyStatement, ZirExpressionList,
->>>>>>> 13d41b08
 };
 use zokrates_interpreter::Interpreter;
 
@@ -2004,13 +1998,8 @@
         assert!(to <= T::get_required_bits());
 
         // constants do not require directives
-<<<<<<< HEAD
         if let Some(FlatExpression::Value(ref x)) = e.field {
-            let bits: Vec<_> = Interpreter::execute_solver(&Solver::bits(to), &[x.value.clone()])
-=======
-        if let Some(FlatExpression::Number(ref x)) = e.field {
-            let bits: Vec<_> = Interpreter::execute_solver(&Solver::bits(to), &[*x], &[])
->>>>>>> 13d41b08
+            let bits: Vec<_> = Interpreter::execute_solver(&Solver::bits(to), &[x.value], &[])
                 .unwrap()
                 .into_iter()
                 .map(FlatExpression::value)
@@ -2383,25 +2372,17 @@
                     .cloned()
                     .map(|p| self.layout.get(&p.id.id).cloned().unwrap().into())
                     .collect();
-<<<<<<< HEAD
+
                 let outputs: Vec<Variable> = s
                     .assignee
                     .into_iter()
                     .map(|assignee| self.use_variable(&assignee))
                     .collect();
-                let directive = FlatDirective::new(outputs, Solver::Zir(s.expression), inputs);
-=======
-
-                let outputs: Vec<Variable> = assignees
-                    .into_iter()
-                    .map(|assignee| self.use_variable(&assignee))
-                    .collect();
 
                 let mut canonicalizer = ZirCanonicalizer::default();
-                let function = canonicalizer.fold_function(function);
+                let function = canonicalizer.fold_function(s.expression);
 
                 let directive = FlatDirective::new(outputs, Solver::Zir(function), inputs);
->>>>>>> 13d41b08
                 statements_flattened.push_back(FlatStatement::Directive(directive));
             }
             ZirAssemblyStatement::Constraint(s) => {
