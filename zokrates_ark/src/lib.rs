pub mod gm17;
pub mod groth16;
pub mod marlin;

use ark_ec::PairingEngine;
use ark_relations::r1cs::{
    ConstraintSynthesizer, ConstraintSystem, ConstraintSystemRef, LinearCombination,
    SynthesisError, Variable as ArkVariable,
};
use std::collections::BTreeMap;
use zokrates_ast::common::flat::Variable;
<<<<<<< HEAD
use zokrates_ast::ir::{CanonicalLinComb, ProgIterator, Statement, Witness};
=======
use zokrates_ast::ir::{LinComb, ProgIterator, Statement, Witness};
>>>>>>> 52e45a39
use zokrates_field::{ArkFieldExtensions, Field};

pub use self::parse::*;

pub struct Ark;

#[derive(Clone)]
pub struct Computation<'a, T, I: IntoIterator<Item = Statement<'a, T>>> {
    program: ProgIterator<'a, T, I>,
    witness: Option<Witness<T>>,
}

impl<'a, T, I: IntoIterator<Item = Statement<'a, T>>> Computation<'a, T, I> {
    pub fn with_witness(program: ProgIterator<'a, T, I>, witness: Witness<T>) -> Self {
        Computation {
            program,
            witness: Some(witness),
        }
    }

    pub fn without_witness(program: ProgIterator<'a, T, I>) -> Self {
        Computation {
            program,
            witness: None,
        }
    }
}

fn ark_combination<T: Field + ArkFieldExtensions>(
    l: LinComb<T>,
    cs: &mut ConstraintSystem<<<T as ArkFieldExtensions>::ArkEngine as PairingEngine>::Fr>,
    symbols: &mut BTreeMap<Variable, ArkVariable>,
    witness: &mut Witness<T>,
) -> LinearCombination<<<T as ArkFieldExtensions>::ArkEngine as PairingEngine>::Fr> {
    l.value
        .into_iter()
        .map(|(k, v)| {
            (
                v.into_ark(),
                *symbols.entry(k).or_insert_with(|| {
                    match k.is_output() {
                        true => cs.new_input_variable(|| {
                            Ok(witness
                                .0
                                .remove(&k)
                                .ok_or(SynthesisError::AssignmentMissing)?
                                .into_ark())
                        }),
                        false => cs.new_witness_variable(|| {
                            Ok(witness
                                .0
                                .remove(&k)
                                .ok_or(SynthesisError::AssignmentMissing)?
                                .into_ark())
                        }),
                    }
                    .unwrap()
                }),
            )
        })
        .fold(LinearCombination::zero(), |acc, e| acc + e)
}

impl<'a, T: Field + ArkFieldExtensions, I: IntoIterator<Item = Statement<'a, T>>>
    ConstraintSynthesizer<<<T as ArkFieldExtensions>::ArkEngine as PairingEngine>::Fr>
    for Computation<'a, T, I>
{
    fn generate_constraints(
        self,
        cs: ConstraintSystemRef<<<T as ArkFieldExtensions>::ArkEngine as PairingEngine>::Fr>,
    ) -> Result<(), SynthesisError> {
        // mapping from IR variables
        let mut symbols = BTreeMap::new();

        let mut witness = self.witness.unwrap_or_else(Witness::empty);

        assert!(symbols.insert(Variable::one(), ConstraintSystem::<<<T as ArkFieldExtensions>::ArkEngine as PairingEngine>::Fr>::one()).is_none());

        match cs {
            ConstraintSystemRef::CS(rc) => {
                let mut cs = rc.borrow_mut();
                symbols.extend(self.program.arguments.iter().enumerate().map(|(_, p)| {
                    let wire = match p.private {
                        true => cs.new_witness_variable(|| {
                            Ok(witness
                                .0
                                .remove(&p.id)
                                .ok_or(SynthesisError::AssignmentMissing)?
                                .into_ark())
                        }),
                        false => cs.new_input_variable(|| {
                            Ok(witness
                                .0
                                .remove(&p.id)
                                .ok_or(SynthesisError::AssignmentMissing)?
                                .into_ark())
                        }),
                    }
                    .unwrap();
                    (p.id, wire)
                }));

                for statement in self.program.statements {
                    if let Statement::Constraint(s) = statement {
<<<<<<< HEAD
                        let a = ark_combination(
                            s.quad.left.clone().into_canonical(),
                            &mut cs,
                            &mut symbols,
                            &mut witness,
                        );
                        let b = ark_combination(
                            s.quad.right.clone().into_canonical(),
                            &mut cs,
                            &mut symbols,
                            &mut witness,
                        );
                        let c = ark_combination(
                            s.lin.into_canonical(),
                            &mut cs,
                            &mut symbols,
                            &mut witness,
                        );
=======
                        let a = ark_combination(s.quad.left, &mut cs, &mut symbols, &mut witness);
                        let b = ark_combination(s.quad.right, &mut cs, &mut symbols, &mut witness);
                        let c = ark_combination(s.lin, &mut cs, &mut symbols, &mut witness);
>>>>>>> 52e45a39

                        cs.enforce_constraint(a, b, c)?;
                    }
                }

                Ok(())
            }
            ConstraintSystemRef::None => Err(SynthesisError::MissingCS),
        }
    }
}

impl<'a, T: Field + ArkFieldExtensions, I: IntoIterator<Item = Statement<'a, T>>>
    Computation<'a, T, I>
{
    pub fn public_inputs_values(&self) -> Vec<<T::ArkEngine as PairingEngine>::Fr> {
        self.program
            .public_inputs_values(self.witness.as_ref().unwrap())
            .iter()
            .map(|v| v.into_ark())
            .collect()
    }
}

mod parse {
    use super::*;
    use ark_ff::ToBytes;
    use zokrates_field::G2Type;
    use zokrates_proof_systems::{Fr, G1Affine, G2Affine, G2AffineFq, G2AffineFq2};

    pub fn parse_g1<T: Field + ArkFieldExtensions>(
        e: &<T::ArkEngine as PairingEngine>::G1Affine,
    ) -> G1Affine {
        let mut bytes: Vec<u8> = Vec::new();
        e.write(&mut bytes).unwrap();

        let length = bytes.len() - 1; // [x, y, infinity] - infinity
        let element_length = length / 2;

        let mut x = bytes[0..element_length].to_vec();
        let mut y = bytes[element_length..length].to_vec();

        x.reverse();
        y.reverse();

        G1Affine(
            format!("0x{}", hex::encode(&x)),
            format!("0x{}", hex::encode(&y)),
        )
    }

    pub fn parse_g2<T: Field + ArkFieldExtensions>(
        e: &<T::ArkEngine as PairingEngine>::G2Affine,
    ) -> G2Affine {
        let mut bytes: Vec<u8> = Vec::new();
        e.write(&mut bytes).unwrap();

        let length = bytes.len() - 1; // [x, y, infinity] - infinity

        match T::G2_TYPE {
            G2Type::Fq2 => {
                let element_length = length / 4;

                let mut elements = vec![];
                for i in 0..4 {
                    let start = i * element_length;
                    let end = start + element_length;
                    let mut e = bytes[start..end].to_vec();
                    e.reverse();
                    elements.push(e);
                }

                G2Affine::Fq2(G2AffineFq2(
                    (
                        format!("0x{}", hex::encode(&elements[0])),
                        format!("0x{}", hex::encode(&elements[1])),
                    ),
                    (
                        format!("0x{}", hex::encode(&elements[2])),
                        format!("0x{}", hex::encode(&elements[3])),
                    ),
                ))
            }
            G2Type::Fq => {
                let element_length = length / 2;

                let mut x = bytes[0..element_length].to_vec();
                let mut y = bytes[element_length..length].to_vec();

                x.reverse();
                y.reverse();

                G2Affine::Fq(G2AffineFq(
                    format!("0x{}", hex::encode(&x)),
                    format!("0x{}", hex::encode(&y)),
                ))
            }
        }
    }

    pub fn parse_fr<T: ArkFieldExtensions>(e: &<T::ArkEngine as PairingEngine>::Fr) -> Fr {
        let mut bytes: Vec<u8> = Vec::new();
        e.write(&mut bytes).unwrap();
        bytes.reverse();

        format!("0x{}", hex::encode(&bytes))
    }
}

pub mod serialization {
    use ark_ec::PairingEngine;
    use ark_ff::FromBytes;
    use zokrates_field::ArkFieldExtensions;
    use zokrates_proof_systems::{G1Affine, G2Affine};

    #[inline]
    fn decode_hex(value: String) -> Vec<u8> {
        let mut bytes = hex::decode(value.strip_prefix("0x").unwrap()).unwrap();
        bytes.reverse();
        bytes
    }

    pub fn to_g1<T: ArkFieldExtensions>(g1: G1Affine) -> <T::ArkEngine as PairingEngine>::G1Affine {
        let mut bytes = vec![];
        bytes.append(&mut decode_hex(g1.0));
        bytes.append(&mut decode_hex(g1.1));
        bytes.push(0u8); // infinity flag

        <T::ArkEngine as PairingEngine>::G1Affine::read(&*bytes).unwrap()
    }

    pub fn to_g2<T: ArkFieldExtensions>(g2: G2Affine) -> <T::ArkEngine as PairingEngine>::G2Affine {
        let mut bytes = vec![];

        match g2 {
            G2Affine::Fq(g2) => {
                bytes.append(&mut decode_hex(g2.0));
                bytes.append(&mut decode_hex(g2.1));
                bytes.push(0u8); // infinity flag
            }
            G2Affine::Fq2(g2) => {
                bytes.append(&mut decode_hex((g2.0).0));
                bytes.append(&mut decode_hex((g2.0).1));
                bytes.append(&mut decode_hex((g2.1).0));
                bytes.append(&mut decode_hex((g2.1).1));
                bytes.push(0u8); // infinity flag
            }
        };

        <T::ArkEngine as PairingEngine>::G2Affine::read(&*bytes).unwrap()
    }
}<|MERGE_RESOLUTION|>--- conflicted
+++ resolved
@@ -9,11 +9,7 @@
 };
 use std::collections::BTreeMap;
 use zokrates_ast::common::flat::Variable;
-<<<<<<< HEAD
-use zokrates_ast::ir::{CanonicalLinComb, ProgIterator, Statement, Witness};
-=======
 use zokrates_ast::ir::{LinComb, ProgIterator, Statement, Witness};
->>>>>>> 52e45a39
 use zokrates_field::{ArkFieldExtensions, Field};
 
 pub use self::parse::*;
@@ -118,30 +114,9 @@
 
                 for statement in self.program.statements {
                     if let Statement::Constraint(s) = statement {
-<<<<<<< HEAD
-                        let a = ark_combination(
-                            s.quad.left.clone().into_canonical(),
-                            &mut cs,
-                            &mut symbols,
-                            &mut witness,
-                        );
-                        let b = ark_combination(
-                            s.quad.right.clone().into_canonical(),
-                            &mut cs,
-                            &mut symbols,
-                            &mut witness,
-                        );
-                        let c = ark_combination(
-                            s.lin.into_canonical(),
-                            &mut cs,
-                            &mut symbols,
-                            &mut witness,
-                        );
-=======
                         let a = ark_combination(s.quad.left, &mut cs, &mut symbols, &mut witness);
                         let b = ark_combination(s.quad.right, &mut cs, &mut symbols, &mut witness);
                         let c = ark_combination(s.lin, &mut cs, &mut symbols, &mut witness);
->>>>>>> 52e45a39
 
                         cs.enforce_constraint(a, b, c)?;
                     }
