import "./IVconstants" as IVconstants
import "./shaRound" as sha256

<<<<<<< HEAD
// A function that takes 4 u32[8] arrays as inputs, concatenates them,
// and returns their sha256 compression as a u32[8].
// Note: no padding is applied

def main(u32[8] a, u32[8] b, u32[8] c, u32[8] d) -> (u32[8]):
=======
// A function that takes 4 bool[256] arrays as inputs
// and applies 2 rounds of sha256 compression.
def main(u32[8] a, u32[8] b, u32[8] c, u32[8] d) -> u32[8]:
>>>>>>> 079b5cfa

    u32[8] IV =  IVconstants()
    u32[8] digest1 =  sha256([...a, ...b], IV)
    u32[8] digest2 =  sha256([...c, ...d], digest1)

	return digest2<|MERGE_RESOLUTION|>--- conflicted
+++ resolved
@@ -1,17 +1,11 @@
 import "./IVconstants" as IVconstants
 import "./shaRound" as sha256
 
-<<<<<<< HEAD
 // A function that takes 4 u32[8] arrays as inputs, concatenates them,
 // and returns their sha256 compression as a u32[8].
 // Note: no padding is applied
 
-def main(u32[8] a, u32[8] b, u32[8] c, u32[8] d) -> (u32[8]):
-=======
-// A function that takes 4 bool[256] arrays as inputs
-// and applies 2 rounds of sha256 compression.
 def main(u32[8] a, u32[8] b, u32[8] c, u32[8] d) -> u32[8]:
->>>>>>> 079b5cfa
 
     u32[8] IV =  IVconstants()
     u32[8] digest1 =  sha256([...a, ...b], IV)
