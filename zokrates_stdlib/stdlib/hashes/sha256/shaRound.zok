--- conflicted
+++ resolved
@@ -45,55 +45,30 @@
 
 // A function that computes one round of the SHA256 compression function given an input and the current value of the hash
 // this is used by other components however many times needed
-<<<<<<< HEAD
-def main(u32[16] input, u32[8] current) -> u32[8]:
-    u32 mut h0 = current[0]
-    u32 mut h1 = current[1]
-    u32 mut h2 = current[2]
-    u32 mut h3 = current[3]
-    u32 mut h4 = current[4]
-    u32 mut h5 = current[5]
-    u32 mut h6 = current[6]
-    u32 mut h7 = current[7]
+def main(u32[16] input, u32[8] current) -> u32[8] {
+    u32 mut h0 = current[0];
+    u32 mut h1 = current[1];
+    u32 mut h2 = current[2];
+    u32 mut h3 = current[3];
+    u32 mut h4 = current[4];
+    u32 mut h5 = current[5];
+    u32 mut h6 = current[6];
+    u32 mut h7 = current[7];
 
-    u32[64] mut w = [...input, ...[0u32; 48]]
-=======
-def main(u32[16] input, u32[8] current) -> u32[8] {
-    u32 h0 = current[0];
-    u32 h1 = current[1];
-    u32 h2 = current[2];
-    u32 h3 = current[3];
-    u32 h4 = current[4];
-    u32 h5 = current[5];
-    u32 h6 = current[6];
-    u32 h7 = current[7];
-
-    u32[64] w = [...input, ...[0u32; 48]];
->>>>>>> 70f4291b
+    u32[64] mut w = [...input, ...[0u32; 48]];
 
     for u32 i in 16..64 {
         w[i] = extend(w, i);
     }
 
-<<<<<<< HEAD
-    u32 mut a = h0
-    u32 mut b = h1
-    u32 mut c = h2
-    u32 mut d = h3
-    u32 mut e = h4
-    u32 mut f = h5
-    u32 mut g = h6
-    u32 mut h = h7
-=======
-    u32 a = h0;
-    u32 b = h1;
-    u32 c = h2;
-    u32 d = h3;
-    u32 e = h4;
-    u32 f = h5;
-    u32 g = h6;
-    u32 h = h7;
->>>>>>> 70f4291b
+    u32 mut a = h0;
+    u32 mut b = h1;
+    u32 mut c = h2;
+    u32 mut d = h3;
+    u32 mut e = h4;
+    u32 mut f = h5;
+    u32 mut g = h6;
+    u32 mut h = h7;
 
     for u32 i in 0..64 {
         u32 t1 = temp1(e, f, g, h, K[i], w[i]);
