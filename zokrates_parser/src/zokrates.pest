
file = { SOI ~ NEWLINE* ~ import_directive* ~ NEWLINE* ~ ty_struct_definition* ~ NEWLINE* ~ function_definition* ~ EOI }

import_directive = { main_import_directive | from_import_directive }
from_import_directive = { "from" ~ "\"" ~ import_source ~ "\"" ~ "import" ~ identifier ~ ("as" ~ identifier)? ~ NEWLINE*}
main_import_directive = {"import" ~ "\"" ~ import_source ~ "\"" ~ ("as" ~ identifier)? ~ NEWLINE+}
import_source = @{(!"\"" ~ ANY)*}
function_definition = {"def" ~ identifier ~ "(" ~ parameter_list ~ ")" ~ "->" ~ "(" ~ type_list ~ ")" ~ ":" ~ NEWLINE* ~ statement* }

parameter_list = _{(parameter ~ ("," ~ parameter)*)?}
parameter = {vis? ~ ty ~ identifier}

// basic types
ty_field = {"field"}
ty_bool = {"bool"}
ty_u8 = {"u8"}
ty_u32 = {"u32"}
ty_u16 = {"u16"}
ty_basic = { ty_field | ty_bool | ty_u8 | ty_u16 | ty_u32 }
ty_basic_or_struct = { ty_basic | ty_struct }
ty_array = { ty_basic_or_struct ~ ("[" ~ expression ~ "]")+ }
ty = { ty_array | ty_basic | ty_struct }
type_list = _{(ty ~ ("," ~ ty)*)?}
// structs
ty_struct = { identifier }
// type definitions
ty_struct_definition = { "struct" ~ identifier ~ "{" ~ NEWLINE* ~ struct_field_list ~ NEWLINE* ~ "}" ~ NEWLINE* }
struct_field_list = _{(struct_field ~ (NEWLINE+ ~ struct_field)*)? }
struct_field = { ty ~ identifier }

vis_private = {"private"}
vis_public = {"public"}
vis = { vis_private | vis_public }

// Statements
statement = { (return_statement // does not require subsequent newline
              | (iteration_statement
                | definition_statement
                | expression_statement
                ) ~ NEWLINE
            ) ~ NEWLINE* }

iteration_statement = { "for" ~ ty ~ identifier ~ "in" ~ expression ~ ".." ~ expression ~ "do" ~ NEWLINE* ~ statement* ~ "endfor"}
return_statement = { "return" ~ expression_list}
definition_statement = { optionally_typed_assignee_list ~ "=" ~ expression } // declare and assign, so only identifiers are allowed, unlike `assignment_statement`
expression_statement = {expression}

optionally_typed_assignee_list = _{ optionally_typed_assignee ~ ("," ~ optionally_typed_assignee)* }
optionally_typed_assignee = { (assignee) | (ty ~ assignee) } // we don't use { ty? ~ identifier } as with a single token, it gets parsed as `ty` but we want `identifier`

// Expressions
expression_list = _{(expression ~ ("," ~ expression)*)?}

expression = { term ~ (op_binary ~ term)* }
term = { ("(" ~ expression ~ ")") | inline_struct_expression | conditional_expression | postfix_expression | primary_expression | inline_array_expression | array_initializer_expression | unary_expression }
spread = { "..." ~ expression }
range = { from_expression? ~ ".." ~ to_expression? }
from_expression = { expression }
to_expression = { expression }

conditional_expression = { "if" ~ expression ~ "then" ~ expression ~ "else" ~ expression ~ "fi"}

postfix_expression = { identifier ~ access+ } // we force there to be at least one access, otherwise this matches single identifiers. Not sure that's what we want.
access = { array_access | call_access | member_access }
array_access = { "[" ~ range_or_expression ~ "]" }
call_access = { "(" ~ expression_list ~ ")" }
member_access = { "." ~ identifier }

primary_expression = { identifier
                    | constant
                    }

inline_struct_expression = { identifier ~ "{" ~ NEWLINE* ~ inline_struct_member_list ~ NEWLINE* ~ "}" }
inline_struct_member_list = _{(inline_struct_member ~ ("," ~ NEWLINE* ~ inline_struct_member)*)? ~ ","? }
inline_struct_member = { identifier ~ ":" ~ expression }

inline_array_expression = { "[" ~ NEWLINE* ~ inline_array_inner ~ NEWLINE* ~ "]" }
inline_array_inner = _{(spread_or_expression ~ ("," ~ NEWLINE* ~ spread_or_expression)*)?}
spread_or_expression = { spread | expression }
range_or_expression = { range | expression }
array_initializer_expression = { "[" ~ expression ~ ";" ~ constant ~ "]" }

unary_expression = { op_unary ~ term }

// End Expressions

assignee = { identifier ~ assignee_access* }
assignee_access = { array_access | member_access }
identifier = @{ ((!keyword ~ ASCII_ALPHA) | (keyword ~ (ASCII_ALPHANUMERIC | "_"))) ~ (ASCII_ALPHANUMERIC | "_")* }
constant = { hex_number | decimal_number | boolean_literal }
decimal_number = @{ "0" | ASCII_NONZERO_DIGIT ~ ASCII_DIGIT* }
boolean_literal = { "true" | "false" }
hex_number = _{ hex_number_32 | hex_number_16 | hex_number_8 }
hex_number_8 = @{ "0x" ~ ASCII_HEX_DIGIT{2} }
hex_number_16 = @{ "0x" ~ ASCII_HEX_DIGIT{4} }
hex_number_32 = @{ "0x" ~ ASCII_HEX_DIGIT{8} }

op_or = @{"||"}
op_and = @{"&&"}
op_bit_xor = {"^"}
op_bit_and = {"&"}
op_bit_or = {"|"}
op_equal = @{"=="}
op_not_equal = @{"!="}
op_lt = {"<"}
op_lte = @{"<="}
op_gt = {">"}
op_gte = @{">="}
op_add = {"+"}
op_sub = {"-"}
op_mul = {"*"}
op_div = {"/"}
op_pow = @{"**"}
op_not = {"!"}
op_left_shift = @{"<<"}
op_right_shift = @{">>"}
op_binary = _ { op_pow | op_or | op_and | op_bit_xor | op_bit_and | op_bit_or | op_left_shift | op_right_shift | op_equal | op_not_equal | op_lte | op_lt | op_gte | op_gt | op_add | op_sub | op_mul | op_div }
op_unary = { op_not }


WHITESPACE = _{ " " | "\t" | "\\" ~ NEWLINE}
COMMENT = _{ ("/*" ~ (!"*/" ~ ANY)* ~ "*/") | ("//" ~ (!NEWLINE ~ ANY)*) }

// TODO: Order by alphabet
<<<<<<< HEAD
keyword = @{"as"|"bool"|"byte"|"def"|"do"|"else"|"endfor"|"export"|"false"|"field"|"for"|"if"|"then"|"fi"|"import"|
            "in"|"private"|"public"|"return"|"struct"|"true"|"u8"|"u16"|"u32"
=======
keyword = @{"as"|"bool"|"byte"|"def"|"do"|"else"|"endfor"|"export"|"false"|"field"|"for"|"if"|"then"|"fi"|"import"|"from"|
            "in"|"private"|"public"|"return"|"struct"|"true"|"uint"
>>>>>>> 339287e2
            }<|MERGE_RESOLUTION|>--- conflicted
+++ resolved
@@ -122,11 +122,6 @@
 COMMENT = _{ ("/*" ~ (!"*/" ~ ANY)* ~ "*/") | ("//" ~ (!NEWLINE ~ ANY)*) }
 
 // TODO: Order by alphabet
-<<<<<<< HEAD
-keyword = @{"as"|"bool"|"byte"|"def"|"do"|"else"|"endfor"|"export"|"false"|"field"|"for"|"if"|"then"|"fi"|"import"|
+keyword = @{"as"|"bool"|"byte"|"def"|"do"|"else"|"endfor"|"export"|"false"|"field"|"for"|"if"|"then"|"fi"|"import"|"from"|
             "in"|"private"|"public"|"return"|"struct"|"true"|"u8"|"u16"|"u32"
-=======
-keyword = @{"as"|"bool"|"byte"|"def"|"do"|"else"|"endfor"|"export"|"false"|"field"|"for"|"if"|"then"|"fi"|"import"|"from"|
-            "in"|"private"|"public"|"return"|"struct"|"true"|"uint"
->>>>>>> 339287e2
             }