--- conflicted
+++ resolved
@@ -62,7 +62,6 @@
         // create a tmp folder to store artifacts
         fs::create_dir(test_case_path).unwrap();
 
-<<<<<<< HEAD
         // prepare compile arguments
         let mut compile = vec!["./target/debug/zokrates", "compile", "-i", program_path.to_str().unwrap(), "-o", flattened_path.to_str().unwrap()];
 
@@ -71,8 +70,6 @@
             compile.push("--optimized");
         }
 
-=======
->>>>>>> bb5d0b4c
     	// compile
         assert_cli::Assert::command(&["cargo", "run", "--", "compile", "-i", program_path.to_str().unwrap(), "-o", flattened_path.to_str().unwrap()])
             .succeeds()
