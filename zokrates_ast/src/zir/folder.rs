// Generic walk through ZIR. Not mutating in place

use crate::common::expressions::{BinaryOrExpression, IdentifierOrExpression, UnaryOrExpression};
use crate::common::{Fold, WithSpan};
use crate::zir::types::UBitwidth;
use crate::zir::*;
use zokrates_field::Field;

impl<'ast, T: Field, F: Folder<'ast, T>> Fold<F> for FieldElementExpression<'ast, T> {
    fn fold(self, f: &mut F) -> Self {
        f.fold_field_expression(self)
    }
}

impl<'ast, T: Field, F: Folder<'ast, T>> Fold<F> for BooleanExpression<'ast, T> {
    fn fold(self, f: &mut F) -> Self {
        f.fold_boolean_expression(self)
    }
}

impl<'ast, T: Field, F: Folder<'ast, T>> Fold<F> for UExpression<'ast, T> {
    fn fold(self, f: &mut F) -> Self {
        f.fold_uint_expression(self)
    }
}
pub trait Folder<'ast, T: Field>: Sized {
    fn fold_program(&mut self, p: ZirProgram<'ast, T>) -> ZirProgram<'ast, T> {
        fold_program(self, p)
    }

    fn fold_function(&mut self, f: ZirFunction<'ast, T>) -> ZirFunction<'ast, T> {
        fold_function(self, f)
    }

    fn fold_parameter(&mut self, p: Parameter<'ast>) -> Parameter<'ast> {
        Parameter {
            id: self.fold_variable(p.id),
            ..p
        }
    }

    fn fold_name(&mut self, n: Identifier<'ast>) -> Identifier<'ast> {
        n
    }

    fn fold_variable(&mut self, v: Variable<'ast>) -> Variable<'ast> {
        Variable {
            id: self.fold_name(v.id),
            ..v
        }
    }

    fn fold_assignee(&mut self, a: ZirAssignee<'ast>) -> ZirAssignee<'ast> {
        self.fold_variable(a)
    }

    fn fold_assembly_statement(
        &mut self,
        s: ZirAssemblyStatement<'ast, T>,
    ) -> Vec<ZirAssemblyStatement<'ast, T>> {
        fold_assembly_statement(self, s)
    }

    fn fold_statement(&mut self, s: ZirStatement<'ast, T>) -> Vec<ZirStatement<'ast, T>> {
        fold_statement(self, s)
    }

    fn fold_statement_cases(&mut self, s: ZirStatement<'ast, T>) -> Vec<ZirStatement<'ast, T>> {
        fold_statement_cases(self, s)
    }

    fn fold_definition_statement(
        &mut self,
        s: DefinitionStatement<'ast, T>,
    ) -> Vec<ZirStatement<'ast, T>> {
        fold_definition_statement(self, s)
    }

    fn fold_if_else_statement(
        &mut self,
        s: IfElseStatement<'ast, T>,
    ) -> Vec<ZirStatement<'ast, T>> {
        fold_if_else_statement(self, s)
    }

    fn fold_multiple_definition_statement(
        &mut self,
        s: MultipleDefinitionStatement<'ast, T>,
    ) -> Vec<ZirStatement<'ast, T>> {
        fold_multiple_definition_statement(self, s)
    }

    fn fold_assertion_statement(
        &mut self,
        s: AssertionStatement<'ast, T>,
    ) -> Vec<ZirStatement<'ast, T>> {
        fold_assertion_statement(self, s)
    }

    fn fold_return_statement(&mut self, s: ReturnStatement<'ast, T>) -> Vec<ZirStatement<'ast, T>> {
        fold_return_statement(self, s)
    }

    fn fold_log_statement(&mut self, s: LogStatement<'ast, T>) -> Vec<ZirStatement<'ast, T>> {
        fold_log_statement(self, s)
    }

    fn fold_assembly_block(&mut self, s: AssemblyStatement<'ast, T>) -> Vec<ZirStatement<'ast, T>> {
        fold_assembly_block(self, s)
    }

    fn fold_identifier_expression<E: Expr<'ast, T> + Id<'ast, T>>(
        &mut self,
        ty: &E::Ty,
        e: IdentifierExpression<'ast, E>,
    ) -> IdentifierOrExpression<Identifier<'ast>, E, E::Inner> {
        fold_identifier_expression(self, ty, e)
    }

    fn fold_conditional_expression<E: Expr<'ast, T> + Fold<Self> + Conditional<'ast, T>>(
        &mut self,
        ty: &E::Ty,
        e: ConditionalExpression<'ast, T, E>,
    ) -> ConditionalOrExpression<'ast, T, E> {
        fold_conditional_expression(self, ty, e)
    }

    fn fold_select_expression<E: Expr<'ast, T> + Fold<Self> + Select<'ast, T>>(
        &mut self,
        ty: &E::Ty,
        e: SelectExpression<'ast, T, E>,
    ) -> SelectOrExpression<'ast, T, E> {
        fold_select_expression(self, ty, e)
    }

    fn fold_binary_expression<
        L: Expr<'ast, T> + Fold<Self>,
        R: Expr<'ast, T> + Fold<Self>,
        E: Expr<'ast, T> + Fold<Self>,
        Op,
    >(
        &mut self,
        ty: &E::Ty,
        e: BinaryExpression<Op, L, R, E>,
    ) -> BinaryOrExpression<Op, L, R, E, E::Inner> {
        fold_binary_expression(self, ty, e)
    }

    fn fold_unary_expression<In: Expr<'ast, T> + Fold<Self>, E: Expr<'ast, T> + Fold<Self>, Op>(
        &mut self,
        ty: &E::Ty,
        e: UnaryExpression<Op, In, E>,
    ) -> UnaryOrExpression<Op, In, E, E::Inner> {
        fold_unary_expression(self, ty, e)
    }

    fn fold_expression(&mut self, e: ZirExpression<'ast, T>) -> ZirExpression<'ast, T> {
        match e {
            ZirExpression::FieldElement(e) => self.fold_field_expression(e).into(),
            ZirExpression::Boolean(e) => self.fold_boolean_expression(e).into(),
            ZirExpression::Uint(e) => self.fold_uint_expression(e).into(),
        }
    }

    fn fold_expression_list(
        &mut self,
        es: ZirExpressionList<'ast, T>,
    ) -> ZirExpressionList<'ast, T> {
        match es {
            ZirExpressionList::EmbedCall(embed, generics, arguments) => {
                ZirExpressionList::EmbedCall(
                    embed,
                    generics,
                    arguments
                        .into_iter()
                        .map(|a| self.fold_expression(a))
                        .collect(),
                )
            }
        }
    }

    fn fold_field_expression(
        &mut self,
        e: FieldElementExpression<'ast, T>,
    ) -> FieldElementExpression<'ast, T> {
        fold_field_expression(self, e)
    }
    fn fold_boolean_expression(
        &mut self,
        e: BooleanExpression<'ast, T>,
    ) -> BooleanExpression<'ast, T> {
        fold_boolean_expression(self, e)
    }
    fn fold_uint_expression(&mut self, e: UExpression<'ast, T>) -> UExpression<'ast, T> {
        fold_uint_expression(self, e)
    }

    fn fold_uint_expression_inner(
        &mut self,
        bitwidth: UBitwidth,
        e: UExpressionInner<'ast, T>,
    ) -> UExpressionInner<'ast, T> {
        fold_uint_expression_inner(self, bitwidth, e)
    }

    fn fold_field_expression_cases(
        &mut self,
        e: FieldElementExpression<'ast, T>,
    ) -> FieldElementExpression<'ast, T> {
        fold_field_expression_cases(self, e)
    }

    fn fold_boolean_expression_cases(
        &mut self,
        e: BooleanExpression<'ast, T>,
    ) -> BooleanExpression<'ast, T> {
        fold_boolean_expression_cases(self, e)
    }

    fn fold_uint_expression_cases(
        &mut self,
        bitwidth: UBitwidth,
        e: UExpressionInner<'ast, T>,
    ) -> UExpressionInner<'ast, T> {
        fold_uint_expression_cases(self, bitwidth, e)
    }
}

pub fn fold_assembly_statement<'ast, T: Field, F: Folder<'ast, T>>(
    f: &mut F,
    s: ZirAssemblyStatement<'ast, T>,
) -> Vec<ZirAssemblyStatement<'ast, T>> {
    match s {
        ZirAssemblyStatement::Assignment(assignees, function) => {
            let assignees = assignees.into_iter().map(|a| f.fold_assignee(a)).collect();
            let function = f.fold_function(function);
            vec![ZirAssemblyStatement::Assignment(assignees, function)]
        }
        ZirAssemblyStatement::Constraint(lhs, rhs, metadata) => {
            let lhs = f.fold_field_expression(lhs);
            let rhs = f.fold_field_expression(rhs);
            vec![ZirAssemblyStatement::Constraint(lhs, rhs, metadata)]
        }
    }
}

pub fn fold_assembly_statement<'ast, T: Field, F: Folder<'ast, T>>(
    f: &mut F,
    s: ZirAssemblyStatement<'ast, T>,
) -> Vec<ZirAssemblyStatement<'ast, T>> {
    match s {
        ZirAssemblyStatement::Assignment(assignees, function) => {
            let assignees = assignees.into_iter().map(|a| f.fold_assignee(a)).collect();
            let function = f.fold_function(function);
            vec![ZirAssemblyStatement::Assignment(assignees, function)]
        }
        ZirAssemblyStatement::Constraint(lhs, rhs, metadata) => {
            let lhs = f.fold_field_expression(lhs);
            let rhs = f.fold_field_expression(rhs);
            vec![ZirAssemblyStatement::Constraint(lhs, rhs, metadata)]
        }
    }
}

pub fn fold_statement<'ast, T: Field, F: Folder<'ast, T>>(
    f: &mut F,
    s: ZirStatement<'ast, T>,
) -> Vec<ZirStatement<'ast, T>> {
    let span = s.get_span();
    f.fold_statement_cases(s)
        .into_iter()
        .map(|s| s.span(span))
        .collect()
}

pub fn fold_statement_cases<'ast, T: Field, F: Folder<'ast, T>>(
    f: &mut F,
    s: ZirStatement<'ast, T>,
) -> Vec<ZirStatement<'ast, T>> {
    let span = s.get_span();

    match s {
        ZirStatement::Return(s) => f.fold_return_statement(s),
        ZirStatement::Definition(s) => f.fold_definition_statement(s),
        ZirStatement::IfElse(s) => f.fold_if_else_statement(s),
        ZirStatement::Assertion(s) => f.fold_assertion_statement(s),
        ZirStatement::MultipleDefinition(s) => f.fold_multiple_definition_statement(s),
        ZirStatement::Log(s) => f.fold_log_statement(s),
        ZirStatement::Assembly(s) => f.fold_assembly_block(s),
    }
    .into_iter()
    .map(|s| s.span(span))
    .collect()
}

pub fn fold_multiple_definition_statement<'ast, T: Field, F: Folder<'ast, T>>(
    f: &mut F,
    s: MultipleDefinitionStatement<'ast, T>,
) -> Vec<ZirStatement<'ast, T>> {
    vec![ZirStatement::MultipleDefinition(
        MultipleDefinitionStatement::new(
            s.assignees
                .into_iter()
                .map(|v| f.fold_variable(v))
                .collect(),
            f.fold_expression_list(s.rhs),
        ),
<<<<<<< HEAD
    )]
}

pub fn fold_if_else_statement<'ast, T: Field, F: Folder<'ast, T>>(
    f: &mut F,
    s: IfElseStatement<'ast, T>,
) -> Vec<ZirStatement<'ast, T>> {
    vec![ZirStatement::IfElse(IfElseStatement::new(
        f.fold_boolean_expression(s.condition),
        s.consequence
            .into_iter()
            .flat_map(|e| f.fold_statement(e))
            .collect(),
        s.alternative
            .into_iter()
            .flat_map(|e| f.fold_statement(e))
            .collect(),
    ))]
}

pub fn fold_definition_statement<'ast, T: Field, F: Folder<'ast, T>>(
    f: &mut F,
    s: DefinitionStatement<'ast, T>,
) -> Vec<ZirStatement<'ast, T>> {
    vec![ZirStatement::Definition(DefinitionStatement::new(
        f.fold_assignee(s.assignee),
        f.fold_expression(s.rhs),
    ))]
}

pub fn fold_assertion_statement<'ast, T: Field, F: Folder<'ast, T>>(
    f: &mut F,
    s: AssertionStatement<'ast, T>,
) -> Vec<ZirStatement<'ast, T>> {
    vec![ZirStatement::Assertion(AssertionStatement::new(
        f.fold_boolean_expression(s.expression),
        s.error,
    ))]
}

pub fn fold_return_statement<'ast, T: Field, F: Folder<'ast, T>>(
    f: &mut F,
    s: ReturnStatement<'ast, T>,
) -> Vec<ZirStatement<'ast, T>> {
    vec![ZirStatement::Return(ReturnStatement::new(
        s.inner.into_iter().map(|e| f.fold_expression(e)).collect(),
    ))]
}

pub fn fold_log_statement<'ast, T: Field, F: Folder<'ast, T>>(
    f: &mut F,
    s: LogStatement<'ast, T>,
) -> Vec<ZirStatement<'ast, T>> {
    vec![ZirStatement::Log(LogStatement::new(
        s.format_string,
        s.expressions
            .into_iter()
            .map(|(t, e)| (t, e.into_iter().map(|e| f.fold_expression(e)).collect()))
            .collect(),
    ))]
}

pub fn fold_assembly_block<'ast, T: Field, F: Folder<'ast, T>>(
    f: &mut F,
    s: AssemblyStatement<'ast, T>,
) -> Vec<ZirStatement<'ast, T>> {
    vec![ZirStatement::Assembly(AssemblyStatement::new(
        s.inner
            .into_iter()
            .flat_map(|s| f.fold_assembly_statement(s))
            .collect(),
    ))]
=======
        ZirStatement::Assertion(e, error) => {
            ZirStatement::Assertion(f.fold_boolean_expression(e), error)
        }
        ZirStatement::MultipleDefinition(variables, elist) => ZirStatement::MultipleDefinition(
            variables.into_iter().map(|v| f.fold_variable(v)).collect(),
            f.fold_expression_list(elist),
        ),
        ZirStatement::Log(l, e) => ZirStatement::Log(
            l,
            e.into_iter()
                .map(|(t, e)| (t, e.into_iter().map(|e| f.fold_expression(e)).collect()))
                .collect(),
        ),
        ZirStatement::Assembly(statements) => ZirStatement::Assembly(
            statements
                .into_iter()
                .flat_map(|s| f.fold_assembly_statement(s))
                .collect(),
        ),
    };
    vec![res]
>>>>>>> 8ca79372
}

pub fn fold_identifier_expression<
    'ast,
    T: Field,
    E: Expr<'ast, T> + Id<'ast, T>,
    F: Folder<'ast, T>,
>(
    f: &mut F,
    _: &E::Ty,
    e: IdentifierExpression<'ast, E>,
) -> IdentifierOrExpression<Identifier<'ast>, E, E::Inner> {
    IdentifierOrExpression::Identifier(IdentifierExpression::new(f.fold_name(e.id)))
}

fn fold_field_expression<'ast, T: Field, F: Folder<'ast, T>>(
    f: &mut F,
    e: FieldElementExpression<'ast, T>,
) -> FieldElementExpression<'ast, T> {
    let span = e.get_span();
    f.fold_field_expression_cases(e).span(span)
}

pub fn fold_field_expression_cases<'ast, T: Field, F: Folder<'ast, T>>(
    f: &mut F,
    e: FieldElementExpression<'ast, T>,
) -> FieldElementExpression<'ast, T> {
    match e {
        FieldElementExpression::Number(n) => FieldElementExpression::Number(n),
        FieldElementExpression::Identifier(id) => {
            match f.fold_identifier_expression(&Type::FieldElement, id) {
                IdentifierOrExpression::Identifier(i) => FieldElementExpression::Identifier(i),
                IdentifierOrExpression::Expression(e) => e,
            }
        }
        FieldElementExpression::Select(e) => {
            match f.fold_select_expression(&Type::FieldElement, e) {
                SelectOrExpression::Select(s) => FieldElementExpression::Select(s),
                SelectOrExpression::Expression(u) => u,
            }
        }
        FieldElementExpression::Add(e) => match f.fold_binary_expression(&Type::FieldElement, e) {
            BinaryOrExpression::Binary(e) => FieldElementExpression::Add(e),
            BinaryOrExpression::Expression(e) => e,
        },
        FieldElementExpression::Sub(e) => match f.fold_binary_expression(&Type::FieldElement, e) {
            BinaryOrExpression::Binary(e) => FieldElementExpression::Sub(e),
            BinaryOrExpression::Expression(e) => e,
        },
        FieldElementExpression::Mult(e) => match f.fold_binary_expression(&Type::FieldElement, e) {
            BinaryOrExpression::Binary(e) => FieldElementExpression::Mult(e),
            BinaryOrExpression::Expression(e) => e,
        },
        FieldElementExpression::Div(e) => match f.fold_binary_expression(&Type::FieldElement, e) {
            BinaryOrExpression::Binary(e) => FieldElementExpression::Div(e),
            BinaryOrExpression::Expression(e) => e,
        },
        FieldElementExpression::Pow(e) => match f.fold_binary_expression(&Type::FieldElement, e) {
            BinaryOrExpression::Binary(e) => FieldElementExpression::Pow(e),
            BinaryOrExpression::Expression(e) => e,
        },
        FieldElementExpression::And(e) => match f.fold_binary_expression(&Type::FieldElement, e) {
            BinaryOrExpression::Binary(e) => FieldElementExpression::And(e),
            BinaryOrExpression::Expression(e) => e,
        },
        FieldElementExpression::Or(e) => match f.fold_binary_expression(&Type::FieldElement, e) {
            BinaryOrExpression::Binary(e) => FieldElementExpression::Or(e),
            BinaryOrExpression::Expression(e) => e,
        },
        FieldElementExpression::Xor(e) => match f.fold_binary_expression(&Type::FieldElement, e) {
            BinaryOrExpression::Binary(e) => FieldElementExpression::Xor(e),
            BinaryOrExpression::Expression(e) => e,
        },
        FieldElementExpression::LeftShift(e) => {
            match f.fold_binary_expression(&Type::FieldElement, e) {
                BinaryOrExpression::Binary(e) => FieldElementExpression::LeftShift(e),
                BinaryOrExpression::Expression(e) => e,
            }
        }
        FieldElementExpression::RightShift(e) => {
            match f.fold_binary_expression(&Type::FieldElement, e) {
                BinaryOrExpression::Binary(e) => FieldElementExpression::RightShift(e),
                BinaryOrExpression::Expression(e) => e,
            }
        }
        FieldElementExpression::And(box left, box right) => {
            let left = f.fold_field_expression(left);
            let right = f.fold_field_expression(right);

            FieldElementExpression::And(box left, box right)
        }
        FieldElementExpression::Or(box left, box right) => {
            let left = f.fold_field_expression(left);
            let right = f.fold_field_expression(right);

            FieldElementExpression::Or(box left, box right)
        }
        FieldElementExpression::Xor(box left, box right) => {
            let left = f.fold_field_expression(left);
            let right = f.fold_field_expression(right);

            FieldElementExpression::Xor(box left, box right)
        }
        FieldElementExpression::LeftShift(box e, box by) => {
            let e = f.fold_field_expression(e);
            let by = f.fold_uint_expression(by);

            FieldElementExpression::LeftShift(box e, box by)
        }
        FieldElementExpression::RightShift(box e, box by) => {
            let e = f.fold_field_expression(e);
            let by = f.fold_uint_expression(by);

            FieldElementExpression::RightShift(box e, box by)
        }
        FieldElementExpression::Conditional(c) => {
            match f.fold_conditional_expression(&Type::FieldElement, c) {
                ConditionalOrExpression::Conditional(s) => FieldElementExpression::Conditional(s),
                ConditionalOrExpression::Expression(u) => u,
            }
        }
    }
}

fn fold_boolean_expression<'ast, T: Field, F: Folder<'ast, T>>(
    f: &mut F,
    e: BooleanExpression<'ast, T>,
) -> BooleanExpression<'ast, T> {
    let span = e.get_span();
    f.fold_boolean_expression_cases(e).span(span)
}

pub fn fold_boolean_expression_cases<'ast, T: Field, F: Folder<'ast, T>>(
    f: &mut F,
    e: BooleanExpression<'ast, T>,
) -> BooleanExpression<'ast, T> {
    use BooleanExpression::*;

    match e {
        BooleanExpression::Value(v) => BooleanExpression::Value(v),
        BooleanExpression::Identifier(id) => match f.fold_identifier_expression(&Type::Boolean, id)
        {
            IdentifierOrExpression::Identifier(i) => BooleanExpression::Identifier(i),
            IdentifierOrExpression::Expression(e) => e,
        },
        BooleanExpression::Select(e) => match f.fold_select_expression(&Type::Boolean, e) {
            SelectOrExpression::Select(s) => BooleanExpression::Select(s),
            SelectOrExpression::Expression(u) => u,
        },
        FieldEq(e) => match f.fold_binary_expression(&Type::Boolean, e) {
            BinaryOrExpression::Binary(e) => FieldEq(e),
            BinaryOrExpression::Expression(u) => u,
        },
        BoolEq(e) => match f.fold_binary_expression(&Type::Boolean, e) {
            BinaryOrExpression::Binary(e) => BoolEq(e),
            BinaryOrExpression::Expression(u) => u,
        },
        UintEq(e) => match f.fold_binary_expression(&Type::Boolean, e) {
            BinaryOrExpression::Binary(e) => UintEq(e),
            BinaryOrExpression::Expression(u) => u,
        },
        FieldLt(e) => match f.fold_binary_expression(&Type::Boolean, e) {
            BinaryOrExpression::Binary(e) => FieldLt(e),
            BinaryOrExpression::Expression(u) => u,
        },
        FieldLe(e) => match f.fold_binary_expression(&Type::Boolean, e) {
            BinaryOrExpression::Binary(e) => FieldLe(e),
            BinaryOrExpression::Expression(u) => u,
        },
        UintLt(e) => match f.fold_binary_expression(&Type::Boolean, e) {
            BinaryOrExpression::Binary(e) => UintLt(e),
            BinaryOrExpression::Expression(u) => u,
        },
        UintLe(e) => match f.fold_binary_expression(&Type::Boolean, e) {
            BinaryOrExpression::Binary(e) => UintLe(e),
            BinaryOrExpression::Expression(u) => u,
        },
        Or(e) => match f.fold_binary_expression(&Type::Boolean, e) {
            BinaryOrExpression::Binary(e) => Or(e),
            BinaryOrExpression::Expression(u) => u,
        },
        And(e) => match f.fold_binary_expression(&Type::Boolean, e) {
            BinaryOrExpression::Binary(e) => And(e),
            BinaryOrExpression::Expression(u) => u,
        },
        Not(e) => match f.fold_unary_expression(&Type::Boolean, e) {
            UnaryOrExpression::Unary(e) => Not(e),
            UnaryOrExpression::Expression(u) => u,
        },
        BooleanExpression::Conditional(c) => match f.fold_conditional_expression(&Type::Boolean, c)
        {
            ConditionalOrExpression::Conditional(s) => BooleanExpression::Conditional(s),
            ConditionalOrExpression::Expression(u) => u,
        },
    }
}

pub fn fold_uint_expression<'ast, T: Field, F: Folder<'ast, T>>(
    f: &mut F,
    e: UExpression<'ast, T>,
) -> UExpression<'ast, T> {
    UExpression {
        inner: f.fold_uint_expression_inner(e.bitwidth, e.inner),
        ..e
    }
}

fn fold_uint_expression_inner<'ast, T: Field, F: Folder<'ast, T>>(
    f: &mut F,
    ty: UBitwidth,
    e: UExpressionInner<'ast, T>,
) -> UExpressionInner<'ast, T> {
    let span = e.get_span();
    f.fold_uint_expression_cases(ty, e).span(span)
}

pub fn fold_uint_expression_cases<'ast, T: Field, F: Folder<'ast, T>>(
    f: &mut F,
    ty: UBitwidth,
    e: UExpressionInner<'ast, T>,
) -> UExpressionInner<'ast, T> {
    use UExpressionInner::*;

    match e {
        Value(v) => UExpressionInner::Value(v),
        Identifier(id) => match f.fold_identifier_expression(&ty, id) {
            IdentifierOrExpression::Identifier(i) => UExpressionInner::Identifier(i),
            IdentifierOrExpression::Expression(e) => e,
        },
        Select(e) => match f.fold_select_expression(&ty, e) {
            SelectOrExpression::Select(s) => UExpressionInner::Select(s),
            SelectOrExpression::Expression(u) => u,
        },
        Add(e) => match f.fold_binary_expression(&ty, e) {
            BinaryOrExpression::Binary(e) => Add(e),
            BinaryOrExpression::Expression(u) => u,
        },
        Sub(e) => match f.fold_binary_expression(&ty, e) {
            BinaryOrExpression::Binary(e) => Sub(e),
            BinaryOrExpression::Expression(u) => u,
        },
        Mult(e) => match f.fold_binary_expression(&ty, e) {
            BinaryOrExpression::Binary(e) => Mult(e),
            BinaryOrExpression::Expression(u) => u,
        },
        Div(e) => match f.fold_binary_expression(&ty, e) {
            BinaryOrExpression::Binary(e) => Div(e),
            BinaryOrExpression::Expression(u) => u,
        },
        Rem(e) => match f.fold_binary_expression(&ty, e) {
            BinaryOrExpression::Binary(e) => Rem(e),
            BinaryOrExpression::Expression(u) => u,
        },
        Xor(e) => match f.fold_binary_expression(&ty, e) {
            BinaryOrExpression::Binary(e) => Xor(e),
            BinaryOrExpression::Expression(u) => u,
        },
        And(e) => match f.fold_binary_expression(&ty, e) {
            BinaryOrExpression::Binary(e) => And(e),
            BinaryOrExpression::Expression(u) => u,
        },
        Or(e) => match f.fold_binary_expression(&ty, e) {
            BinaryOrExpression::Binary(e) => Or(e),
            BinaryOrExpression::Expression(u) => u,
        },
        LeftShift(e) => match f.fold_binary_expression(&ty, e) {
            BinaryOrExpression::Binary(e) => LeftShift(e),
            BinaryOrExpression::Expression(u) => u,
        },
        RightShift(e) => match f.fold_binary_expression(&ty, e) {
            BinaryOrExpression::Binary(e) => RightShift(e),
            BinaryOrExpression::Expression(u) => u,
        },
        Not(e) => match f.fold_unary_expression(&ty, e) {
            UnaryOrExpression::Unary(e) => Not(e),
            UnaryOrExpression::Expression(u) => u,
        },
        UExpressionInner::Conditional(c) => match f.fold_conditional_expression(&ty, c) {
            ConditionalOrExpression::Conditional(s) => Conditional(s),
            ConditionalOrExpression::Expression(u) => u,
        },
    }
}

pub fn fold_function<'ast, T: Field, F: Folder<'ast, T>>(
    f: &mut F,
    fun: ZirFunction<'ast, T>,
) -> ZirFunction<'ast, T> {
    ZirFunction {
        arguments: fun
            .arguments
            .into_iter()
            .map(|a| f.fold_parameter(a))
            .collect(),
        statements: fun
            .statements
            .into_iter()
            .flat_map(|s| f.fold_statement(s))
            .collect(),
        ..fun
    }
}

pub fn fold_program<'ast, T: Field, F: Folder<'ast, T>>(
    f: &mut F,
    p: ZirProgram<'ast, T>,
) -> ZirProgram<'ast, T> {
    ZirProgram {
        main: f.fold_function(p.main),
        ..p
    }
}

pub fn fold_conditional_expression<
    'ast,
    T: Field,
    E: Expr<'ast, T> + Fold<F> + Conditional<'ast, T>,
    F: Folder<'ast, T>,
>(
    f: &mut F,
    _: &E::Ty,
    e: ConditionalExpression<'ast, T, E>,
) -> ConditionalOrExpression<'ast, T, E> {
    ConditionalOrExpression::Conditional(ConditionalExpression::new(
        f.fold_boolean_expression(*e.condition),
        e.consequence.fold(f),
        e.alternative.fold(f),
    ))
}

pub fn fold_select_expression<
    'ast,
    T: Field,
    E: Expr<'ast, T> + Fold<F> + Select<'ast, T>,
    F: Folder<'ast, T>,
>(
    f: &mut F,
    _: &E::Ty,
    e: SelectExpression<'ast, T, E>,
) -> SelectOrExpression<'ast, T, E> {
    SelectOrExpression::Select(SelectExpression::new(
        e.array.into_iter().map(|e| e.fold(f)).collect(),
        e.index.fold(f),
    ))
}

pub fn fold_binary_expression<
    'ast,
    T: Field,
    L: Expr<'ast, T> + Fold<F> + From<ZirExpression<'ast, T>>,
    R: Expr<'ast, T> + Fold<F> + From<ZirExpression<'ast, T>>,
    E: Expr<'ast, T> + Fold<F> + From<ZirExpression<'ast, T>>,
    F: Folder<'ast, T>,
    Op,
>(
    f: &mut F,
    _: &E::Ty,
    e: BinaryExpression<Op, L, R, E>,
) -> BinaryOrExpression<Op, L, R, E, E::Inner> {
    BinaryOrExpression::Binary(BinaryExpression::new(e.left.fold(f), e.right.fold(f)).span(e.span))
}

pub fn fold_unary_expression<
    'ast,
    T: Field,
    In: Expr<'ast, T> + Fold<F> + From<ZirExpression<'ast, T>>,
    E: Expr<'ast, T> + Fold<F> + From<ZirExpression<'ast, T>>,
    F: Folder<'ast, T>,
    Op,
>(
    f: &mut F,
    _: &E::Ty,
    e: UnaryExpression<Op, In, E>,
) -> UnaryOrExpression<Op, In, E, E::Inner> {
    UnaryOrExpression::Unary(UnaryExpression::new(e.inner.fold(f)).span(e.span))
}<|MERGE_RESOLUTION|>--- conflicted
+++ resolved
@@ -245,24 +245,6 @@
     }
 }
 
-pub fn fold_assembly_statement<'ast, T: Field, F: Folder<'ast, T>>(
-    f: &mut F,
-    s: ZirAssemblyStatement<'ast, T>,
-) -> Vec<ZirAssemblyStatement<'ast, T>> {
-    match s {
-        ZirAssemblyStatement::Assignment(assignees, function) => {
-            let assignees = assignees.into_iter().map(|a| f.fold_assignee(a)).collect();
-            let function = f.fold_function(function);
-            vec![ZirAssemblyStatement::Assignment(assignees, function)]
-        }
-        ZirAssemblyStatement::Constraint(lhs, rhs, metadata) => {
-            let lhs = f.fold_field_expression(lhs);
-            let rhs = f.fold_field_expression(rhs);
-            vec![ZirAssemblyStatement::Constraint(lhs, rhs, metadata)]
-        }
-    }
-}
-
 pub fn fold_statement<'ast, T: Field, F: Folder<'ast, T>>(
     f: &mut F,
     s: ZirStatement<'ast, T>,
@@ -298,15 +280,15 @@
     f: &mut F,
     s: MultipleDefinitionStatement<'ast, T>,
 ) -> Vec<ZirStatement<'ast, T>> {
+    let expression_list = f.fold_expression_list(s.rhs);
     vec![ZirStatement::MultipleDefinition(
         MultipleDefinitionStatement::new(
             s.assignees
                 .into_iter()
                 .map(|v| f.fold_variable(v))
                 .collect(),
-            f.fold_expression_list(s.rhs),
+            expression_list,
         ),
-<<<<<<< HEAD
     )]
 }
 
@@ -331,9 +313,10 @@
     f: &mut F,
     s: DefinitionStatement<'ast, T>,
 ) -> Vec<ZirStatement<'ast, T>> {
+    let rhs = f.fold_expression(s.rhs);
     vec![ZirStatement::Definition(DefinitionStatement::new(
         f.fold_assignee(s.assignee),
-        f.fold_expression(s.rhs),
+        rhs,
     ))]
 }
 
@@ -379,29 +362,6 @@
             .flat_map(|s| f.fold_assembly_statement(s))
             .collect(),
     ))]
-=======
-        ZirStatement::Assertion(e, error) => {
-            ZirStatement::Assertion(f.fold_boolean_expression(e), error)
-        }
-        ZirStatement::MultipleDefinition(variables, elist) => ZirStatement::MultipleDefinition(
-            variables.into_iter().map(|v| f.fold_variable(v)).collect(),
-            f.fold_expression_list(elist),
-        ),
-        ZirStatement::Log(l, e) => ZirStatement::Log(
-            l,
-            e.into_iter()
-                .map(|(t, e)| (t, e.into_iter().map(|e| f.fold_expression(e)).collect()))
-                .collect(),
-        ),
-        ZirStatement::Assembly(statements) => ZirStatement::Assembly(
-            statements
-                .into_iter()
-                .flat_map(|s| f.fold_assembly_statement(s))
-                .collect(),
-        ),
-    };
-    vec![res]
->>>>>>> 8ca79372
 }
 
 pub fn fold_identifier_expression<
@@ -486,36 +446,6 @@
                 BinaryOrExpression::Binary(e) => FieldElementExpression::RightShift(e),
                 BinaryOrExpression::Expression(e) => e,
             }
-        }
-        FieldElementExpression::And(box left, box right) => {
-            let left = f.fold_field_expression(left);
-            let right = f.fold_field_expression(right);
-
-            FieldElementExpression::And(box left, box right)
-        }
-        FieldElementExpression::Or(box left, box right) => {
-            let left = f.fold_field_expression(left);
-            let right = f.fold_field_expression(right);
-
-            FieldElementExpression::Or(box left, box right)
-        }
-        FieldElementExpression::Xor(box left, box right) => {
-            let left = f.fold_field_expression(left);
-            let right = f.fold_field_expression(right);
-
-            FieldElementExpression::Xor(box left, box right)
-        }
-        FieldElementExpression::LeftShift(box e, box by) => {
-            let e = f.fold_field_expression(e);
-            let by = f.fold_uint_expression(by);
-
-            FieldElementExpression::LeftShift(box e, box by)
-        }
-        FieldElementExpression::RightShift(box e, box by) => {
-            let e = f.fold_field_expression(e);
-            let by = f.fold_uint_expression(by);
-
-            FieldElementExpression::RightShift(box e, box by)
         }
         FieldElementExpression::Conditional(c) => {
             match f.fold_conditional_expression(&Type::FieldElement, c) {
