use crate::zir::types::MemberId;
use serde::{Deserialize, Serialize};
use std::fmt;

use crate::typed::Identifier as CoreIdentifier;

#[derive(Debug, PartialEq, Clone, Hash, Eq, Serialize, Deserialize)]
pub enum Identifier<'ast> {
    #[serde(borrow)]
    Basic(CoreIdentifier<'ast>),
<<<<<<< HEAD
    Select(Box<SourceIdentifier<'ast>>, u32),
    Member(Box<SourceIdentifier<'ast>>, MemberId),
    Element(Box<SourceIdentifier<'ast>>, u32),
}

impl<'ast> SourceIdentifier<'ast> {
    pub fn select(self, index: u32) -> Self {
        Self::Select(Box::new(self), index)
    }

    pub fn member(self, member: MemberId) -> Self {
        Self::Member(Box::new(self), member)
    }

    pub fn element(self, index: u32) -> Self {
        Self::Element(Box::new(self), index)
    }
}

impl<'ast> fmt::Display for SourceIdentifier<'ast> {
    fn fmt(&self, f: &mut fmt::Formatter) -> fmt::Result {
        match self {
            SourceIdentifier::Basic(i) => write!(f, "{}", i),
            SourceIdentifier::Select(i, index) => write!(f, "{}~{}", i, index),
            SourceIdentifier::Member(i, m) => write!(f, "{}.{}", i, m),
            SourceIdentifier::Element(i, index) => write!(f, "{}.{}", i, index),
        }
    }
=======
    Select(Box<Identifier<'ast>>, u32),
    Member(Box<Identifier<'ast>>, MemberId),
    Element(Box<Identifier<'ast>>, u32),
>>>>>>> 7ba959cf
}

impl<'ast> fmt::Display for Identifier<'ast> {
    fn fmt(&self, f: &mut fmt::Formatter) -> fmt::Result {
        match self {
            Identifier::Basic(i) => write!(f, "{}", i),
            Identifier::Select(box i, index) => write!(f, "{}~{}", i, index),
            Identifier::Member(box i, m) => write!(f, "{}.{}", i, m),
            Identifier::Element(box i, index) => write!(f, "{}.{}", i, index),
        }
    }
}

// this is only used in tests but somehow cfg(test) does not work
impl<'ast> From<&'ast str> for Identifier<'ast> {
    fn from(id: &'ast str) -> Identifier<'ast> {
        Identifier::Basic(id.into())
    }
}<|MERGE_RESOLUTION|>--- conflicted
+++ resolved
@@ -8,13 +8,12 @@
 pub enum Identifier<'ast> {
     #[serde(borrow)]
     Basic(CoreIdentifier<'ast>),
-<<<<<<< HEAD
-    Select(Box<SourceIdentifier<'ast>>, u32),
-    Member(Box<SourceIdentifier<'ast>>, MemberId),
-    Element(Box<SourceIdentifier<'ast>>, u32),
+    Select(Box<Identifier<'ast>>, u32),
+    Member(Box<Identifier<'ast>>, MemberId),
+    Element(Box<Identifier<'ast>>, u32),
 }
 
-impl<'ast> SourceIdentifier<'ast> {
+impl<'ast> Identifier<'ast> {
     pub fn select(self, index: u32) -> Self {
         Self::Select(Box::new(self), index)
     }
@@ -28,29 +27,13 @@
     }
 }
 
-impl<'ast> fmt::Display for SourceIdentifier<'ast> {
-    fn fmt(&self, f: &mut fmt::Formatter) -> fmt::Result {
-        match self {
-            SourceIdentifier::Basic(i) => write!(f, "{}", i),
-            SourceIdentifier::Select(i, index) => write!(f, "{}~{}", i, index),
-            SourceIdentifier::Member(i, m) => write!(f, "{}.{}", i, m),
-            SourceIdentifier::Element(i, index) => write!(f, "{}.{}", i, index),
-        }
-    }
-=======
-    Select(Box<Identifier<'ast>>, u32),
-    Member(Box<Identifier<'ast>>, MemberId),
-    Element(Box<Identifier<'ast>>, u32),
->>>>>>> 7ba959cf
-}
-
 impl<'ast> fmt::Display for Identifier<'ast> {
     fn fmt(&self, f: &mut fmt::Formatter) -> fmt::Result {
         match self {
             Identifier::Basic(i) => write!(f, "{}", i),
-            Identifier::Select(box i, index) => write!(f, "{}~{}", i, index),
-            Identifier::Member(box i, m) => write!(f, "{}.{}", i, m),
-            Identifier::Element(box i, index) => write!(f, "{}.{}", i, index),
+            Identifier::Select(i, index) => write!(f, "{}~{}", i, index),
+            Identifier::Member(i, m) => write!(f, "{}.{}", i, m),
+            Identifier::Element(i, index) => write!(f, "{}.{}", i, index),
         }
     }
 }
