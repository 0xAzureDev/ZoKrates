use crate::typed::types::{
    ArrayType, DeclarationArrayType, DeclarationConstant, DeclarationStructMember,
    DeclarationStructType, DeclarationTupleType, DeclarationType, GArrayType, GStructType,
    GTupleType, GType, GenericIdentifier, StructType, TupleType, Type,
};
use crate::typed::UBitwidth;
use crate::typed::{
    ArrayExpression, ArrayExpressionInner, BooleanExpression, Conditional, ConditionalExpression,
    Expr, FieldElementExpression, Select, SelectExpression, StructExpression,
    StructExpressionInner, TupleExpression, TupleExpressionInner, Typed, TypedExpression,
    TypedExpressionOrSpread, TypedSpread, UExpression,
};

use crate::common::{operators::*, WithSpan};

use num_bigint::BigUint;
use std::convert::TryFrom;
use std::fmt;
use std::ops::*;
use zokrates_field::Field;

use crate::common::expressions::*;

use super::{ArrayValueExpression, RepeatExpression};

type TypedExpressionPair<'ast, T> = (TypedExpression<'ast, T>, TypedExpression<'ast, T>);

impl<'ast, T: Field> TypedExpressionOrSpread<'ast, T> {
    pub fn align_to_type<S: PartialEq<UExpression<'ast, T>>>(
        e: Self,
        ty: &GArrayType<S>,
    ) -> Result<Self, (Self, &GArrayType<S>)> {
        match e {
            TypedExpressionOrSpread::Expression(e) => TypedExpression::align_to_type(e, &ty.ty)
                .map(|e| e.into())
                .map_err(|(e, _)| (e.into(), ty)),
            TypedExpressionOrSpread::Spread(s) => ArrayExpression::try_from_int(s.array, ty)
                .map(|e| TypedExpressionOrSpread::Spread(TypedSpread { array: e }))
                .map_err(|e| (e.into(), ty)),
        }
    }
}

trait IntegerInference: Sized {
    type Pattern;

    fn get_common_pattern(self, other: Self) -> Result<Self::Pattern, (Self, Self)>;
}

impl<'ast, T: Clone> IntegerInference for Type<'ast, T> {
    type Pattern = DeclarationType<'ast, T>;

    fn get_common_pattern(self, other: Self) -> Result<Self::Pattern, (Self, Self)> {
        match (self, other) {
            (Type::Boolean, Type::Boolean) => Ok(DeclarationType::Boolean),
            (Type::Int, Type::Int) => Err((Type::Int, Type::Int)),
            (Type::Int, Type::FieldElement) => Ok(DeclarationType::FieldElement),
            (Type::Int, Type::Uint(bitwidth)) => Ok(DeclarationType::Uint(bitwidth)),
            (Type::FieldElement, Type::Int) => Ok(DeclarationType::FieldElement),
            (Type::Uint(bitwidth), Type::Int) => Ok(DeclarationType::Uint(bitwidth)),
            (Type::FieldElement, Type::FieldElement) => Ok(DeclarationType::FieldElement),
            (Type::Uint(b0), Type::Uint(b1)) => {
                if b0 == b1 {
                    Ok(DeclarationType::Uint(b0))
                } else {
                    Err((Type::Uint(b0), Type::Uint(b1)))
                }
            }
            (Type::Array(t), Type::Array(u)) => Ok(DeclarationType::Array(
                t.get_common_pattern(u)
                    .map_err(|(t, u)| (Type::Array(t), Type::Array(u)))?,
            )),
            (Type::Struct(t), Type::Struct(u)) => Ok(DeclarationType::Struct(
                t.get_common_pattern(u)
                    .map_err(|(t, u)| (Type::Struct(t), Type::Struct(u)))?,
            )),
            (Type::Tuple(t), Type::Tuple(u)) => Ok(DeclarationType::Tuple(
                t.get_common_pattern(u)
                    .map_err(|(t, u)| (Type::Tuple(t), Type::Tuple(u)))?,
            )),
            (t, u) => Err((t, u)),
        }
    }
}

impl<'ast, T: Clone> IntegerInference for ArrayType<'ast, T> {
    type Pattern = DeclarationArrayType<'ast, T>;

    fn get_common_pattern(self, other: Self) -> Result<Self::Pattern, (Self, Self)> {
        let s0 = self.size;
        let s1 = other.size;

        Ok(DeclarationArrayType::new(
            self.ty
                .get_common_pattern(*other.ty)
                .map_err(|(t, u)| (ArrayType::new(t, *s0), ArrayType::new(u, *s1)))?,
            DeclarationConstant::Generic(GenericIdentifier::with_name("DUMMY")), // sizes are not checked at this stage, therefore we insert a dummy generic variable which will be equal to all possible sizes
        ))
    }
}

impl<'ast, T: Clone> IntegerInference for StructType<'ast, T> {
    type Pattern = DeclarationStructType<'ast, T>;

    fn get_common_pattern(self, other: Self) -> Result<Self::Pattern, (Self, Self)> {
        Ok(DeclarationStructType {
            members: self
                .members
                .into_iter()
                .zip(other.members.into_iter())
                .map(|(m_t, m_u)| match m_t.ty.get_common_pattern(*m_u.ty) {
                    Ok(ty) => DeclarationStructMember {
                        ty: Box::new(ty),
                        id: m_t.id,
                    },
                    Err(..) => unreachable!(
                        "struct instances of the same struct should always have a common type"
                    ),
                })
                .collect::<Vec<_>>(),
            canonical_location: self.canonical_location,
            location: self.location,
            generics: self
                .generics
                .into_iter()
                .map(|g| {
                    g.map(|_| DeclarationConstant::Generic(GenericIdentifier::with_name("DUMMY")))
                })
                .collect(),
        })
    }
}

impl<'ast, T: Clone> IntegerInference for TupleType<'ast, T> {
    type Pattern = DeclarationTupleType<'ast, T>;

    fn get_common_pattern(self, other: Self) -> Result<Self::Pattern, (Self, Self)> {
        Ok(DeclarationTupleType {
            elements: self
                .elements
                .iter()
                .zip(other.elements.iter())
                .map(|(t, u)| t.clone().get_common_pattern(u.clone()))
                .collect::<Result<Vec<_>, _>>()
                .map_err(|_| (self, other))?,
        })
    }
}

impl<'ast, T: Field> TypedExpression<'ast, T> {
    // return two TypedExpression, replacing IntExpression by FieldElement or Uint to try to align the two types if possible.
    // Post condition is that (lhs, rhs) cannot be made equal by further removing IntExpressions
    pub fn align_without_integers(
        lhs: Self,
        rhs: Self,
    ) -> Result<TypedExpressionPair<'ast, T>, TypedExpressionPair<'ast, T>> {
        use self::TypedExpression::*;

        match (lhs, rhs) {
            (Int(lhs), FieldElement(rhs)) => Ok((
                FieldElementExpression::try_from_int(lhs)
                    .map_err(|lhs| (lhs.into(), rhs.clone().into()))?
                    .into(),
                FieldElement(rhs),
            )),
            (FieldElement(lhs), Int(rhs)) => Ok((
                FieldElement(lhs.clone()),
                FieldElementExpression::try_from_int(rhs)
                    .map_err(|rhs| (lhs.into(), rhs.into()))?
                    .into(),
            )),
            (Int(lhs), Uint(rhs)) => Ok((
                UExpression::try_from_int(lhs, &rhs.bitwidth())
                    .map_err(|lhs| (lhs.into(), rhs.clone().into()))?
                    .into(),
                Uint(rhs),
            )),
            (Uint(lhs), Int(rhs)) => {
                let bitwidth = lhs.bitwidth();
                Ok((
                    Uint(lhs.clone()),
                    UExpression::try_from_int(rhs, &bitwidth)
                        .map_err(|rhs| (lhs.into(), rhs.into()))?
                        .into(),
                ))
            }
            (Array(lhs), Array(rhs)) => {
                let common_type = lhs
                    .get_type()
                    .get_common_pattern(rhs.get_type())
                    .map_err(|_| (lhs.clone().into(), rhs.clone().into()))?;

                let common_type = match common_type {
                    DeclarationType::Array(ty) => ty,
                    _ => unreachable!(),
                };

                Ok((
                    ArrayExpression::try_from_int(lhs.clone(), &common_type)
                        .map_err(|lhs| (lhs.clone(), rhs.clone().into()))?
                        .into(),
                    ArrayExpression::try_from_int(rhs, &common_type)
                        .map_err(|rhs| (lhs.clone().into(), rhs.clone()))?
                        .into(),
                ))
            }
            (Struct(lhs), Struct(rhs)) => {
                let common_type = lhs
                    .get_type()
                    .get_common_pattern(rhs.get_type())
                    .map_err(|_| (lhs.clone().into(), rhs.clone().into()))?;

                let common_type = match common_type {
                    DeclarationType::Struct(ty) => ty,
                    _ => unreachable!(),
                };

                Ok((
                    StructExpression::try_from_int(lhs.clone(), &common_type)
                        .map_err(|lhs| (lhs.clone(), rhs.clone().into()))?
                        .into(),
                    StructExpression::try_from_int(rhs, &common_type)
                        .map_err(|rhs| (lhs.clone().into(), rhs.clone()))?
                        .into(),
                ))
            }
            (Tuple(lhs), Tuple(rhs)) => {
                let common_type = lhs
                    .get_type()
                    .get_common_pattern(rhs.get_type())
                    .map_err(|_| (lhs.clone().into(), rhs.clone().into()))?;

                let common_type = match common_type {
                    DeclarationType::Tuple(ty) => ty,
                    _ => unreachable!(),
                };

                Ok((
                    TupleExpression::try_from_int(lhs.clone(), &common_type)
                        .map_err(|lhs| (lhs.clone(), rhs.clone().into()))?
                        .into(),
                    TupleExpression::try_from_int(rhs, &common_type)
                        .map_err(|rhs| (lhs.clone().into(), rhs.clone()))?
                        .into(),
                ))
            }
            (Uint(lhs), Uint(rhs)) => Ok((lhs.into(), rhs.into())),
            (Boolean(lhs), Boolean(rhs)) => Ok((lhs.into(), rhs.into())),
            (FieldElement(lhs), FieldElement(rhs)) => Ok((lhs.into(), rhs.into())),
            (Int(lhs), Int(rhs)) => Ok((lhs.into(), rhs.into())),
            (lhs, rhs) => Err((lhs, rhs)),
        }
    }

    pub fn align_to_type<S: PartialEq<UExpression<'ast, T>>>(
        e: Self,
        ty: &GType<S>,
    ) -> Result<Self, (Self, &GType<S>)> {
        match ty {
            GType::FieldElement => {
                FieldElementExpression::try_from_typed(e).map(TypedExpression::from)
            }
            GType::Boolean => BooleanExpression::try_from_typed(e).map(TypedExpression::from),
            GType::Uint(bitwidth) => {
                UExpression::try_from_typed(e, bitwidth).map(TypedExpression::from)
            }
            GType::Array(array_ty) => {
                ArrayExpression::try_from_typed(e, array_ty).map(TypedExpression::from)
            }
            GType::Struct(struct_ty) => {
                StructExpression::try_from_typed(e, struct_ty).map(TypedExpression::from)
            }
            GType::Tuple(tuple_ty) => {
                TupleExpression::try_from_typed(e, tuple_ty).map(TypedExpression::from)
            }
            GType::Int => Err(e),
        }
        .map_err(|e| (e, ty))
    }
}

#[derive(Clone, PartialEq, Eq, Hash, Debug, PartialOrd, Ord)]
pub enum IntExpression<'ast, T> {
    Value(IntValueExpression),
    Pos(UnaryExpression<OpPos, IntExpression<'ast, T>, IntExpression<'ast, T>>),
    Neg(UnaryExpression<OpNeg, IntExpression<'ast, T>, IntExpression<'ast, T>>),
    Not(UnaryExpression<OpNot, IntExpression<'ast, T>, IntExpression<'ast, T>>),
    Add(
        BinaryExpression<
            OpAdd,
            IntExpression<'ast, T>,
            IntExpression<'ast, T>,
            IntExpression<'ast, T>,
        >,
    ),
    Sub(
        BinaryExpression<
            OpSub,
            IntExpression<'ast, T>,
            IntExpression<'ast, T>,
            IntExpression<'ast, T>,
        >,
    ),
    Mult(
        BinaryExpression<
            OpMul,
            IntExpression<'ast, T>,
            IntExpression<'ast, T>,
            IntExpression<'ast, T>,
        >,
    ),
    Div(
        BinaryExpression<
            OpDiv,
            IntExpression<'ast, T>,
            IntExpression<'ast, T>,
            IntExpression<'ast, T>,
        >,
    ),
    Rem(
        BinaryExpression<
            OpRem,
            IntExpression<'ast, T>,
            IntExpression<'ast, T>,
            IntExpression<'ast, T>,
        >,
    ),
    Pow(
        BinaryExpression<
            OpPow,
            IntExpression<'ast, T>,
            IntExpression<'ast, T>,
            IntExpression<'ast, T>,
        >,
    ),
    Xor(
        BinaryExpression<
            OpXor,
            IntExpression<'ast, T>,
            IntExpression<'ast, T>,
            IntExpression<'ast, T>,
        >,
    ),
    And(
        BinaryExpression<
            OpAnd,
            IntExpression<'ast, T>,
            IntExpression<'ast, T>,
            IntExpression<'ast, T>,
        >,
    ),
    Or(
        BinaryExpression<
            OpOr,
            IntExpression<'ast, T>,
            IntExpression<'ast, T>,
            IntExpression<'ast, T>,
        >,
    ),
    LeftShift(
        BinaryExpression<
            OpLsh,
            IntExpression<'ast, T>,
            UExpression<'ast, T>,
            IntExpression<'ast, T>,
        >,
    ),
    RightShift(
        BinaryExpression<
            OpRsh,
            IntExpression<'ast, T>,
            UExpression<'ast, T>,
            IntExpression<'ast, T>,
        >,
    ),
    Conditional(ConditionalExpression<'ast, T, IntExpression<'ast, T>>),
    Select(SelectExpression<'ast, T, IntExpression<'ast, T>>),
}

impl<'ast, T> Add for IntExpression<'ast, T> {
    type Output = Self;

    fn add(self, other: Self) -> Self {
        IntExpression::Add(BinaryExpression::new(self, other))
    }
}

impl<'ast, T> Sub for IntExpression<'ast, T> {
    type Output = Self;

    fn sub(self, other: Self) -> Self {
        IntExpression::Sub(BinaryExpression::new(self, other))
    }
}

impl<'ast, T> Mul for IntExpression<'ast, T> {
    type Output = Self;

    fn mul(self, other: Self) -> Self {
        IntExpression::Mult(BinaryExpression::new(self, other))
    }
}

impl<'ast, T> Div for IntExpression<'ast, T> {
    type Output = Self;

    fn div(self, other: Self) -> Self {
        IntExpression::Div(BinaryExpression::new(self, other))
    }
}

impl<'ast, T> Rem for IntExpression<'ast, T> {
    type Output = Self;

    fn rem(self, other: Self) -> Self {
        IntExpression::Rem(BinaryExpression::new(self, other))
    }
}

impl<'ast, T> Not for IntExpression<'ast, T> {
    type Output = Self;

    fn not(self) -> Self {
        IntExpression::Not(UnaryExpression::new(self))
    }
}

impl<'ast, T> Neg for IntExpression<'ast, T> {
    type Output = Self;

    fn neg(self) -> Self {
        IntExpression::Neg(UnaryExpression::new(self))
    }
}

impl<'ast, T> IntExpression<'ast, T> {
    pub fn pow(self, other: Self) -> Self {
        IntExpression::Pow(BinaryExpression::new(self, other))
    }

    pub fn and(self, other: Self) -> Self {
        IntExpression::And(BinaryExpression::new(self, other))
    }

    pub fn xor(self, other: Self) -> Self {
        IntExpression::Xor(BinaryExpression::new(self, other))
    }

    pub fn or(self, other: Self) -> Self {
        IntExpression::Or(BinaryExpression::new(self, other))
    }

    pub fn left_shift(self, by: UExpression<'ast, T>) -> Self {
        IntExpression::LeftShift(BinaryExpression::new(self, by))
    }

    pub fn right_shift(self, by: UExpression<'ast, T>) -> Self {
        IntExpression::RightShift(BinaryExpression::new(self, by))
    }

    pub fn pos(self) -> Self {
        IntExpression::Pos(UnaryExpression::new(self))
    }
}

impl<'ast, T: fmt::Display> fmt::Display for IntExpression<'ast, T> {
    fn fmt(&self, f: &mut fmt::Formatter) -> fmt::Result {
        match self {
            IntExpression::Value(ref v) => write!(f, "{}", v),
            IntExpression::Pos(ref e) => write!(f, "{}", e),
            IntExpression::Neg(ref e) => write!(f, "{}", e),
            IntExpression::Div(ref e) => write!(f, "{}", e),
            IntExpression::Rem(ref e) => write!(f, "{}", e),
            IntExpression::Pow(ref e) => write!(f, "{}", e),
            IntExpression::Select(ref select) => write!(f, "{}", select),
            IntExpression::Add(ref e) => write!(f, "{}", e),
            IntExpression::And(ref e) => write!(f, "{}", e),
            IntExpression::Or(ref e) => write!(f, "{}", e),
            IntExpression::Xor(ref e) => write!(f, "{}", e),
            IntExpression::Sub(ref e) => write!(f, "{}", e),
            IntExpression::Mult(ref e) => write!(f, "{}", e),
            IntExpression::RightShift(ref e) => write!(f, "{}", e),
            IntExpression::LeftShift(ref e) => write!(f, "{}", e),
            IntExpression::Not(ref e) => write!(f, "{}", e),
            IntExpression::Conditional(ref c) => write!(f, "{}", c),
        }
    }
}

impl<'ast, T: Field> BooleanExpression<'ast, T> {
    pub fn try_from_typed(e: TypedExpression<'ast, T>) -> Result<Self, TypedExpression<'ast, T>> {
        match e {
            TypedExpression::Boolean(e) => Ok(e),
            e => Err(e),
        }
    }
}

impl<'ast, T: Field> FieldElementExpression<'ast, T> {
    pub fn try_from_typed(e: TypedExpression<'ast, T>) -> Result<Self, TypedExpression<'ast, T>> {
        match e {
            TypedExpression::FieldElement(e) => Ok(e),
            TypedExpression::Int(e) => {
                Self::try_from_int(e.clone()).map_err(|_| TypedExpression::Int(e))
            }
            e => Err(e),
        }
    }

    pub fn try_from_int(i: IntExpression<'ast, T>) -> Result<Self, IntExpression<'ast, T>> {
        let span = i.get_span();

        match i {
            IntExpression::Value(i) => Ok(Self::Value(ValueExpression::new(
                T::try_from(i.value.clone()).map_err(|_| IntExpression::Value(i))?,
            ))),
            IntExpression::Add(e) => Ok(Self::add(
                Self::try_from_int(*e.left)?,
                Self::try_from_int(*e.right)?,
            )),
            IntExpression::Sub(e) => Ok(Self::sub(
                Self::try_from_int(*e.left)?,
                Self::try_from_int(*e.right)?,
            )),
            IntExpression::Mult(e) => Ok(Self::mul(
                Self::try_from_int(*e.left)?,
                Self::try_from_int(*e.right)?,
            )),
            IntExpression::Pow(e) => Ok(Self::pow(
                Self::try_from_int(*e.left)?,
                UExpression::try_from_int(*e.right, &UBitwidth::B32)?,
            )),
            IntExpression::Div(e) => Ok(Self::div(
                Self::try_from_int(*e.left)?,
                Self::try_from_int(*e.right)?,
            )),
            IntExpression::And(e) => Ok(Self::bitand(
                Self::try_from_int(*e.left)?,
                Self::try_from_int(*e.right)?,
            )),
            IntExpression::Or(e) => Ok(Self::bitor(
                Self::try_from_int(*e.left)?,
                Self::try_from_int(*e.right)?,
            )),
            IntExpression::Xor(e) => Ok(Self::bitxor(
                Self::try_from_int(*e.left)?,
                Self::try_from_int(*e.right)?,
            )),
            IntExpression::LeftShift(e) => {
                Ok(Self::left_shift(Self::try_from_int(*e.left)?, *e.right))
            }
            IntExpression::RightShift(e) => {
                Ok(Self::right_shift(Self::try_from_int(*e.left)?, *e.right))
            }
            IntExpression::Pos(e) => Ok(Self::pos(Self::try_from_int(*e.inner)?)),
            IntExpression::Neg(e) => Ok(Self::neg(Self::try_from_int(*e.inner)?)),
            IntExpression::Conditional(c) => Ok(Self::Conditional(ConditionalExpression::new(
                *c.condition,
                Self::try_from_int(*c.consequence)?,
                Self::try_from_int(*c.alternative)?,
                c.kind,
            ))),
            IntExpression::Select(select) => {
                let array = *select.array;
                let index = *select.index;

                let size = array.size();

                match array.into_inner() {
                    ArrayExpressionInner::Value(values) => {
                        let values = values
                            .value
                            .into_iter()
                            .map(|v| {
                                TypedExpressionOrSpread::align_to_type(
                                    v,
                                    &DeclarationArrayType::new(
                                        DeclarationType::FieldElement,
                                        DeclarationConstant::from(0u32),
                                    ),
                                )
                                .map_err(|(e, _)| match e {
                                    TypedExpressionOrSpread::Expression(e) => {
                                        IntExpression::try_from(e).unwrap()
                                    }
                                    TypedExpressionOrSpread::Spread(a) => {
                                        IntExpression::select(a.array, 0u32)
                                    }
                                })
                            })
                            .collect::<Result<Vec<_>, _>>()?;
                        Ok(FieldElementExpression::select(
<<<<<<< HEAD
                            ArrayExpression::value(values)
                                .annotate(ArrayType::new(Type::FieldElement, size)),
=======
                            ArrayExpression::value(values).annotate(Type::FieldElement, size),
>>>>>>> 52e45a39
                            index,
                        ))
                    }
                    _ => unreachable!(),
                }
            }
            i => Err(i),
        }
        .map(|e| e.span(span))
    }
}

impl<'ast, T: Field> UExpression<'ast, T> {
    pub fn try_from_typed(
        e: TypedExpression<'ast, T>,
        bitwidth: &UBitwidth,
    ) -> Result<Self, TypedExpression<'ast, T>> {
        match e {
            TypedExpression::Uint(e) => match e.bitwidth == *bitwidth {
                true => Ok(e),
                _ => Err(TypedExpression::Uint(e)),
            },
            TypedExpression::Int(e) => {
                Self::try_from_int(e, bitwidth).map_err(TypedExpression::Int)
            }
            e => Err(e),
        }
    }

    pub fn try_from_int(
        i: IntExpression<'ast, T>,
        bitwidth: &UBitwidth,
    ) -> Result<Self, IntExpression<'ast, T>> {
        use self::IntExpression::*;

        let span = i.get_span();

        match i {
            Value(i) => {
                if i.value <= BigUint::from(2u128.pow(bitwidth.to_usize() as u32) - 1) {
                    Ok(UExpression::value(
                        u128::from_str_radix(&i.value.to_str_radix(16), 16).unwrap(),
                    )
                    .annotate(*bitwidth))
                } else {
                    Err(Value(i))
                }
            }
            Add(e) => Ok(
                Self::try_from_int(*e.left, bitwidth)? + Self::try_from_int(*e.right, bitwidth)?
            ),
            Pos(e) => Ok(Self::pos(Self::try_from_int(*e.inner, bitwidth)?)),
            Neg(e) => Ok(Self::neg(Self::try_from_int(*e.inner, bitwidth)?)),
            Sub(e) => Ok(
                Self::try_from_int(*e.left, bitwidth)? - Self::try_from_int(*e.right, bitwidth)?
            ),
            Mult(e) => Ok(
                Self::try_from_int(*e.left, bitwidth)? * Self::try_from_int(*e.right, bitwidth)?
            ),
            Div(e) => Ok(
                Self::try_from_int(*e.left, bitwidth)? / Self::try_from_int(*e.right, bitwidth)?
            ),
            Rem(e) => Ok(
                Self::try_from_int(*e.left, bitwidth)? % Self::try_from_int(*e.right, bitwidth)?
            ),
            And(e) => Ok(UExpression::and(
                Self::try_from_int(*e.left, bitwidth)?,
                Self::try_from_int(*e.right, bitwidth)?,
            )),
            Or(e) => Ok(UExpression::or(
                Self::try_from_int(*e.left, bitwidth)?,
                Self::try_from_int(*e.right, bitwidth)?,
            )),
            Not(e) => Ok(!Self::try_from_int(*e.inner, bitwidth)?),
            Xor(e) => Ok(UExpression::xor(
                Self::try_from_int(*e.left, bitwidth)?,
                Self::try_from_int(*e.right, bitwidth)?,
            )),
            RightShift(e) => Ok(UExpression::right_shift(
                Self::try_from_int(*e.left, bitwidth)?,
                *e.right,
            )),
            LeftShift(e) => Ok(UExpression::left_shift(
                Self::try_from_int(*e.left, bitwidth)?,
                *e.right,
            )),
            Conditional(c) => Ok(UExpression::conditional(
                *c.condition,
                Self::try_from_int(*c.consequence, bitwidth)?,
                Self::try_from_int(*c.alternative, bitwidth)?,
                c.kind,
            )),
            Select(select) => {
                let array = *select.array;
                let index = *select.index;

                let size = array.size();
                match array.into_inner() {
                    ArrayExpressionInner::Value(values) => {
                        let values = values
                            .value
                            .into_iter()
                            .map(|v| {
                                TypedExpressionOrSpread::align_to_type(
                                    v,
                                    &DeclarationArrayType::new(
                                        DeclarationType::Uint(*bitwidth),
                                        DeclarationConstant::from(0u32),
                                    ),
                                )
                                .map_err(|(e, _)| match e {
                                    TypedExpressionOrSpread::Expression(e) => {
                                        IntExpression::try_from(e).unwrap()
                                    }
                                    TypedExpressionOrSpread::Spread(a) => {
                                        IntExpression::select(a.array, 0u32)
                                    }
                                })
                            })
                            .collect::<Result<Vec<_>, _>>()?;
                        Ok(UExpression::select(
<<<<<<< HEAD
                            ArrayExpression::value(values)
                                .annotate(ArrayType::new(Type::Uint(*bitwidth), size)),
=======
                            ArrayExpression::value(values).annotate(Type::Uint(*bitwidth), size),
>>>>>>> 52e45a39
                            index,
                        ))
                    }
                    _ => unreachable!(),
                }
            }
            i => Err(i),
        }
        .map(|e| e.span(span))
    }
}

impl<'ast, T: Field> ArrayExpression<'ast, T> {
    pub fn try_from_typed<S: PartialEq<UExpression<'ast, T>>>(
        e: TypedExpression<'ast, T>,
        target_array_ty: &GArrayType<S>,
    ) -> Result<Self, TypedExpression<'ast, T>> {
        match e {
            TypedExpression::Array(e) => Self::try_from_int(e, target_array_ty),
            e => Err(e),
        }
    }

    // precondition: `array` is only made of inline arrays and repeat constructs unless it does not contain the Integer type
    pub fn try_from_int<S: PartialEq<UExpression<'ast, T>>>(
        array: Self,
        target_array_ty: &GArrayType<S>,
    ) -> Result<Self, TypedExpression<'ast, T>> {
        let span = array.get_span();

        let array_ty = array.ty().clone();

        // elements must fit in the target type
        match array.into_inner() {
            ArrayExpressionInner::Value(inline_array) => {
                let res = match &*target_array_ty.ty {
                    GType::Int => Ok(inline_array),
                    _ => {
                        // try to convert all elements to the target type
                        inline_array
                            .value
                            .into_iter()
                            .map(|v| {
                                TypedExpressionOrSpread::align_to_type(v, target_array_ty).map_err(
                                    |(e, _)| match e {
                                        TypedExpressionOrSpread::Expression(e) => e,
                                        TypedExpressionOrSpread::Spread(a) => {
                                            TypedExpression::select(a.array, 0u32)
                                        }
                                    },
                                )
                            })
                            .collect::<Result<Vec<_>, _>>()
                            .map(ArrayValueExpression::new)
                    }
                }?;

                let inner_ty = res.value[0].get_type().0;

                let array_ty = ArrayType::new(inner_ty, *array_ty.size);

                Ok(ArrayExpressionInner::Value(res).annotate(array_ty))
            }
            ArrayExpressionInner::Repeat(r) => {
                match &*target_array_ty.ty {
                    GType::Int => {
<<<<<<< HEAD
                        let array_ty = ArrayType::new(Type::Int, *array_ty.size);

                        Ok(ArrayExpressionInner::Repeat(r).annotate(array_ty))
=======
                        Ok(ArrayExpressionInner::Repeat(r).annotate(Type::Int, *array_ty.size))
>>>>>>> 52e45a39
                    }
                    // try to align the repeated element to the target type
                    t => TypedExpression::align_to_type(*r.e, t)
                        .map(|e| {
                            let ty = e.get_type().clone();

                            ArrayExpressionInner::Repeat(RepeatExpression::new(e, *r.count))
<<<<<<< HEAD
                                .annotate(ArrayType::new(ty, *array_ty.size))
=======
                                .annotate(ty, *array_ty.size)
>>>>>>> 52e45a39
                        })
                        .map_err(|(e, _)| e),
                }
            }
            a => {
                if *target_array_ty.ty == *array_ty.ty {
                    Ok(a.annotate(array_ty))
                } else {
                    Err(a.annotate(array_ty).into())
                }
            }
        }
        .map(|e| e.span(span))
    }
}

impl<'ast, T: Field> StructExpression<'ast, T> {
    pub fn try_from_int<S: PartialEq<UExpression<'ast, T>>>(
        struc: Self,
        target_struct_ty: &GStructType<S>,
    ) -> Result<Self, TypedExpression<'ast, T>> {
        let span = struc.get_span();

        let struct_ty = struc.ty().clone();

        if struct_ty.members.len() != target_struct_ty.members.len() {
            return Err(struc.into());
        }

        match struc.into_inner() {
            StructExpressionInner::Value(inline_struct) => inline_struct
                .into_iter()
                .zip(target_struct_ty.members.iter())
                .map(|(value, target_member)| {
                    TypedExpression::align_to_type(value, &*target_member.ty)
                })
                .collect::<Result<Vec<_>, _>>()
                .map(|v| StructExpression::value(v).annotate(struct_ty.clone()))
                .map_err(|(v, _)| v),
            s => {
                if struct_ty
                    .members
                    .iter()
                    .zip(target_struct_ty.members.iter())
                    .all(|(m, target_m)| *target_m.ty == *m.ty)
                {
                    Ok(s.annotate(struct_ty))
                } else {
                    Err(s.annotate(struct_ty).into())
                }
            }
        }
        .map(|e| e.span(span))
    }

    pub fn try_from_typed<S: PartialEq<UExpression<'ast, T>>>(
        e: TypedExpression<'ast, T>,
        target_struct_ty: &GStructType<S>,
    ) -> Result<Self, TypedExpression<'ast, T>> {
        match e {
            TypedExpression::Struct(e) => Self::try_from_int(e, target_struct_ty),
            e => Err(e),
        }
    }
}

impl<'ast, T: Field> TupleExpression<'ast, T> {
    pub fn try_from_int<S: PartialEq<UExpression<'ast, T>>>(
        tuple: Self,
        target_tuple_ty: &GTupleType<S>,
    ) -> Result<Self, TypedExpression<'ast, T>> {
        let span = tuple.get_span();

        let tuple_ty = tuple.ty().clone();

        if tuple_ty.elements.len() != target_tuple_ty.elements.len() {
            return Err(tuple.into());
        }

        match tuple.into_inner() {
            TupleExpressionInner::Value(inline_tuple) => inline_tuple
                .into_iter()
                .zip(target_tuple_ty.elements.iter())
                .map(|(value, target_ty)| TypedExpression::align_to_type(value, target_ty))
                .collect::<Result<Vec<_>, _>>()
                .map(|v| {
                    let ty = TupleType::new(v.iter().map(|e| e.get_type()).collect());
                    TupleExpression::value(v).annotate(ty)
                })
                .map_err(|(v, _)| v),
            s => {
                if tuple_ty
                    .elements
                    .iter()
                    .zip(target_tuple_ty.elements.iter())
                    .all(|(t, target_t)| *target_t == *t)
                {
                    Ok(s.annotate(tuple_ty))
                } else {
                    Err(s.annotate(tuple_ty).into())
                }
            }
        }
        .map(|e| e.span(span))
    }

    pub fn try_from_typed<S: PartialEq<UExpression<'ast, T>>>(
        e: TypedExpression<'ast, T>,
        target_tuple_ty: &GTupleType<S>,
    ) -> Result<Self, TypedExpression<'ast, T>> {
        match e {
            TypedExpression::Tuple(e) => Self::try_from_int(e, target_tuple_ty),
            e => Err(e),
        }
    }
}

impl<'ast, T: Field> From<BigUint> for IntExpression<'ast, T> {
    fn from(v: BigUint) -> Self {
        IntExpression::value(v)
    }
}

#[cfg(test)]
mod tests {
    use super::*;
    use crate::typed::ConditionalKind;
    use zokrates_field::Bn128Field;

    #[test]
    fn field_from_int() {
        let n: IntExpression<Bn128Field> = BigUint::from(42usize).into();
        let n_a: ArrayExpression<Bn128Field> =
            ArrayExpressionInner::Value(ValueExpression::new(vec![n.clone().into()]))
<<<<<<< HEAD
                .annotate(ArrayType::new(Type::Int, 1u32));
        let t: FieldElementExpression<Bn128Field> = Bn128Field::from(42).into();
        let t_a: ArrayExpression<Bn128Field> =
            ArrayExpressionInner::Value(ValueExpression::new(vec![t.clone().into()]))
                .annotate(ArrayType::new(Type::FieldElement, 1u32));
=======
                .annotate(Type::Int, 1u32);
        let t: FieldElementExpression<Bn128Field> = Bn128Field::from(42).into();
        let t_a: ArrayExpression<Bn128Field> =
            ArrayExpressionInner::Value(ValueExpression::new(vec![t.clone().into()]))
                .annotate(Type::FieldElement, 1u32);
>>>>>>> 52e45a39
        let i: UExpression<Bn128Field> = 42u32.into();
        let c: BooleanExpression<Bn128Field> = true.into();

        let expressions = vec![
            n.clone(),
            n.clone() + n.clone(),
            n.clone() - n.clone(),
            n.clone() * n.clone(),
            IntExpression::pow(n.clone(), n.clone()),
            n.clone() / n.clone(),
            IntExpression::conditional(c.clone(), n.clone(), n.clone(), ConditionalKind::IfElse),
            IntExpression::select(n_a.clone(), i.clone()),
        ];

        let expected = vec![
            t.clone(),
            t.clone() + t.clone(),
            t.clone() - t.clone(),
            t.clone() * t.clone(),
            FieldElementExpression::pow(t.clone(), i.clone()),
            t.clone() / t.clone(),
            FieldElementExpression::conditional(
                c.clone(),
                t.clone(),
                t.clone(),
                ConditionalKind::IfElse,
            ),
            FieldElementExpression::select(t_a.clone(), i.clone()),
        ];

        assert_eq!(
            expressions
                .into_iter()
                .map(|e| FieldElementExpression::try_from_int(e).unwrap())
                .collect::<Vec<_>>(),
            expected
        );

        let should_error = vec![
            BigUint::parse_bytes(b"99999999999999999999999999999999999999999999999999999999999999999999999999999999999", 10).unwrap().into(),
            IntExpression::not(n.clone()),
        ];

        for e in should_error
            .into_iter()
            .map(FieldElementExpression::try_from_int)
        {
            assert!(e.is_err());
        }
    }

    #[test]
    fn uint_from_int() {
        let n: IntExpression<Bn128Field> = BigUint::from(42usize).into();
        let n_a: ArrayExpression<Bn128Field> =
            ArrayExpressionInner::Value(ValueExpression::new(vec![n.clone().into()]))
<<<<<<< HEAD
                .annotate(ArrayType::new(Type::Int, 1u32));
        let t: UExpression<Bn128Field> = 42u32.into();
        let t_a: ArrayExpression<Bn128Field> =
            ArrayExpressionInner::Value(ValueExpression::new(vec![t.clone().into()]))
                .annotate(ArrayType::new(Type::Uint(UBitwidth::B32), 1u32));
=======
                .annotate(Type::Int, 1u32);
        let t: UExpression<Bn128Field> = 42u32.into();
        let t_a: ArrayExpression<Bn128Field> =
            ArrayExpressionInner::Value(ValueExpression::new(vec![t.clone().into()]))
                .annotate(Type::Uint(UBitwidth::B32), 1u32);
>>>>>>> 52e45a39
        let i: UExpression<Bn128Field> = 0u32.into();
        let c: BooleanExpression<Bn128Field> = true.into();

        let expressions = vec![
            n.clone(),
            n.clone() + n.clone(),
            IntExpression::xor(n.clone(), n.clone()),
            IntExpression::or(n.clone(), n.clone()),
            IntExpression::and(n.clone(), n.clone()),
            n.clone() - n.clone(),
            n.clone() * n.clone(),
            n.clone() / n.clone(),
            n.clone() % n.clone(),
            IntExpression::left_shift(n.clone(), i.clone()),
            IntExpression::right_shift(n.clone(), i.clone()),
            !n.clone(),
            IntExpression::conditional(c.clone(), n.clone(), n.clone(), ConditionalKind::IfElse),
            IntExpression::select(n_a.clone(), i.clone()),
        ];

        let expected = vec![
            t.clone(),
            t.clone() + t.clone(),
            UExpression::xor(t.clone(), t.clone()),
            UExpression::or(t.clone(), t.clone()),
            UExpression::and(t.clone(), t.clone()),
            t.clone() - t.clone(),
            t.clone() * t.clone(),
            t.clone() / t.clone(),
            t.clone() % t.clone(),
            UExpression::left_shift(t.clone(), i.clone()),
            UExpression::right_shift(t.clone(), i.clone()),
            !t.clone(),
            UExpression::conditional(c.clone(), t.clone(), t.clone(), ConditionalKind::IfElse),
            UExpression::select(t_a.clone(), i.clone()),
        ];

        for (r, e) in expressions
            .into_iter()
            .map(|e| UExpression::try_from_int(e, &UBitwidth::B32).unwrap())
            .zip(expected)
        {
            assert_eq!(r, e);
        }

        let should_error = vec![
            BigUint::parse_bytes(b"99999999999999999999999999999999999999999999999999999999999999999999999999999999999", 10).unwrap().into(),
            IntExpression::pow(n.clone(), n.clone()),
        ];

        for e in should_error
            .into_iter()
            .map(|e| UExpression::try_from_int(e, &UBitwidth::B32))
        {
            assert!(e.is_err());
        }
    }
}<|MERGE_RESOLUTION|>--- conflicted
+++ resolved
@@ -590,12 +590,8 @@
                             })
                             .collect::<Result<Vec<_>, _>>()?;
                         Ok(FieldElementExpression::select(
-<<<<<<< HEAD
                             ArrayExpression::value(values)
                                 .annotate(ArrayType::new(Type::FieldElement, size)),
-=======
-                            ArrayExpression::value(values).annotate(Type::FieldElement, size),
->>>>>>> 52e45a39
                             index,
                         ))
                     }
@@ -717,12 +713,8 @@
                             })
                             .collect::<Result<Vec<_>, _>>()?;
                         Ok(UExpression::select(
-<<<<<<< HEAD
                             ArrayExpression::value(values)
                                 .annotate(ArrayType::new(Type::Uint(*bitwidth), size)),
-=======
-                            ArrayExpression::value(values).annotate(Type::Uint(*bitwidth), size),
->>>>>>> 52e45a39
                             index,
                         ))
                     }
@@ -789,13 +781,9 @@
             ArrayExpressionInner::Repeat(r) => {
                 match &*target_array_ty.ty {
                     GType::Int => {
-<<<<<<< HEAD
                         let array_ty = ArrayType::new(Type::Int, *array_ty.size);
 
                         Ok(ArrayExpressionInner::Repeat(r).annotate(array_ty))
-=======
-                        Ok(ArrayExpressionInner::Repeat(r).annotate(Type::Int, *array_ty.size))
->>>>>>> 52e45a39
                     }
                     // try to align the repeated element to the target type
                     t => TypedExpression::align_to_type(*r.e, t)
@@ -803,11 +791,7 @@
                             let ty = e.get_type().clone();
 
                             ArrayExpressionInner::Repeat(RepeatExpression::new(e, *r.count))
-<<<<<<< HEAD
                                 .annotate(ArrayType::new(ty, *array_ty.size))
-=======
-                                .annotate(ty, *array_ty.size)
->>>>>>> 52e45a39
                         })
                         .map_err(|(e, _)| e),
                 }
@@ -942,19 +926,12 @@
         let n: IntExpression<Bn128Field> = BigUint::from(42usize).into();
         let n_a: ArrayExpression<Bn128Field> =
             ArrayExpressionInner::Value(ValueExpression::new(vec![n.clone().into()]))
-<<<<<<< HEAD
                 .annotate(ArrayType::new(Type::Int, 1u32));
         let t: FieldElementExpression<Bn128Field> = Bn128Field::from(42).into();
         let t_a: ArrayExpression<Bn128Field> =
             ArrayExpressionInner::Value(ValueExpression::new(vec![t.clone().into()]))
                 .annotate(ArrayType::new(Type::FieldElement, 1u32));
-=======
-                .annotate(Type::Int, 1u32);
-        let t: FieldElementExpression<Bn128Field> = Bn128Field::from(42).into();
-        let t_a: ArrayExpression<Bn128Field> =
-            ArrayExpressionInner::Value(ValueExpression::new(vec![t.clone().into()]))
-                .annotate(Type::FieldElement, 1u32);
->>>>>>> 52e45a39
+
         let i: UExpression<Bn128Field> = 42u32.into();
         let c: BooleanExpression<Bn128Field> = true.into();
 
@@ -1011,19 +988,11 @@
         let n: IntExpression<Bn128Field> = BigUint::from(42usize).into();
         let n_a: ArrayExpression<Bn128Field> =
             ArrayExpressionInner::Value(ValueExpression::new(vec![n.clone().into()]))
-<<<<<<< HEAD
                 .annotate(ArrayType::new(Type::Int, 1u32));
         let t: UExpression<Bn128Field> = 42u32.into();
         let t_a: ArrayExpression<Bn128Field> =
             ArrayExpressionInner::Value(ValueExpression::new(vec![t.clone().into()]))
                 .annotate(ArrayType::new(Type::Uint(UBitwidth::B32), 1u32));
-=======
-                .annotate(Type::Int, 1u32);
-        let t: UExpression<Bn128Field> = 42u32.into();
-        let t_a: ArrayExpression<Bn128Field> =
-            ArrayExpressionInner::Value(ValueExpression::new(vec![t.clone().into()]))
-                .annotate(Type::Uint(UBitwidth::B32), 1u32);
->>>>>>> 52e45a39
         let i: UExpression<Bn128Field> = 0u32.into();
         let c: BooleanExpression<Bn128Field> = true.into();
 
