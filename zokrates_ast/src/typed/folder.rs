--- conflicted
+++ resolved
@@ -512,20 +512,14 @@
                 .flat_map(|s| f.fold_statement(s))
                 .collect(),
         ),
-<<<<<<< HEAD
-        TypedStatement::MultipleDefinition(assignees, elist) => TypedStatement::MultipleDefinition(
-            assignees.into_iter().map(|a| f.fold_assignee(a)).collect(),
-            f.fold_expression_list(elist),
-        ),
         TypedStatement::Log(s, e) => {
             TypedStatement::Log(s, e.into_iter().map(|e| f.fold_expression(e)).collect())
-=======
+        }
         TypedStatement::EmbedCallDefinition(assignee, embed_call) => {
             TypedStatement::EmbedCallDefinition(
                 f.fold_assignee(assignee),
                 f.fold_embed_call(embed_call),
             )
->>>>>>> 0413d845
         }
         s => s,
     };
