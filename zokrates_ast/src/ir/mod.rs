use crate::common::{FormatString, ModuleMap, Span, WithSpan};
use crate::typed::ConcreteType;
use derivative::Derivative;
use serde::{Deserialize, Serialize};
use std::collections::BTreeSet;
use std::fmt;
use zokrates_field::Field;

mod check;
mod clean;
mod expression;
pub mod folder;
pub mod from_flat;
mod serialize;
pub mod smtlib2;
mod solver_indexer;
pub mod visitor;
mod witness;

pub use self::expression::QuadComb;
pub use self::expression::{CanonicalLinComb, LinComb};
<<<<<<< HEAD
pub use self::serialize::ProgEnum;
pub use crate::common::flat::Parameter;
pub use crate::common::flat::Variable;
=======
pub use self::serialize::{ProgEnum, ProgHeader};
pub use crate::common::Parameter;
>>>>>>> 13d41b08
pub use crate::common::RuntimeError;
pub use crate::common::Solver;

pub use self::witness::Witness;

pub type LogStatement<T> = crate::common::statements::LogStatement<(ConcreteType, Vec<LinComb<T>>)>;
pub type DirectiveStatement<'ast, T> =
    crate::common::statements::DirectiveStatement<QuadComb<T>, Variable, Solver<'ast, T>>;

#[derive(Derivative, Clone, Debug, Serialize, Deserialize)]
#[derivative(Hash, PartialEq, Eq)]
pub struct ConstraintStatement<T> {
    #[derivative(Hash = "ignore", PartialEq = "ignore")]
    pub span: Option<Span>,
    pub quad: QuadComb<T>,
    pub lin: LinComb<T>,
    #[derivative(Hash = "ignore", PartialEq = "ignore")]
    pub error: Option<RuntimeError>,
}

impl<T> ConstraintStatement<T> {
    pub fn new(quad: QuadComb<T>, lin: LinComb<T>, error: Option<RuntimeError>) -> Self {
        Self {
            span: None,
            quad,
            lin,
            error,
        }
    }
}

impl<T> WithSpan for ConstraintStatement<T> {
    fn span(mut self, span: Option<Span>) -> Self {
        self.span = span;
        self
    }

    fn get_span(&self) -> Option<Span> {
        self.span
    }
}

impl<T: Field> fmt::Display for ConstraintStatement<T> {
    fn fmt(&self, f: &mut fmt::Formatter) -> fmt::Result {
        write!(
            f,
            "{} == {}{}",
            self.quad,
            self.lin,
            self.error
                .as_ref()
                .map(|e| format!(" // {}", e))
                .unwrap_or_else(|| "".to_string())
        )
    }
}

#[derive(Derivative, Clone, Debug, Serialize, Deserialize)]
#[derivative(Hash, PartialEq, Eq)]
pub struct BlockStatement<'ast, T> {
    #[derivative(Hash = "ignore", PartialEq = "ignore")]
    pub span: Option<Span>,
    #[serde(borrow)]
    pub inner: Vec<Statement<'ast, T>>,
}

impl<'ast, T> BlockStatement<'ast, T> {
    pub fn new(inner: Vec<Statement<'ast, T>>) -> Self {
        Self { span: None, inner }
    }
}

impl<'ast, T> WithSpan for BlockStatement<'ast, T> {
    fn span(mut self, span: Option<Span>) -> Self {
        self.span = span;
        self
    }

    fn get_span(&self) -> Option<Span> {
        self.span
    }
}

impl<'ast, T: Field> fmt::Display for BlockStatement<'ast, T> {
    fn fmt(&self, f: &mut fmt::Formatter) -> fmt::Result {
        writeln!(f, "{{")?;
        for s in &self.inner {
            writeln!(f, "{}", s)?;
        }
        write!(f, "}}")
    }
}

#[derive(Debug, Serialize, Deserialize, Clone, Derivative)]
#[derivative(Hash, PartialEq, Eq)]
pub enum Statement<'ast, T> {
    #[serde(skip)]
    Block(BlockStatement<'ast, T>),
    Constraint(ConstraintStatement<T>),
    #[serde(borrow)]
    Directive(DirectiveStatement<'ast, T>),
    Log(LogStatement<T>),
}

pub type PublicInputs = BTreeSet<Variable>;

impl<'ast, T> WithSpan for Statement<'ast, T> {
    fn span(self, span: Option<Span>) -> Self {
        match self {
            Statement::Constraint(c) => Statement::Constraint(c.span(span)),
            Statement::Directive(c) => Statement::Directive(c.span(span)),
            Statement::Log(c) => Statement::Log(c.span(span)),
            Statement::Block(c) => Statement::Block(c.span(span)),
        }
    }

    fn get_span(&self) -> Option<Span> {
        match self {
            Statement::Constraint(c) => c.get_span(),
            Statement::Directive(c) => c.get_span(),
            Statement::Log(c) => c.get_span(),
            Statement::Block(c) => c.get_span(),
        }
    }
}

impl<'ast, T: Field> Statement<'ast, T> {
    pub fn definition<U: Into<QuadComb<T>>>(v: Variable, e: U) -> Self {
        Statement::constraint(e, v, None)
    }

    pub fn constraint<U: Into<QuadComb<T>>, V: Into<LinComb<T>>>(
        quad: U,
        lin: V,
        error: Option<RuntimeError>,
    ) -> Self {
        Statement::Constraint(ConstraintStatement::new(quad.into(), lin.into(), error))
    }

    pub fn log(
        format_string: FormatString,
        expressions: Vec<(ConcreteType, Vec<LinComb<T>>)>,
    ) -> Self {
        Statement::Log(LogStatement::new(format_string, expressions))
    }

    pub fn block(inner: Vec<Statement<'ast, T>>) -> Self {
        Statement::Block(BlockStatement::new(inner))
    }

    pub fn directive(
        outputs: Vec<Variable>,
        solver: Solver<'ast, T>,
        inputs: Vec<QuadComb<T>>,
    ) -> Self {
        Statement::Directive(DirectiveStatement::new(outputs, solver, inputs))
    }
}

impl<'ast, T: Field> fmt::Display for Statement<'ast, T> {
    fn fmt(&self, f: &mut fmt::Formatter) -> fmt::Result {
        match *self {
            Statement::Constraint(ref s) => write!(f, "{}", s),
            Statement::Block(ref s) => write!(f, "{}", s),
            Statement::Directive(ref s) => write!(f, "{}", s),
            Statement::Log(ref s) => write!(
                f,
                "log(\"{}\", {})",
                s.format_string,
                s.expressions
                    .iter()
                    .map(|(_, l)| format!(
                        "[{}]",
                        l.iter()
                            .map(|l| l.to_string())
                            .collect::<Vec<_>>()
                            .join(", ")
                    ))
                    .collect::<Vec<_>>()
                    .join(", ")
            ),
        }
    }
}

pub type Prog<'ast, T> = ProgIterator<'ast, T, Vec<Statement<'ast, T>>>;

#[derive(Serialize, Deserialize, Debug, Clone, PartialEq, Eq, Default)]
pub struct ProgIterator<'ast, T, I: IntoIterator<Item = Statement<'ast, T>>> {
    pub module_map: ModuleMap,
    pub arguments: Vec<Parameter>,
    pub return_count: usize,
    pub statements: I,
    #[serde(borrow)]
    pub solvers: Vec<Solver<'ast, T>>,
}

impl<'ast, T, I: IntoIterator<Item = Statement<'ast, T>>> ProgIterator<'ast, T, I> {
    pub fn new(
        arguments: Vec<Parameter>,
        statements: I,
        return_count: usize,
<<<<<<< HEAD
        module_map: ModuleMap,
=======
        solvers: Vec<Solver<'ast, T>>,
>>>>>>> 13d41b08
    ) -> Self {
        Self {
            arguments,
            return_count,
            statements,
<<<<<<< HEAD
            module_map,
=======
            solvers,
>>>>>>> 13d41b08
        }
    }

    pub fn collect(self) -> ProgIterator<'ast, T, Vec<Statement<'ast, T>>> {
        ProgIterator {
            statements: self.statements.into_iter().collect::<Vec<_>>(),
            arguments: self.arguments,
            return_count: self.return_count,
<<<<<<< HEAD
            module_map: self.module_map,
=======
            solvers: self.solvers,
>>>>>>> 13d41b08
        }
    }

    pub fn returns(&self) -> Vec<Variable> {
        (0..self.return_count).map(Variable::public).collect()
    }

    pub fn public_count(&self) -> usize {
        self.arguments.iter().filter(|a| !a.private).count() + self.return_count
    }

    pub fn public_inputs(&self) -> PublicInputs {
        self.arguments
            .iter()
            .filter(|a| !a.private)
            .map(|a| a.id)
            .collect()
    }
}

impl<'ast, T: Field, I: IntoIterator<Item = Statement<'ast, T>>> ProgIterator<'ast, T, I> {
    pub fn public_inputs_values(&self, witness: &Witness<T>) -> Vec<T> {
        self.arguments
            .iter()
            .filter(|p| !p.private)
            .map(|p| *witness.0.get(&p.id).unwrap())
            .chain(witness.return_values())
            .collect()
    }
}

impl<'ast, T> Prog<'ast, T> {
    pub fn constraint_count(&self) -> usize {
        self.statements
            .iter()
            .filter(|s| matches!(s, Statement::Constraint(..)))
            .count()
    }

    pub fn into_prog_iter(
        self,
    ) -> ProgIterator<'ast, T, impl IntoIterator<Item = Statement<'ast, T>>> {
        ProgIterator {
            statements: self.statements.into_iter(),
            arguments: self.arguments,
            return_count: self.return_count,
<<<<<<< HEAD
            module_map: self.module_map,
=======
            solvers: self.solvers,
>>>>>>> 13d41b08
        }
    }
}

impl<'ast, T: Field> fmt::Display for Prog<'ast, T> {
    fn fmt(&self, f: &mut fmt::Formatter) -> fmt::Result {
        let returns = (0..self.return_count)
            .map(Variable::public)
            .map(|e| format!("{}", e))
            .collect::<Vec<_>>()
            .join(", ");

        writeln!(
            f,
            "def main({}) -> ({}) {{",
            self.arguments
                .iter()
                .map(|v| format!("{}", v))
                .collect::<Vec<_>>()
                .join(", "),
            returns,
        )?;
        for s in &self.statements {
            writeln!(f, "\t{}", s)?;
        }

        writeln!(f, "\treturn {}", returns)?;
        writeln!(f, "}}")
    }
}

#[cfg(test)]
mod tests {
    use super::*;
    use zokrates_field::Bn128Field;

    mod statement {
        use super::*;

        #[test]
        fn print_constraint() {
            let c: Statement<Bn128Field> = Statement::constraint(
                QuadComb::new(Variable::new(42).into(), Variable::new(42).into()),
                Variable::new(42),
                None,
            );
            assert_eq!(format!("{}", c), "(1 * _42) * (1 * _42) == 1 * _42")
        }
    }
}<|MERGE_RESOLUTION|>--- conflicted
+++ resolved
@@ -19,14 +19,9 @@
 
 pub use self::expression::QuadComb;
 pub use self::expression::{CanonicalLinComb, LinComb};
-<<<<<<< HEAD
-pub use self::serialize::ProgEnum;
+pub use self::serialize::{ProgEnum, ProgHeader};
 pub use crate::common::flat::Parameter;
 pub use crate::common::flat::Variable;
-=======
-pub use self::serialize::{ProgEnum, ProgHeader};
-pub use crate::common::Parameter;
->>>>>>> 13d41b08
 pub use crate::common::RuntimeError;
 pub use crate::common::Solver;
 
@@ -229,21 +224,15 @@
         arguments: Vec<Parameter>,
         statements: I,
         return_count: usize,
-<<<<<<< HEAD
         module_map: ModuleMap,
-=======
         solvers: Vec<Solver<'ast, T>>,
->>>>>>> 13d41b08
     ) -> Self {
         Self {
             arguments,
             return_count,
             statements,
-<<<<<<< HEAD
             module_map,
-=======
             solvers,
->>>>>>> 13d41b08
         }
     }
 
@@ -252,11 +241,8 @@
             statements: self.statements.into_iter().collect::<Vec<_>>(),
             arguments: self.arguments,
             return_count: self.return_count,
-<<<<<<< HEAD
             module_map: self.module_map,
-=======
             solvers: self.solvers,
->>>>>>> 13d41b08
         }
     }
 
@@ -303,11 +289,8 @@
             statements: self.statements.into_iter(),
             arguments: self.arguments,
             return_count: self.return_count,
-<<<<<<< HEAD
             module_map: self.module_map,
-=======
             solvers: self.solvers,
->>>>>>> 13d41b08
         }
     }
 }
