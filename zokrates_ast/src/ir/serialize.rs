use crate::ir::{check::UnconstrainedVariableDetector, solver_indexer::SolverIndexer};

use super::{ProgIterator, Statement};
<<<<<<< HEAD
use crate::ir::ModuleMap;
=======
use byteorder::{LittleEndian, ReadBytesExt, WriteBytesExt};
use serde::Deserialize;
>>>>>>> 13d41b08
use serde_cbor::{self, StreamDeserializer};
use std::io::{Read, Seek, Write};
use zokrates_field::*;

type DynamicError = Box<dyn std::error::Error>;

const ZOKRATES_MAGIC: &[u8; 4] = &[0x5a, 0x4f, 0x4b, 0];
const FILE_VERSION: &[u8; 4] = &[3, 0, 0, 0];

#[derive(PartialEq, Eq, Debug)]
pub enum ProgEnum<
    'ast,
    Bls12_381I: IntoIterator<Item = Statement<'ast, Bls12_381Field>>,
    Bn128I: IntoIterator<Item = Statement<'ast, Bn128Field>>,
    Bls12_377I: IntoIterator<Item = Statement<'ast, Bls12_377Field>>,
    Bw6_761I: IntoIterator<Item = Statement<'ast, Bw6_761Field>>,
> {
    Bls12_381Program(ProgIterator<'ast, Bls12_381Field, Bls12_381I>),
    Bn128Program(ProgIterator<'ast, Bn128Field, Bn128I>),
    Bls12_377Program(ProgIterator<'ast, Bls12_377Field, Bls12_377I>),
    Bw6_761Program(ProgIterator<'ast, Bw6_761Field, Bw6_761I>),
}

type MemoryProgEnum<'ast> = ProgEnum<
    'ast,
    Vec<Statement<'ast, Bls12_381Field>>,
    Vec<Statement<'ast, Bn128Field>>,
    Vec<Statement<'ast, Bls12_377Field>>,
    Vec<Statement<'ast, Bw6_761Field>>,
>;

impl<
        'ast,
        Bls12_381I: IntoIterator<Item = Statement<'ast, Bls12_381Field>>,
        Bn128I: IntoIterator<Item = Statement<'ast, Bn128Field>>,
        Bls12_377I: IntoIterator<Item = Statement<'ast, Bls12_377Field>>,
        Bw6_761I: IntoIterator<Item = Statement<'ast, Bw6_761Field>>,
    > ProgEnum<'ast, Bls12_381I, Bn128I, Bls12_377I, Bw6_761I>
{
    pub fn collect(self) -> MemoryProgEnum<'ast> {
        match self {
            ProgEnum::Bls12_381Program(p) => ProgEnum::Bls12_381Program(p.collect()),
            ProgEnum::Bn128Program(p) => ProgEnum::Bn128Program(p.collect()),
            ProgEnum::Bls12_377Program(p) => ProgEnum::Bls12_377Program(p.collect()),
            ProgEnum::Bw6_761Program(p) => ProgEnum::Bw6_761Program(p.collect()),
        }
    }
    pub fn curve(&self) -> &'static str {
        match self {
            ProgEnum::Bn128Program(_) => Bn128Field::name(),
            ProgEnum::Bls12_381Program(_) => Bls12_381Field::name(),
            ProgEnum::Bls12_377Program(_) => Bls12_377Field::name(),
            ProgEnum::Bw6_761Program(_) => Bw6_761Field::name(),
        }
    }
}

#[derive(Debug, PartialEq, Eq, Clone, Copy)]
#[repr(u32)]
pub enum SectionType {
    Parameters = 1,
    Constraints = 2,
    Solvers = 3,
}

impl TryFrom<u32> for SectionType {
    type Error = String;

    fn try_from(value: u32) -> Result<Self, Self::Error> {
        match value {
            1 => Ok(SectionType::Parameters),
            2 => Ok(SectionType::Constraints),
            3 => Ok(SectionType::Solvers),
            _ => Err("invalid section type".to_string()),
        }
    }
}

#[derive(Debug, Clone)]
pub struct Section {
    pub ty: SectionType,
    pub offset: u64,
    pub length: u64,
}

impl Section {
    pub fn new(ty: SectionType) -> Self {
        Self {
            ty,
            offset: 0,
            length: 0,
        }
    }

    pub fn set_offset(&mut self, offset: u64) {
        self.offset = offset;
    }

    pub fn set_length(&mut self, length: u64) {
        self.length = length;
    }
}

#[derive(Debug, Clone)]
pub struct ProgHeader {
    pub magic: [u8; 4],
    pub version: [u8; 4],
    pub curve_id: [u8; 4],
    pub constraint_count: u32,
    pub return_count: u32,
    pub sections: [Section; 3],
}

impl ProgHeader {
    pub fn write<W: Write>(&self, mut w: W) -> std::io::Result<()> {
        w.write_all(&self.magic)?;
        w.write_all(&self.version)?;
        w.write_all(&self.curve_id)?;
        w.write_u32::<LittleEndian>(self.constraint_count)?;
        w.write_u32::<LittleEndian>(self.return_count)?;

        for s in &self.sections {
            w.write_u32::<LittleEndian>(s.ty as u32)?;
            w.write_u64::<LittleEndian>(s.offset)?;
            w.write_u64::<LittleEndian>(s.length)?;
        }

        Ok(())
    }

    pub fn read<R: Read>(mut r: R) -> std::io::Result<Self> {
        let mut magic = [0; 4];
        r.read_exact(&mut magic)?;

        let mut version = [0; 4];
        r.read_exact(&mut version)?;

        let mut curve_id = [0; 4];
        r.read_exact(&mut curve_id)?;

        let constraint_count = r.read_u32::<LittleEndian>()?;
        let return_count = r.read_u32::<LittleEndian>()?;

        let parameters = Self::read_section(r.by_ref())?;
        let constraints = Self::read_section(r.by_ref())?;
        let solvers = Self::read_section(r.by_ref())?;

        Ok(ProgHeader {
            magic,
            version,
            curve_id,
            constraint_count,
            return_count,
            sections: [parameters, constraints, solvers],
        })
    }

    fn read_section<R: Read>(mut r: R) -> std::io::Result<Section> {
        let id = r.read_u32::<LittleEndian>()?;
        let mut section = Section::new(
            SectionType::try_from(id)
                .map_err(|e| std::io::Error::new(std::io::ErrorKind::InvalidData, e))?,
        );
        section.set_offset(r.read_u64::<LittleEndian>()?);
        section.set_length(r.read_u64::<LittleEndian>()?);
        Ok(section)
    }
}

impl<'ast, T: Field, I: IntoIterator<Item = Statement<'ast, T>>> ProgIterator<'ast, T, I> {
    /// serialize a program iterator, returning the number of constraints serialized
    /// Note that we only return constraints, not other statements such as directives
    pub fn serialize<W: Write + Seek>(self, mut w: W) -> Result<usize, DynamicError> {
        use super::folder::Folder;

        // reserve bytes for the header
        w.write_all(&[0u8; std::mem::size_of::<ProgHeader>()])?;

        // write parameters section
        let parameters = {
            let mut section = Section::new(SectionType::Parameters);
            section.set_offset(w.stream_position()?);

            serde_cbor::to_writer(&mut w, &self.arguments)?;

<<<<<<< HEAD
        serde_cbor::to_writer(&mut w, &self.arguments)?;
        serde_cbor::to_writer(&mut w, &self.return_count)?;
        serde_cbor::to_writer(&mut w, &self.module_map)?;
=======
            section.set_length(w.stream_position()? - section.offset);
            section
        };
>>>>>>> 13d41b08

        let mut solver_indexer: SolverIndexer<'ast, T> = SolverIndexer::default();
        let mut unconstrained_variable_detector = UnconstrainedVariableDetector::new(&self);
        let mut count: usize = 0;

        // write constraints section
        let constraints = {
            let mut section = Section::new(SectionType::Constraints);
            section.set_offset(w.stream_position()?);

            let statements = self.statements.into_iter();
            for s in statements {
                if matches!(s, Statement::Constraint(..)) {
                    count += 1;
                }
                let s: Vec<Statement<T>> = solver_indexer
                    .fold_statement(s)
                    .into_iter()
                    .flat_map(|s| unconstrained_variable_detector.fold_statement(s))
                    .collect();
                for s in s {
                    serde_cbor::to_writer(&mut w, &s)?;
                }
            }

            section.set_length(w.stream_position()? - section.offset);
            section
        };

        // write solvers section
        let solvers = {
            let mut section = Section::new(SectionType::Solvers);
            section.set_offset(w.stream_position()?);

            serde_cbor::to_writer(&mut w, &solver_indexer.solvers)?;

            section.set_length(w.stream_position()? - section.offset);
            section
        };

        let header = ProgHeader {
            magic: *ZOKRATES_MAGIC,
            version: *FILE_VERSION,
            curve_id: T::id(),
            constraint_count: count as u32,
            return_count: self.return_count as u32,
            sections: [parameters, constraints, solvers],
        };

        // rewind to write the header
        w.rewind()?;
        header.write(&mut w)?;

        unconstrained_variable_detector
            .finalize()
            .map(|_| count)
            .map_err(|count| format!("Error: Found {} unconstrained variable(s)", count).into())
    }
}

pub struct UnwrappedStreamDeserializer<'de, R, T> {
    s: StreamDeserializer<'de, R, T>,
}

impl<'de, R: serde_cbor::de::Read<'de>, T: serde::Deserialize<'de>> Iterator
    for UnwrappedStreamDeserializer<'de, R, T>
{
    type Item = T;

    fn next(&mut self) -> Option<T> {
        self.s.next().and_then(|v| v.ok())
    }
}

impl<'de, R: Read + Seek>
    ProgEnum<
        'de,
        UnwrappedStreamDeserializer<'de, serde_cbor::de::IoRead<R>, Statement<'de, Bls12_381Field>>,
        UnwrappedStreamDeserializer<'de, serde_cbor::de::IoRead<R>, Statement<'de, Bn128Field>>,
        UnwrappedStreamDeserializer<'de, serde_cbor::de::IoRead<R>, Statement<'de, Bls12_377Field>>,
        UnwrappedStreamDeserializer<'de, serde_cbor::de::IoRead<R>, Statement<'de, Bw6_761Field>>,
    >
{
    fn read<T: Field>(
        mut r: R,
        header: &ProgHeader,
    ) -> ProgIterator<
        'de,
        T,
        UnwrappedStreamDeserializer<'de, serde_cbor::de::IoRead<R>, Statement<'de, T>>,
    > {
        let parameters = {
            let section = &header.sections[0];
            r.seek(std::io::SeekFrom::Start(section.offset)).unwrap();

            let mut p = serde_cbor::Deserializer::from_reader(r.by_ref());
            Vec::deserialize(&mut p)
                .map_err(|_| String::from("Cannot read parameters"))
                .unwrap()
        };

        let solvers = {
            let section = &header.sections[2];
            r.seek(std::io::SeekFrom::Start(section.offset)).unwrap();

            let mut p = serde_cbor::Deserializer::from_reader(r.by_ref());
            Vec::deserialize(&mut p)
                .map_err(|_| String::from("Cannot read solvers"))
                .unwrap()
        };

        let statements_deserializer = {
            let section = &header.sections[1];
            r.seek(std::io::SeekFrom::Start(section.offset)).unwrap();

            let p = serde_cbor::Deserializer::from_reader(r);
            let s = p.into_iter::<Statement<T>>();

            UnwrappedStreamDeserializer { s }
        };

        ProgIterator::new(
            parameters,
            statements_deserializer,
            header.return_count as usize,
            solvers,
        )
    }

    pub fn deserialize(mut r: R) -> Result<Self, String> {
        let header = ProgHeader::read(&mut r).map_err(|_| String::from("Invalid header"))?;

        // Check the magic number, `ZOK`
        if &header.magic != ZOKRATES_MAGIC {
            return Err("Invalid magic number".to_string());
        }

        // Check the file version
        if &header.version != FILE_VERSION {
            return Err("Invalid file version".to_string());
        }

<<<<<<< HEAD
                let return_count = p.deserialize_u32(ReturnCountVisitor).unwrap();

                let module_map: ModuleMap = serde::Deserialize::deserialize(&mut p).unwrap();

                match curve {
                    m if m == Bls12_381Field::id() => {
                        let s = p.into_iter::<Statement<Bls12_381Field>>();

                        Ok(ProgEnum::Bls12_381Program(ProgIterator::new(
                            arguments,
                            UnwrappedStreamDeserializer { s },
                            return_count,
                            module_map,
                        )))
                    }
                    m if m == Bn128Field::id() => {
                        let s = p.into_iter::<Statement<Bn128Field>>();

                        Ok(ProgEnum::Bn128Program(ProgIterator::new(
                            arguments,
                            UnwrappedStreamDeserializer { s },
                            return_count,
                            module_map,
                        )))
                    }
                    m if m == Bls12_377Field::id() => {
                        let s = p.into_iter::<Statement<Bls12_377Field>>();

                        Ok(ProgEnum::Bls12_377Program(ProgIterator::new(
                            arguments,
                            UnwrappedStreamDeserializer { s },
                            return_count,
                            module_map,
                        )))
                    }
                    m if m == Bw6_761Field::id() => {
                        let s = p.into_iter::<Statement<Bw6_761Field>>();

                        Ok(ProgEnum::Bw6_761Program(ProgIterator::new(
                            arguments,
                            UnwrappedStreamDeserializer { s },
                            return_count,
                            module_map,
                        )))
                    }
                    _ => Err(String::from("Unknown curve identifier")),
                }
            } else {
                Err(String::from("Unknown version"))
=======
        match header.curve_id {
            m if m == Bls12_381Field::id() => {
                Ok(ProgEnum::Bls12_381Program(Self::read(r, &header)))
            }
            m if m == Bn128Field::id() => Ok(ProgEnum::Bn128Program(Self::read(r, &header))),
            m if m == Bls12_377Field::id() => {
                Ok(ProgEnum::Bls12_377Program(Self::read(r, &header)))
>>>>>>> 13d41b08
            }
            m if m == Bw6_761Field::id() => Ok(ProgEnum::Bw6_761Program(Self::read(r, &header))),
            _ => Err(String::from("Unknown curve identifier")),
        }
    }
}

#[cfg(test)]
mod tests {
    use super::*;
    use crate::ir::Prog;
    use std::io::{Cursor, Seek, SeekFrom};
    use zokrates_field::{Bls12_381Field, Bn128Field};

    #[test]
    fn ser_deser_v2() {
        let p: Prog<Bn128Field> = Prog::default();

        let mut buffer = Cursor::new(vec![]);
        p.clone().serialize(&mut buffer).unwrap();

        // rewind back to the beginning of the file
        buffer.seek(SeekFrom::Start(0)).unwrap();

        // deserialize
        let deserialized_p = ProgEnum::deserialize(buffer).unwrap();

        assert_eq!(ProgEnum::Bn128Program(p), deserialized_p.collect());

        let p: Prog<Bls12_381Field> = Prog::default();

        let mut buffer = Cursor::new(vec![]);
        p.clone().serialize(&mut buffer).unwrap();

        // rewind back to the beginning of the file
        buffer.seek(SeekFrom::Start(0)).unwrap();

        // deserialize
        let deserialized_p = ProgEnum::deserialize(buffer).unwrap();

        assert_eq!(ProgEnum::Bls12_381Program(p), deserialized_p.collect());
    }
}<|MERGE_RESOLUTION|>--- conflicted
+++ resolved
@@ -1,12 +1,9 @@
 use crate::ir::{check::UnconstrainedVariableDetector, solver_indexer::SolverIndexer};
 
 use super::{ProgIterator, Statement};
-<<<<<<< HEAD
 use crate::ir::ModuleMap;
-=======
 use byteorder::{LittleEndian, ReadBytesExt, WriteBytesExt};
 use serde::Deserialize;
->>>>>>> 13d41b08
 use serde_cbor::{self, StreamDeserializer};
 use std::io::{Read, Seek, Write};
 use zokrates_field::*;
@@ -70,6 +67,7 @@
     Parameters = 1,
     Constraints = 2,
     Solvers = 3,
+    Modules = 4,
 }
 
 impl TryFrom<u32> for SectionType {
@@ -80,6 +78,7 @@
             1 => Ok(SectionType::Parameters),
             2 => Ok(SectionType::Constraints),
             3 => Ok(SectionType::Solvers),
+            4 => Ok(SectionType::Modules),
             _ => Err("invalid section type".to_string()),
         }
     }
@@ -117,7 +116,7 @@
     pub curve_id: [u8; 4],
     pub constraint_count: u32,
     pub return_count: u32,
-    pub sections: [Section; 3],
+    pub sections: [Section; 4],
 }
 
 impl ProgHeader {
@@ -153,6 +152,7 @@
         let parameters = Self::read_section(r.by_ref())?;
         let constraints = Self::read_section(r.by_ref())?;
         let solvers = Self::read_section(r.by_ref())?;
+        let module_map = Self::read_section(r.by_ref())?;
 
         Ok(ProgHeader {
             magic,
@@ -160,7 +160,7 @@
             curve_id,
             constraint_count,
             return_count,
-            sections: [parameters, constraints, solvers],
+            sections: [parameters, constraints, solvers, module_map],
         })
     }
 
@@ -192,15 +192,9 @@
 
             serde_cbor::to_writer(&mut w, &self.arguments)?;
 
-<<<<<<< HEAD
-        serde_cbor::to_writer(&mut w, &self.arguments)?;
-        serde_cbor::to_writer(&mut w, &self.return_count)?;
-        serde_cbor::to_writer(&mut w, &self.module_map)?;
-=======
             section.set_length(w.stream_position()? - section.offset);
             section
         };
->>>>>>> 13d41b08
 
         let mut solver_indexer: SolverIndexer<'ast, T> = SolverIndexer::default();
         let mut unconstrained_variable_detector = UnconstrainedVariableDetector::new(&self);
@@ -241,13 +235,24 @@
             section
         };
 
+        // write module map section
+        let module_map = {
+            let mut section = Section::new(SectionType::Solvers);
+            section.set_offset(w.stream_position()?);
+
+            serde_cbor::to_writer(&mut w, &self.module_map)?;
+
+            section.set_length(w.stream_position()? - section.offset);
+            section
+        };
+
         let header = ProgHeader {
             magic: *ZOKRATES_MAGIC,
             version: *FILE_VERSION,
             curve_id: T::id(),
             constraint_count: count as u32,
             return_count: self.return_count as u32,
-            sections: [parameters, constraints, solvers],
+            sections: [parameters, constraints, solvers, module_map],
         };
 
         // rewind to write the header
@@ -312,6 +317,16 @@
                 .unwrap()
         };
 
+        let module_map = {
+            let section = &header.sections[3];
+            r.seek(std::io::SeekFrom::Start(section.offset)).unwrap();
+
+            let mut p = serde_cbor::Deserializer::from_reader(r.by_ref());
+            ModuleMap::deserialize(&mut p)
+                .map_err(|_| String::from("Cannot read module map"))
+                .unwrap()
+        };
+
         let statements_deserializer = {
             let section = &header.sections[1];
             r.seek(std::io::SeekFrom::Start(section.offset)).unwrap();
@@ -326,6 +341,7 @@
             parameters,
             statements_deserializer,
             header.return_count as usize,
+            module_map,
             solvers,
         )
     }
@@ -343,57 +359,6 @@
             return Err("Invalid file version".to_string());
         }
 
-<<<<<<< HEAD
-                let return_count = p.deserialize_u32(ReturnCountVisitor).unwrap();
-
-                let module_map: ModuleMap = serde::Deserialize::deserialize(&mut p).unwrap();
-
-                match curve {
-                    m if m == Bls12_381Field::id() => {
-                        let s = p.into_iter::<Statement<Bls12_381Field>>();
-
-                        Ok(ProgEnum::Bls12_381Program(ProgIterator::new(
-                            arguments,
-                            UnwrappedStreamDeserializer { s },
-                            return_count,
-                            module_map,
-                        )))
-                    }
-                    m if m == Bn128Field::id() => {
-                        let s = p.into_iter::<Statement<Bn128Field>>();
-
-                        Ok(ProgEnum::Bn128Program(ProgIterator::new(
-                            arguments,
-                            UnwrappedStreamDeserializer { s },
-                            return_count,
-                            module_map,
-                        )))
-                    }
-                    m if m == Bls12_377Field::id() => {
-                        let s = p.into_iter::<Statement<Bls12_377Field>>();
-
-                        Ok(ProgEnum::Bls12_377Program(ProgIterator::new(
-                            arguments,
-                            UnwrappedStreamDeserializer { s },
-                            return_count,
-                            module_map,
-                        )))
-                    }
-                    m if m == Bw6_761Field::id() => {
-                        let s = p.into_iter::<Statement<Bw6_761Field>>();
-
-                        Ok(ProgEnum::Bw6_761Program(ProgIterator::new(
-                            arguments,
-                            UnwrappedStreamDeserializer { s },
-                            return_count,
-                            module_map,
-                        )))
-                    }
-                    _ => Err(String::from("Unknown curve identifier")),
-                }
-            } else {
-                Err(String::from("Unknown version"))
-=======
         match header.curve_id {
             m if m == Bls12_381Field::id() => {
                 Ok(ProgEnum::Bls12_381Program(Self::read(r, &header)))
@@ -401,7 +366,6 @@
             m if m == Bn128Field::id() => Ok(ProgEnum::Bn128Program(Self::read(r, &header))),
             m if m == Bls12_377Field::id() => {
                 Ok(ProgEnum::Bls12_377Program(Self::read(r, &header)))
->>>>>>> 13d41b08
             }
             m if m == Bw6_761Field::id() => Ok(ProgEnum::Bw6_761Program(Self::read(r, &header))),
             _ => Err(String::from("Unknown curve identifier")),
