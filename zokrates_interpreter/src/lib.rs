--- conflicted
+++ resolved
@@ -188,11 +188,7 @@
                     .map(|(a, v)| match &a.id.ty {
                         zir::Type::FieldElement => Ok((
                             a.id.id.clone(),
-<<<<<<< HEAD
-                            zokrates_ast::zir::FieldElementExpression::value(v.clone()).into(),
-=======
-                            zokrates_ast::zir::FieldElementExpression::Number(*v).into(),
->>>>>>> 13d41b08
+                            zokrates_ast::zir::FieldElementExpression::value(*v).into(),
                         )),
                         zir::Type::Boolean => match v {
                             v if *v == T::from(0) => Ok((
@@ -365,23 +361,11 @@
 }
 
 fn evaluate_lin<T: Field>(w: &Witness<T>, l: &LinComb<T>) -> Result<T, EvaluationError> {
-<<<<<<< HEAD
-    l.value
-        .iter()
-        .map(|(var, mult)| {
-            w.0.get(var)
-                .map(|v| v.clone() * mult)
-                .ok_or(EvaluationError)
-        }) // get each term
-        .collect::<Result<Vec<_>, _>>() // fail if any term isn't found
-        .map(|v| v.iter().fold(T::from(0), |acc, t| acc + t)) // return the sum
-=======
-    l.0.iter().try_fold(T::from(0), |acc, (var, mult)| {
+    l.value.iter().try_fold(T::from(0), |acc, (var, mult)| {
         w.0.get(var)
             .map(|v| acc + (*v * mult))
             .ok_or(EvaluationError) // fail if any term isn't found
     })
->>>>>>> 13d41b08
 }
 
 pub fn evaluate_quad<T: Field>(w: &Witness<T>, q: &QuadComb<T>) -> Result<T, EvaluationError> {
@@ -525,6 +509,7 @@
 
     #[test]
     fn solver_ref() {
+        use std::ops::Mul;
         use zir::{
             types::{Signature, Type},
             FieldElementExpression, Identifier, IdentifierExpression, Parameter, Variable,
@@ -536,13 +521,10 @@
 
         // (field i0) -> i0 * i0
         let solvers = vec![Solver::Zir(ZirFunction {
-            arguments: vec![Parameter {
-                id: Variable::field_element(id.id.clone()),
-                private: true,
-            }],
-            statements: vec![ZirStatement::Return(vec![FieldElementExpression::Mult(
-                Box::new(FieldElementExpression::Identifier(id.clone())),
-                Box::new(FieldElementExpression::Identifier(id.clone())),
+            arguments: vec![Parameter::new(Variable::field_element(id.id.clone()), true)],
+            statements: vec![ZirStatement::ret(vec![FieldElementExpression::mul(
+                FieldElementExpression::Identifier(id.clone()),
+                FieldElementExpression::Identifier(id.clone()),
             )
             .into()])],
             signature: Signature::new()
